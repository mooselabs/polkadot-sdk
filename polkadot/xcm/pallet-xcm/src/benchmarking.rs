// Copyright (C) Parity Technologies (UK) Ltd.
// This file is part of Polkadot.

// Polkadot is free software: you can redistribute it and/or modify
// it under the terms of the GNU General Public License as published by
// the Free Software Foundation, either version 3 of the License, or
// (at your option) any later version.

// Polkadot is distributed in the hope that it will be useful,
// but WITHOUT ANY WARRANTY; without even the implied warranty of
// MERCHANTABILITY or FITNESS FOR A PARTICULAR PURPOSE.  See the
// GNU General Public License for more details.

// You should have received a copy of the GNU General Public License
// along with Polkadot.  If not, see <http://www.gnu.org/licenses/>.

use super::*;
use bounded_collections::{ConstU32, WeakBoundedVec};
use frame_benchmarking::{benchmarks, whitelisted_caller, BenchmarkError, BenchmarkResult};
use frame_support::{traits::Currency, weights::Weight};
use frame_system::RawOrigin;
use sp_std::prelude::*;
use xcm::{latest::prelude::*, v2};

type RuntimeOrigin<T> = <T as frame_system::Config>::RuntimeOrigin;

// existential deposit multiplier
const ED_MULTIPLIER: u32 = 100;

/// Pallet we're benchmarking here.
pub struct Pallet<T: Config>(crate::Pallet<T>);

/// Trait that must be implemented by runtime to be able to benchmark pallet properly.
pub trait Config: crate::Config {
	/// A `MultiLocation` that can be reached via `XcmRouter`. Used only in benchmarks.
	///
	/// If `None`, the benchmarks that depend on a reachable destination will be skipped.
	fn reachable_dest() -> Option<MultiLocation> {
		None
	}

	/// A `(MultiAsset, MultiLocation)` pair representing asset and the destination it can be
	/// teleported to. Used only in benchmarks.
	///
	/// Implementation should also make sure `dest` is reachable/connected.
	///
	/// If `None`, the benchmarks that depend on this will be skipped.
	fn teleportable_asset_and_dest() -> Option<(MultiAsset, MultiLocation)> {
		None
	}

	/// A `(MultiAsset, MultiLocation)` pair representing asset and the destination it can be
	/// reserve-transferred to. Used only in benchmarks.
	///
	/// Implementation should also make sure `dest` is reachable/connected.
	///
	/// If `None`, the benchmarks that depend on this will be skipped.
	fn reserve_transferable_asset_and_dest() -> Option<(MultiAsset, MultiLocation)> {
		None
	}
}

benchmarks! {
	where_clause {
		where
			T: pallet_balances::Config,
			<T as pallet_balances::Config>::Balance: From<u128> + Into<u128>,
	}
	send {
		let send_origin =
			T::SendXcmOrigin::try_successful_origin().map_err(|_| BenchmarkError::Weightless)?;
		if T::SendXcmOrigin::try_origin(send_origin.clone()).is_err() {
			return Err(BenchmarkError::Override(BenchmarkResult::from_weight(Weight::MAX)))
		}
		let msg = Xcm(vec![ClearOrigin]);
<<<<<<< HEAD
		let versioned_dest: VersionedLocation = T::ReachableDest::get().ok_or(
=======
		let versioned_dest: VersionedMultiLocation = T::reachable_dest().ok_or(
>>>>>>> 689b9d91
			BenchmarkError::Override(BenchmarkResult::from_weight(Weight::MAX)),
		)?
		.into();
		let versioned_msg = VersionedXcm::from(msg);
	}: _<RuntimeOrigin<T>>(send_origin, Box::new(versioned_dest), Box::new(versioned_msg))

	teleport_assets {
<<<<<<< HEAD
		let asset: Asset = (Here, 10).into();
		let send_origin =
			T::ExecuteXcmOrigin::try_successful_origin().map_err(|_| BenchmarkError::Weightless)?;
		let origin_location = T::ExecuteXcmOrigin::try_origin(send_origin.clone())
=======
		let (asset, destination) = T::teleportable_asset_and_dest().ok_or(
			BenchmarkError::Override(BenchmarkResult::from_weight(Weight::MAX)),
		)?;

		let transferred_amount = match &asset.fun {
			Fungible(amount) => *amount,
			_ => return Err(BenchmarkError::Stop("Benchmark asset not fungible")),
		}.into();
		let assets: MultiAssets = asset.into();

		let existential_deposit = T::ExistentialDeposit::get();
		let caller = whitelisted_caller();

		// Give some multiple of the existential deposit
		let balance = existential_deposit.saturating_mul(ED_MULTIPLIER.into());
		assert!(balance >= transferred_amount);
		let _ = <pallet_balances::Pallet<T> as Currency<_>>::make_free_balance_be(&caller, balance);
		// verify initial balance
		assert_eq!(pallet_balances::Pallet::<T>::free_balance(&caller), balance);

		let send_origin = RawOrigin::Signed(caller.clone());
		let origin_location = T::ExecuteXcmOrigin::try_origin(send_origin.clone().into())
>>>>>>> 689b9d91
			.map_err(|_| BenchmarkError::Override(BenchmarkResult::from_weight(Weight::MAX)))?;
		if !T::XcmTeleportFilter::contains(&(origin_location, assets.clone().into_inner())) {
			return Err(BenchmarkError::Override(BenchmarkResult::from_weight(Weight::MAX)))
		}

		let recipient = [0u8; 32];
<<<<<<< HEAD
		let versioned_dest: VersionedLocation = T::ReachableDest::get().ok_or(
			BenchmarkError::Override(BenchmarkResult::from_weight(Weight::MAX)),
		)?
		.into();
		let versioned_beneficiary: VersionedLocation =
			AccountId32 { network: None, id: recipient.into() }.into();
		let versioned_assets: VersionedAssets = asset.into();
	}: _<RuntimeOrigin<T>>(send_origin, Box::new(versioned_dest), Box::new(versioned_beneficiary), Box::new(versioned_assets), 0)

	reserve_transfer_assets {
		let asset: Asset = (Here, 10).into();
		let send_origin =
			T::ExecuteXcmOrigin::try_successful_origin().map_err(|_| BenchmarkError::Weightless)?;
		let origin_location = T::ExecuteXcmOrigin::try_origin(send_origin.clone())
=======
		let versioned_dest: VersionedMultiLocation = destination.into();
		let versioned_beneficiary: VersionedMultiLocation =
			AccountId32 { network: None, id: recipient.into() }.into();
		let versioned_assets: VersionedMultiAssets = assets.into();
	}: _<RuntimeOrigin<T>>(send_origin.into(), Box::new(versioned_dest), Box::new(versioned_beneficiary), Box::new(versioned_assets), 0)
	verify {
		// verify balance after transfer, decreased by transferred amount (+ maybe XCM delivery fees)
		assert!(pallet_balances::Pallet::<T>::free_balance(&caller) <= balance - transferred_amount);
	}

	reserve_transfer_assets {
		let (asset, destination) = T::reserve_transferable_asset_and_dest().ok_or(
			BenchmarkError::Override(BenchmarkResult::from_weight(Weight::MAX)),
		)?;

		let transferred_amount = match &asset.fun {
			Fungible(amount) => *amount,
			_ => return Err(BenchmarkError::Stop("Benchmark asset not fungible")),
		}.into();
		let assets: MultiAssets = asset.into();

		let existential_deposit = T::ExistentialDeposit::get();
		let caller = whitelisted_caller();

		// Give some multiple of the existential deposit
		let balance = existential_deposit.saturating_mul(ED_MULTIPLIER.into());
		assert!(balance >= transferred_amount);
		let _ = <pallet_balances::Pallet<T> as Currency<_>>::make_free_balance_be(&caller, balance);
		// verify initial balance
		assert_eq!(pallet_balances::Pallet::<T>::free_balance(&caller), balance);

		let send_origin = RawOrigin::Signed(caller.clone());
		let origin_location = T::ExecuteXcmOrigin::try_origin(send_origin.clone().into())
>>>>>>> 689b9d91
			.map_err(|_| BenchmarkError::Override(BenchmarkResult::from_weight(Weight::MAX)))?;
		if !T::XcmReserveTransferFilter::contains(&(origin_location, assets.clone().into_inner())) {
			return Err(BenchmarkError::Override(BenchmarkResult::from_weight(Weight::MAX)))
		}

		let recipient = [0u8; 32];
<<<<<<< HEAD
		let versioned_dest: VersionedLocation = T::ReachableDest::get().ok_or(
			BenchmarkError::Override(BenchmarkResult::from_weight(Weight::MAX)),
		)?
		.into();
		let versioned_beneficiary: VersionedLocation =
			AccountId32 { network: None, id: recipient.into() }.into();
		let versioned_assets: VersionedAssets = asset.into();
	}: _<RuntimeOrigin<T>>(send_origin, Box::new(versioned_dest), Box::new(versioned_beneficiary), Box::new(versioned_assets), 0)
=======
		let versioned_dest: VersionedMultiLocation = destination.into();
		let versioned_beneficiary: VersionedMultiLocation =
			AccountId32 { network: None, id: recipient.into() }.into();
		let versioned_assets: VersionedMultiAssets = assets.into();
	}: _<RuntimeOrigin<T>>(send_origin.into(), Box::new(versioned_dest), Box::new(versioned_beneficiary), Box::new(versioned_assets), 0)
	verify {
		// verify balance after transfer, decreased by transferred amount (+ maybe XCM delivery fees)
		assert!(pallet_balances::Pallet::<T>::free_balance(&caller) <= balance - transferred_amount);
	}
>>>>>>> 689b9d91

	execute {
		let execute_origin =
			T::ExecuteXcmOrigin::try_successful_origin().map_err(|_| BenchmarkError::Weightless)?;
		let origin_location = T::ExecuteXcmOrigin::try_origin(execute_origin.clone())
			.map_err(|_| BenchmarkError::Override(BenchmarkResult::from_weight(Weight::MAX)))?;
		let msg = Xcm(vec![ClearOrigin]);
		if !T::XcmExecuteFilter::contains(&(origin_location, msg.clone())) {
			return Err(BenchmarkError::Override(BenchmarkResult::from_weight(Weight::MAX)))
		}
		let versioned_msg = VersionedXcm::from(msg);
	}: _<RuntimeOrigin<T>>(execute_origin, Box::new(versioned_msg), Weight::zero())

	force_xcm_version {
		let loc = T::reachable_dest().ok_or(
			BenchmarkError::Override(BenchmarkResult::from_weight(Weight::MAX)),
		)?;
		let xcm_version = 2;
	}: _(RawOrigin::Root, Box::new(loc), xcm_version)

	force_default_xcm_version {}: _(RawOrigin::Root, Some(2))

	force_subscribe_version_notify {
<<<<<<< HEAD
		let versioned_loc: VersionedLocation = T::ReachableDest::get().ok_or(
=======
		let versioned_loc: VersionedMultiLocation = T::reachable_dest().ok_or(
>>>>>>> 689b9d91
			BenchmarkError::Override(BenchmarkResult::from_weight(Weight::MAX)),
		)?
		.into();
	}: _(RawOrigin::Root, Box::new(versioned_loc))

	force_unsubscribe_version_notify {
		let loc = T::reachable_dest().ok_or(
			BenchmarkError::Override(BenchmarkResult::from_weight(Weight::MAX)),
		)?;
<<<<<<< HEAD
		let versioned_loc: VersionedLocation = loc.clone().into();
		let _ = Pallet::<T>::request_version_notify(loc);
=======
		let versioned_loc: VersionedMultiLocation = loc.into();
		let _ = crate::Pallet::<T>::request_version_notify(loc);
>>>>>>> 689b9d91
	}: _(RawOrigin::Root, Box::new(versioned_loc))

	force_suspension {}: _(RawOrigin::Root, true)

	migrate_supported_version {
		let old_version = XCM_VERSION - 1;
		let loc = VersionedLocation::from(Location::from(Parent));
		SupportedVersion::<T>::insert(old_version, loc, old_version);
	}: {
		crate::Pallet::<T>::check_xcm_version_change(VersionMigrationStage::MigrateSupportedVersion, Weight::zero());
	}

	migrate_version_notifiers {
		let old_version = XCM_VERSION - 1;
		let loc = VersionedLocation::from(Location::from(Parent));
		VersionNotifiers::<T>::insert(old_version, loc, 0);
	}: {
		crate::Pallet::<T>::check_xcm_version_change(VersionMigrationStage::MigrateVersionNotifiers, Weight::zero());
	}

	already_notified_target {
		let loc = T::reachable_dest().ok_or(
			BenchmarkError::Override(BenchmarkResult::from_weight(T::DbWeight::get().reads(1))),
		)?;
		let loc = VersionedLocation::from(loc);
		let current_version = T::AdvertisedXcmVersion::get();
		VersionNotifyTargets::<T>::insert(current_version, loc, (0, Weight::zero(), current_version));
	}: {
		crate::Pallet::<T>::check_xcm_version_change(VersionMigrationStage::NotifyCurrentTargets(None), Weight::zero());
	}

	notify_current_targets {
		let loc = T::reachable_dest().ok_or(
			BenchmarkError::Override(BenchmarkResult::from_weight(T::DbWeight::get().reads_writes(1, 3))),
		)?;
		let loc = VersionedLocation::from(loc);
		let current_version = T::AdvertisedXcmVersion::get();
		let old_version = current_version - 1;
		VersionNotifyTargets::<T>::insert(current_version, loc, (0, Weight::zero(), old_version));
	}: {
		crate::Pallet::<T>::check_xcm_version_change(VersionMigrationStage::NotifyCurrentTargets(None), Weight::zero());
	}

	notify_target_migration_fail {
		let bad_loc: v2::MultiLocation = v2::Junction::Plurality {
			id: v2::BodyId::Named(WeakBoundedVec::<u8, ConstU32<32>>::try_from(vec![0; 32])
				.expect("vec has a length of 32 bits; qed")),
			part: v2::BodyPart::Voice,
		}
		.into();
		let bad_loc = VersionedLocation::from(bad_loc);
		let current_version = T::AdvertisedXcmVersion::get();
		VersionNotifyTargets::<T>::insert(current_version, bad_loc, (0, Weight::zero(), current_version));
	}: {
		crate::Pallet::<T>::check_xcm_version_change(VersionMigrationStage::MigrateAndNotifyOldTargets, Weight::zero());
	}

	migrate_version_notify_targets {
		let current_version = T::AdvertisedXcmVersion::get();
		let old_version = current_version - 1;
		let loc = VersionedLocation::from(Location::from(Parent));
		VersionNotifyTargets::<T>::insert(old_version, loc, (0, Weight::zero(), current_version));
	}: {
		crate::Pallet::<T>::check_xcm_version_change(VersionMigrationStage::MigrateAndNotifyOldTargets, Weight::zero());
	}

	migrate_and_notify_old_targets {
		let loc = T::reachable_dest().ok_or(
			BenchmarkError::Override(BenchmarkResult::from_weight(T::DbWeight::get().reads_writes(1, 3))),
		)?;
		let loc = VersionedLocation::from(loc);
		let old_version = T::AdvertisedXcmVersion::get() - 1;
		VersionNotifyTargets::<T>::insert(old_version, loc, (0, Weight::zero(), old_version));
	}: {
		crate::Pallet::<T>::check_xcm_version_change(VersionMigrationStage::MigrateAndNotifyOldTargets, Weight::zero());
	}

	new_query {
		let responder = Location::from(Parent);
		let timeout = 1u32.into();
		let match_querier = Location::from(Here);
	}: {
		crate::Pallet::<T>::new_query(responder, timeout, match_querier);
	}

	take_response {
		let responder = Location::from(Parent);
		let timeout = 1u32.into();
<<<<<<< HEAD
		let match_querier = Location::from(Here);
		let query_id = Pallet::<T>::new_query(responder, timeout, match_querier);
=======
		let match_querier = MultiLocation::from(Here);
		let query_id = crate::Pallet::<T>::new_query(responder, timeout, match_querier);
>>>>>>> 689b9d91
		let infos = (0 .. xcm::v3::MaxPalletsInfo::get()).map(|_| PalletInfo::new(
			u32::MAX,
			(0..xcm::v3::MaxPalletNameLen::get()).map(|_| 97u8).collect::<Vec<_>>().try_into().unwrap(),
			(0..xcm::v3::MaxPalletNameLen::get()).map(|_| 97u8).collect::<Vec<_>>().try_into().unwrap(),
			u32::MAX,
			u32::MAX,
			u32::MAX,
		).unwrap()).collect::<Vec<_>>();
		crate::Pallet::<T>::expect_response(query_id, Response::PalletsInfo(infos.try_into().unwrap()));

	}: {
		<crate::Pallet::<T> as QueryHandler>::take_response(query_id);
	}

	impl_benchmark_test_suite!(
		Pallet,
		crate::mock::new_test_ext_with_balances(Vec::new()),
		crate::mock::Test
	);
}<|MERGE_RESOLUTION|>--- conflicted
+++ resolved
@@ -73,11 +73,7 @@
 			return Err(BenchmarkError::Override(BenchmarkResult::from_weight(Weight::MAX)))
 		}
 		let msg = Xcm(vec![ClearOrigin]);
-<<<<<<< HEAD
-		let versioned_dest: VersionedLocation = T::ReachableDest::get().ok_or(
-=======
-		let versioned_dest: VersionedMultiLocation = T::reachable_dest().ok_or(
->>>>>>> 689b9d91
+		let versioned_dest: VersionedLocation = T::reachable_dest().ok_or(
 			BenchmarkError::Override(BenchmarkResult::from_weight(Weight::MAX)),
 		)?
 		.into();
@@ -85,12 +81,6 @@
 	}: _<RuntimeOrigin<T>>(send_origin, Box::new(versioned_dest), Box::new(versioned_msg))
 
 	teleport_assets {
-<<<<<<< HEAD
-		let asset: Asset = (Here, 10).into();
-		let send_origin =
-			T::ExecuteXcmOrigin::try_successful_origin().map_err(|_| BenchmarkError::Weightless)?;
-		let origin_location = T::ExecuteXcmOrigin::try_origin(send_origin.clone())
-=======
 		let (asset, destination) = T::teleportable_asset_and_dest().ok_or(
 			BenchmarkError::Override(BenchmarkResult::from_weight(Weight::MAX)),
 		)?;
@@ -99,7 +89,7 @@
 			Fungible(amount) => *amount,
 			_ => return Err(BenchmarkError::Stop("Benchmark asset not fungible")),
 		}.into();
-		let assets: MultiAssets = asset.into();
+		let assets: Assets = asset.into();
 
 		let existential_deposit = T::ExistentialDeposit::get();
 		let caller = whitelisted_caller();
@@ -113,33 +103,16 @@
 
 		let send_origin = RawOrigin::Signed(caller.clone());
 		let origin_location = T::ExecuteXcmOrigin::try_origin(send_origin.clone().into())
->>>>>>> 689b9d91
 			.map_err(|_| BenchmarkError::Override(BenchmarkResult::from_weight(Weight::MAX)))?;
 		if !T::XcmTeleportFilter::contains(&(origin_location, assets.clone().into_inner())) {
 			return Err(BenchmarkError::Override(BenchmarkResult::from_weight(Weight::MAX)))
 		}
 
 		let recipient = [0u8; 32];
-<<<<<<< HEAD
-		let versioned_dest: VersionedLocation = T::ReachableDest::get().ok_or(
-			BenchmarkError::Override(BenchmarkResult::from_weight(Weight::MAX)),
-		)?
-		.into();
+		let versioned_dest: VersionedLocation = destination.into();
 		let versioned_beneficiary: VersionedLocation =
 			AccountId32 { network: None, id: recipient.into() }.into();
-		let versioned_assets: VersionedAssets = asset.into();
-	}: _<RuntimeOrigin<T>>(send_origin, Box::new(versioned_dest), Box::new(versioned_beneficiary), Box::new(versioned_assets), 0)
-
-	reserve_transfer_assets {
-		let asset: Asset = (Here, 10).into();
-		let send_origin =
-			T::ExecuteXcmOrigin::try_successful_origin().map_err(|_| BenchmarkError::Weightless)?;
-		let origin_location = T::ExecuteXcmOrigin::try_origin(send_origin.clone())
-=======
-		let versioned_dest: VersionedMultiLocation = destination.into();
-		let versioned_beneficiary: VersionedMultiLocation =
-			AccountId32 { network: None, id: recipient.into() }.into();
-		let versioned_assets: VersionedMultiAssets = assets.into();
+		let versioned_assets: VersionedAssets = assets.into();
 	}: _<RuntimeOrigin<T>>(send_origin.into(), Box::new(versioned_dest), Box::new(versioned_beneficiary), Box::new(versioned_assets), 0)
 	verify {
 		// verify balance after transfer, decreased by transferred amount (+ maybe XCM delivery fees)
@@ -155,7 +128,7 @@
 			Fungible(amount) => *amount,
 			_ => return Err(BenchmarkError::Stop("Benchmark asset not fungible")),
 		}.into();
-		let assets: MultiAssets = asset.into();
+		let assets: Assets = asset.into();
 
 		let existential_deposit = T::ExistentialDeposit::get();
 		let caller = whitelisted_caller();
@@ -169,33 +142,21 @@
 
 		let send_origin = RawOrigin::Signed(caller.clone());
 		let origin_location = T::ExecuteXcmOrigin::try_origin(send_origin.clone().into())
->>>>>>> 689b9d91
 			.map_err(|_| BenchmarkError::Override(BenchmarkResult::from_weight(Weight::MAX)))?;
 		if !T::XcmReserveTransferFilter::contains(&(origin_location, assets.clone().into_inner())) {
 			return Err(BenchmarkError::Override(BenchmarkResult::from_weight(Weight::MAX)))
 		}
 
 		let recipient = [0u8; 32];
-<<<<<<< HEAD
-		let versioned_dest: VersionedLocation = T::ReachableDest::get().ok_or(
-			BenchmarkError::Override(BenchmarkResult::from_weight(Weight::MAX)),
-		)?
-		.into();
+		let versioned_dest: VersionedLocation = destination.into();
 		let versioned_beneficiary: VersionedLocation =
 			AccountId32 { network: None, id: recipient.into() }.into();
-		let versioned_assets: VersionedAssets = asset.into();
-	}: _<RuntimeOrigin<T>>(send_origin, Box::new(versioned_dest), Box::new(versioned_beneficiary), Box::new(versioned_assets), 0)
-=======
-		let versioned_dest: VersionedMultiLocation = destination.into();
-		let versioned_beneficiary: VersionedMultiLocation =
-			AccountId32 { network: None, id: recipient.into() }.into();
-		let versioned_assets: VersionedMultiAssets = assets.into();
+		let versioned_assets: VersionedAssets = assets.into();
 	}: _<RuntimeOrigin<T>>(send_origin.into(), Box::new(versioned_dest), Box::new(versioned_beneficiary), Box::new(versioned_assets), 0)
 	verify {
 		// verify balance after transfer, decreased by transferred amount (+ maybe XCM delivery fees)
 		assert!(pallet_balances::Pallet::<T>::free_balance(&caller) <= balance - transferred_amount);
 	}
->>>>>>> 689b9d91
 
 	execute {
 		let execute_origin =
@@ -219,11 +180,7 @@
 	force_default_xcm_version {}: _(RawOrigin::Root, Some(2))
 
 	force_subscribe_version_notify {
-<<<<<<< HEAD
-		let versioned_loc: VersionedLocation = T::ReachableDest::get().ok_or(
-=======
-		let versioned_loc: VersionedMultiLocation = T::reachable_dest().ok_or(
->>>>>>> 689b9d91
+		let versioned_loc: VersionedLocation = T::reachable_dest().ok_or(
 			BenchmarkError::Override(BenchmarkResult::from_weight(Weight::MAX)),
 		)?
 		.into();
@@ -233,13 +190,8 @@
 		let loc = T::reachable_dest().ok_or(
 			BenchmarkError::Override(BenchmarkResult::from_weight(Weight::MAX)),
 		)?;
-<<<<<<< HEAD
 		let versioned_loc: VersionedLocation = loc.clone().into();
-		let _ = Pallet::<T>::request_version_notify(loc);
-=======
-		let versioned_loc: VersionedMultiLocation = loc.into();
 		let _ = crate::Pallet::<T>::request_version_notify(loc);
->>>>>>> 689b9d91
 	}: _(RawOrigin::Root, Box::new(versioned_loc))
 
 	force_suspension {}: _(RawOrigin::Root, true)
@@ -328,13 +280,8 @@
 	take_response {
 		let responder = Location::from(Parent);
 		let timeout = 1u32.into();
-<<<<<<< HEAD
 		let match_querier = Location::from(Here);
-		let query_id = Pallet::<T>::new_query(responder, timeout, match_querier);
-=======
-		let match_querier = MultiLocation::from(Here);
 		let query_id = crate::Pallet::<T>::new_query(responder, timeout, match_querier);
->>>>>>> 689b9d91
 		let infos = (0 .. xcm::v3::MaxPalletsInfo::get()).map(|_| PalletInfo::new(
 			u32::MAX,
 			(0..xcm::v3::MaxPalletNameLen::get()).map(|_| 97u8).collect::<Vec<_>>().try_into().unwrap(),
