// Copyright (C) Parity Technologies (UK) Ltd.
// This file is part of Polkadot.

// Polkadot is free software: you can redistribute it and/or modify
// it under the terms of the GNU General Public License as published by
// the Free Software Foundation, either version 3 of the License, or
// (at your option) any later version.

// Polkadot is distributed in the hope that it will be useful,
// but WITHOUT ANY WARRANTY; without even the implied warranty of
// MERCHANTABILITY or FITNESS FOR A PARTICULAR PURPOSE.  See the
// GNU General Public License for more details.

// You should have received a copy of the GNU General Public License
// along with Polkadot.  If not, see <http://www.gnu.org/licenses/>.

//! Pallet to handle XCM messages.

#![cfg_attr(not(feature = "std"), no_std)]

#[cfg(feature = "runtime-benchmarks")]
pub mod benchmarking;
#[cfg(test)]
mod mock;
#[cfg(test)]
mod tests;

pub mod migration;

use codec::{Decode, Encode, EncodeLike, MaxEncodedLen};
use frame_support::{
	dispatch::GetDispatchInfo,
	pallet_prelude::*,
	traits::{
		Contains, ContainsPair, Currency, Defensive, EnsureOrigin, Get, LockableCurrency,
		OriginTrait, WithdrawReasons,
	},
	PalletId,
};
use frame_system::pallet_prelude::{BlockNumberFor, *};
pub use pallet::*;
use scale_info::TypeInfo;
use sp_runtime::{
	traits::{
		AccountIdConversion, BadOrigin, BlakeTwo256, BlockNumberProvider, Dispatchable, Hash,
		Saturating, Zero,
	},
	RuntimeDebug,
};
use sp_std::{boxed::Box, marker::PhantomData, prelude::*, result::Result, vec};
use xcm::{latest::QueryResponseInfo, prelude::*};
use xcm_builder::{
	ExecuteController, ExecuteControllerWeightInfo, QueryController, QueryControllerWeightInfo,
	SendController, SendControllerWeightInfo,
};
use xcm_executor::{
	traits::{
		AssetTransferError, CheckSuspension, ClaimAssets, ConvertLocation, ConvertOrigin,
		DropAssets, MatchesFungible, OnResponse, Properties, QueryHandler, QueryResponseStatus,
		TransactAsset, TransferType, VersionChangeNotifier, WeightBounds, XcmAssetTransfers,
	},
	AssetsInHolding,
};

pub trait WeightInfo {
	fn send() -> Weight;
	fn teleport_assets() -> Weight;
	fn reserve_transfer_assets() -> Weight;
	fn execute() -> Weight;
	fn force_xcm_version() -> Weight;
	fn force_default_xcm_version() -> Weight;
	fn force_subscribe_version_notify() -> Weight;
	fn force_unsubscribe_version_notify() -> Weight;
	fn force_suspension() -> Weight;
	fn migrate_supported_version() -> Weight;
	fn migrate_version_notifiers() -> Weight;
	fn already_notified_target() -> Weight;
	fn notify_current_targets() -> Weight;
	fn notify_target_migration_fail() -> Weight;
	fn migrate_version_notify_targets() -> Weight;
	fn migrate_and_notify_old_targets() -> Weight;
	fn new_query() -> Weight;
	fn take_response() -> Weight;
}

/// fallback implementation
pub struct TestWeightInfo;
impl WeightInfo for TestWeightInfo {
	fn send() -> Weight {
		Weight::from_parts(100_000_000, 0)
	}

	fn teleport_assets() -> Weight {
		Weight::from_parts(100_000_000, 0)
	}

	fn reserve_transfer_assets() -> Weight {
		Weight::from_parts(100_000_000, 0)
	}

	fn execute() -> Weight {
		Weight::from_parts(100_000_000, 0)
	}

	fn force_xcm_version() -> Weight {
		Weight::from_parts(100_000_000, 0)
	}

	fn force_default_xcm_version() -> Weight {
		Weight::from_parts(100_000_000, 0)
	}

	fn force_subscribe_version_notify() -> Weight {
		Weight::from_parts(100_000_000, 0)
	}

	fn force_unsubscribe_version_notify() -> Weight {
		Weight::from_parts(100_000_000, 0)
	}

	fn force_suspension() -> Weight {
		Weight::from_parts(100_000_000, 0)
	}

	fn migrate_supported_version() -> Weight {
		Weight::from_parts(100_000_000, 0)
	}

	fn migrate_version_notifiers() -> Weight {
		Weight::from_parts(100_000_000, 0)
	}

	fn already_notified_target() -> Weight {
		Weight::from_parts(100_000_000, 0)
	}

	fn notify_current_targets() -> Weight {
		Weight::from_parts(100_000_000, 0)
	}

	fn notify_target_migration_fail() -> Weight {
		Weight::from_parts(100_000_000, 0)
	}

	fn migrate_version_notify_targets() -> Weight {
		Weight::from_parts(100_000_000, 0)
	}

	fn migrate_and_notify_old_targets() -> Weight {
		Weight::from_parts(100_000_000, 0)
	}

	fn new_query() -> Weight {
		Weight::from_parts(100_000_000, 0)
	}

	fn take_response() -> Weight {
		Weight::from_parts(100_000_000, 0)
	}
}

#[frame_support::pallet]
pub mod pallet {
	use super::*;
	use frame_support::{
		dispatch::{GetDispatchInfo, PostDispatchInfo},
		parameter_types,
	};
	use frame_system::Config as SysConfig;
	use sp_core::H256;
	use sp_runtime::traits::Dispatchable;
	use xcm_executor::traits::{MatchesFungible, WeightBounds};

	parameter_types! {
		/// An implementation of `Get<u32>` which just returns the latest XCM version which we can
		/// support.
		pub const CurrentXcmVersion: u32 = XCM_VERSION;
	}

	const STORAGE_VERSION: StorageVersion = StorageVersion::new(1);

	#[pallet::pallet]
	#[pallet::storage_version(STORAGE_VERSION)]
	#[pallet::without_storage_info]
	pub struct Pallet<T>(_);

	pub type BalanceOf<T> =
		<<T as Config>::Currency as Currency<<T as frame_system::Config>::AccountId>>::Balance;

	#[pallet::config]
	/// The module configuration trait.
	pub trait Config: frame_system::Config {
		/// The overarching event type.
		type RuntimeEvent: From<Event<Self>> + IsType<<Self as frame_system::Config>::RuntimeEvent>;

		/// A lockable currency.
		// TODO: We should really use a trait which can handle multiple currencies.
		type Currency: LockableCurrency<Self::AccountId, Moment = BlockNumberFor<Self>>;

		/// The `Asset` matcher for `Currency`.
		type CurrencyMatcher: MatchesFungible<BalanceOf<Self>>;

		/// Required origin for sending XCM messages. If successful, it resolves to `Location`
		/// which exists as an interior location within this chain's XCM context.
		type SendXcmOrigin: EnsureOrigin<<Self as SysConfig>::RuntimeOrigin, Success = Location>;

		/// The type used to actually dispatch an XCM to its destination.
		type XcmRouter: SendXcm;

		/// Required origin for executing XCM messages, including the teleport functionality. If
		/// successful, then it resolves to `Location` which exists as an interior location
		/// within this chain's XCM context.
		type ExecuteXcmOrigin: EnsureOrigin<<Self as SysConfig>::RuntimeOrigin, Success = Location>;

		/// Our XCM filter which messages to be executed using `XcmExecutor` must pass.
		type XcmExecuteFilter: Contains<(Location, Xcm<<Self as Config>::RuntimeCall>)>;

		/// Something to execute an XCM message.
		type XcmExecutor: ExecuteXcm<<Self as Config>::RuntimeCall> + XcmAssetTransfers;

		/// Our XCM filter which messages to be teleported using the dedicated extrinsic must pass.
		type XcmTeleportFilter: Contains<(Location, Vec<Asset>)>;

		/// Our XCM filter which messages to be reserve-transferred using the dedicated extrinsic
		/// must pass.
		type XcmReserveTransferFilter: Contains<(Location, Vec<Asset>)>;

		/// Means of measuring the weight consumed by an XCM message locally.
		type Weigher: WeightBounds<<Self as Config>::RuntimeCall>;

		/// This chain's Universal Location.
		type UniversalLocation: Get<InteriorLocation>;

		/// The runtime `Origin` type.
		type RuntimeOrigin: From<Origin> + From<<Self as SysConfig>::RuntimeOrigin>;

		/// The runtime `Call` type.
		type RuntimeCall: Parameter
			+ GetDispatchInfo
			+ Dispatchable<
				RuntimeOrigin = <Self as Config>::RuntimeOrigin,
				PostInfo = PostDispatchInfo,
			>;

		const VERSION_DISCOVERY_QUEUE_SIZE: u32;

		/// The latest supported version that we advertise. Generally just set it to
		/// `pallet_xcm::CurrentXcmVersion`.
		type AdvertisedXcmVersion: Get<XcmVersion>;

		/// The origin that is allowed to call privileged operations on the XCM pallet
		type AdminOrigin: EnsureOrigin<<Self as SysConfig>::RuntimeOrigin>;

		/// The assets which we consider a given origin is trusted if they claim to have placed a
		/// lock.
		type TrustedLockers: ContainsPair<Location, Asset>;

		/// How to get an `AccountId` value from a `Location`, useful for handling asset locks.
		type SovereignAccountOf: ConvertLocation<Self::AccountId>;

		/// The maximum number of local XCM locks that a single account may have.
		type MaxLockers: Get<u32>;

		/// The maximum number of consumers a single remote lock may have.
		type MaxRemoteLockConsumers: Get<u32>;

		/// The ID type for local consumers of remote locks.
		type RemoteLockConsumerIdentifier: Parameter + Member + MaxEncodedLen + Ord + Copy;

		/// Weight information for extrinsics in this pallet.
		type WeightInfo: WeightInfo;
	}

	impl<T: Config> ExecuteControllerWeightInfo for Pallet<T> {
		fn execute() -> Weight {
			T::WeightInfo::execute()
		}
	}

	impl<T: Config> ExecuteController<OriginFor<T>, <T as Config>::RuntimeCall> for Pallet<T> {
		type WeightInfo = Self;
		fn execute(
			origin: OriginFor<T>,
			message: Box<VersionedXcm<<T as Config>::RuntimeCall>>,
			max_weight: Weight,
		) -> Result<Outcome, DispatchError> {
			let origin_location = T::ExecuteXcmOrigin::ensure_origin(origin)?;
			let mut hash = message.using_encoded(sp_io::hashing::blake2_256);
			let message = (*message).try_into().map_err(|()| Error::<T>::BadVersion)?;
			let value = (origin_location, message);
			ensure!(T::XcmExecuteFilter::contains(&value), Error::<T>::Filtered);
			let (origin_location, message) = value;
			let outcome = T::XcmExecutor::prepare_and_execute(
				origin_location,
				message,
				&mut hash,
				max_weight,
				max_weight,
			);
			Self::deposit_event(Event::Attempted { outcome: outcome.clone() });
			Ok(outcome)
		}
	}

	impl<T: Config> SendControllerWeightInfo for Pallet<T> {
		fn send() -> Weight {
			T::WeightInfo::send()
		}
	}

	impl<T: Config> SendController<OriginFor<T>> for Pallet<T> {
		type WeightInfo = Self;
		fn send(
			origin: OriginFor<T>,
			dest: Box<VersionedLocation>,
			message: Box<VersionedXcm<()>>,
		) -> Result<XcmHash, DispatchError> {
			let origin_location = T::SendXcmOrigin::ensure_origin(origin)?;
			let interior: Junctions =
				origin_location.clone().try_into().map_err(|_| Error::<T>::InvalidOrigin)?;
			let dest = Location::try_from(*dest).map_err(|()| Error::<T>::BadVersion)?;
			let message: Xcm<()> = (*message).try_into().map_err(|()| Error::<T>::BadVersion)?;

			let message_id = Self::send_xcm(interior, dest.clone(), message.clone())
				.map_err(Error::<T>::from)?;
			let e = Event::Sent { origin: origin_location, destination: dest, message, message_id };
			Self::deposit_event(e);
			Ok(message_id)
		}
	}

	impl<T: Config> QueryControllerWeightInfo for Pallet<T> {
		fn query() -> Weight {
			T::WeightInfo::new_query()
		}
		fn take_response() -> Weight {
			T::WeightInfo::take_response()
		}
	}

	impl<T: Config> QueryController<OriginFor<T>, BlockNumberFor<T>> for Pallet<T> {
		type WeightInfo = Self;

		fn query(
			origin: OriginFor<T>,
			timeout: BlockNumberFor<T>,
			match_querier: VersionedLocation,
		) -> Result<Self::QueryId, DispatchError> {
			let responder = <T as Config>::ExecuteXcmOrigin::ensure_origin(origin)?;
			let query_id = <Self as QueryHandler>::new_query(
				responder,
				timeout,
				Location::try_from(match_querier)
					.map_err(|_| Into::<DispatchError>::into(Error::<T>::BadVersion))?,
			);

			Ok(query_id)
		}
	}

	#[pallet::event]
	#[pallet::generate_deposit(pub(super) fn deposit_event)]
	pub enum Event<T: Config> {
		/// Execution of an XCM message was attempted.
		Attempted { outcome: xcm::latest::Outcome },
		/// A XCM message was sent.
		Sent { origin: Location, destination: Location, message: Xcm<()>, message_id: XcmHash },
		/// Query response received which does not match a registered query. This may be because a
		/// matching query was never registered, it may be because it is a duplicate response, or
		/// because the query timed out.
		UnexpectedResponse { origin: Location, query_id: QueryId },
		/// Query response has been received and is ready for taking with `take_response`. There is
		/// no registered notification call.
		ResponseReady { query_id: QueryId, response: Response },
		/// Query response has been received and query is removed. The registered notification has
		/// been dispatched and executed successfully.
		Notified { query_id: QueryId, pallet_index: u8, call_index: u8 },
		/// Query response has been received and query is removed. The registered notification
		/// could not be dispatched because the dispatch weight is greater than the maximum weight
		/// originally budgeted by this runtime for the query result.
		NotifyOverweight {
			query_id: QueryId,
			pallet_index: u8,
			call_index: u8,
			actual_weight: Weight,
			max_budgeted_weight: Weight,
		},
		/// Query response has been received and query is removed. There was a general error with
		/// dispatching the notification call.
		NotifyDispatchError { query_id: QueryId, pallet_index: u8, call_index: u8 },
		/// Query response has been received and query is removed. The dispatch was unable to be
		/// decoded into a `Call`; this might be due to dispatch function having a signature which
		/// is not `(origin, QueryId, Response)`.
		NotifyDecodeFailed { query_id: QueryId, pallet_index: u8, call_index: u8 },
		/// Expected query response has been received but the origin location of the response does
		/// not match that expected. The query remains registered for a later, valid, response to
		/// be received and acted upon.
		InvalidResponder {
			origin: Location,
			query_id: QueryId,
			expected_location: Option<Location>,
		},
		/// Expected query response has been received but the expected origin location placed in
		/// storage by this runtime previously cannot be decoded. The query remains registered.
		///
		/// This is unexpected (since a location placed in storage in a previously executing
		/// runtime should be readable prior to query timeout) and dangerous since the possibly
		/// valid response will be dropped. Manual governance intervention is probably going to be
		/// needed.
		InvalidResponderVersion { origin: Location, query_id: QueryId },
		/// Received query response has been read and removed.
		ResponseTaken { query_id: QueryId },
		/// Some assets have been placed in an asset trap.
		AssetsTrapped { hash: H256, origin: Location, assets: VersionedAssets },
		/// An XCM version change notification message has been attempted to be sent.
		///
		/// The cost of sending it (borne by the chain) is included.
		VersionChangeNotified {
			destination: Location,
			result: XcmVersion,
			cost: Assets,
			message_id: XcmHash,
		},
		/// The supported version of a location has been changed. This might be through an
		/// automatic notification or a manual intervention.
		SupportedVersionChanged { location: Location, version: XcmVersion },
		/// A given location which had a version change subscription was dropped owing to an error
		/// sending the notification to it.
		NotifyTargetSendFail { location: Location, query_id: QueryId, error: XcmError },
		/// A given location which had a version change subscription was dropped owing to an error
		/// migrating the location to our new XCM format.
		NotifyTargetMigrationFail { location: VersionedLocation, query_id: QueryId },
		/// Expected query response has been received but the expected querier location placed in
		/// storage by this runtime previously cannot be decoded. The query remains registered.
		///
		/// This is unexpected (since a location placed in storage in a previously executing
		/// runtime should be readable prior to query timeout) and dangerous since the possibly
		/// valid response will be dropped. Manual governance intervention is probably going to be
		/// needed.
		InvalidQuerierVersion { origin: Location, query_id: QueryId },
		/// Expected query response has been received but the querier location of the response does
		/// not match the expected. The query remains registered for a later, valid, response to
		/// be received and acted upon.
		InvalidQuerier {
			origin: Location,
			query_id: QueryId,
			expected_querier: Location,
			maybe_actual_querier: Option<Location>,
		},
		/// A remote has requested XCM version change notification from us and we have honored it.
		/// A version information message is sent to them and its cost is included.
		VersionNotifyStarted { destination: Location, cost: Assets, message_id: XcmHash },
		/// We have requested that a remote chain send us XCM version change notifications.
		VersionNotifyRequested { destination: Location, cost: Assets, message_id: XcmHash },
		/// We have requested that a remote chain stops sending us XCM version change
		/// notifications.
		VersionNotifyUnrequested { destination: Location, cost: Assets, message_id: XcmHash },
		/// Fees were paid from a location for an operation (often for using `SendXcm`).
		FeesPaid { paying: Location, fees: Assets },
		/// Some assets have been claimed from an asset trap
		AssetsClaimed { hash: H256, origin: Location, assets: VersionedAssets },
	}

	#[pallet::origin]
	#[derive(PartialEq, Eq, Clone, Encode, Decode, RuntimeDebug, TypeInfo, MaxEncodedLen)]
	pub enum Origin {
		/// It comes from somewhere in the XCM space wanting to transact.
		Xcm(Location),
		/// It comes as an expected response from an XCM location.
		Response(Location),
	}
	impl From<Location> for Origin {
		fn from(location: Location) -> Origin {
			Origin::Xcm(location)
		}
	}

	#[pallet::error]
	pub enum Error<T> {
		/// The desired destination was unreachable, generally because there is a no way of routing
		/// to it.
		Unreachable,
		/// There was some other issue (i.e. not to do with routing) in sending the message.
		/// Perhaps a lack of space for buffering the message.
		SendFailure,
		/// The message execution fails the filter.
		Filtered,
		/// The message's weight could not be determined.
		UnweighableMessage,
		/// The destination `Location` provided cannot be inverted.
		DestinationNotInvertible,
		/// The assets to be sent are empty.
		Empty,
		/// Could not re-anchor the assets to declare the fees for the destination chain.
		CannotReanchor,
		/// Too many assets have been attempted for transfer.
		TooManyAssets,
		/// Origin is invalid for sending.
		InvalidOrigin,
		/// The version of the `Versioned` value used is not able to be interpreted.
		BadVersion,
		/// The given location could not be used (e.g. because it cannot be expressed in the
		/// desired version of XCM).
		BadLocation,
		/// The referenced subscription could not be found.
		NoSubscription,
		/// The location is invalid since it already has a subscription from us.
		AlreadySubscribed,
		/// Could not check-out the assets for teleportation to the destination chain.
		CannotCheckOutTeleport,
		/// The owner does not own (all) of the asset that they wish to do the operation on.
		LowBalance,
		/// The asset owner has too many locks on the asset.
		TooManyLocks,
		/// The given account is not an identifiable sovereign account for any location.
		AccountNotSovereign,
		/// The operation required fees to be paid which the initiator could not meet.
		FeesNotMet,
		/// A remote lock with the corresponding data could not be found.
		LockNotFound,
		/// The unlock operation cannot succeed because there are still consumers of the lock.
		InUse,
		/// Invalid non-concrete asset.
		InvalidAssetNotConcrete,
		/// Invalid asset, reserve chain could not be determined for it.
		InvalidAssetUnknownReserve,
		/// Invalid asset, do not support remote asset reserves with different fees reserves.
		InvalidAssetUnsupportedReserve,
		/// Too many assets with different reserve locations have been attempted for transfer.
		TooManyReserves,
		/// Local XCM execution incomplete.
		LocalExecutionIncomplete,
	}

	impl<T: Config> From<SendError> for Error<T> {
		fn from(e: SendError) -> Self {
			match e {
				SendError::Fees => Error::<T>::FeesNotMet,
				SendError::NotApplicable => Error::<T>::Unreachable,
				_ => Error::<T>::SendFailure,
			}
		}
	}

	impl<T: Config> From<AssetTransferError> for Error<T> {
		fn from(e: AssetTransferError) -> Self {
			match e {
				AssetTransferError::NotConcrete => Error::<T>::InvalidAssetNotConcrete,
				AssetTransferError::UnknownReserve => Error::<T>::InvalidAssetUnknownReserve,
			}
		}
	}

	/// The status of a query.
	#[derive(Clone, Eq, PartialEq, Encode, Decode, RuntimeDebug, TypeInfo)]
	pub enum QueryStatus<BlockNumber> {
		/// The query was sent but no response has yet been received.
		Pending {
			/// The `QueryResponse` XCM must have this origin to be considered a reply for this
			/// query.
			responder: VersionedLocation,
			/// The `QueryResponse` XCM must have this value as the `querier` field to be
			/// considered a reply for this query. If `None` then the querier is ignored.
			maybe_match_querier: Option<VersionedLocation>,
			maybe_notify: Option<(u8, u8)>,
			timeout: BlockNumber,
		},
		/// The query is for an ongoing version notification subscription.
		VersionNotifier { origin: VersionedLocation, is_active: bool },
		/// A response has been received.
		Ready { response: VersionedResponse, at: BlockNumber },
	}

	#[derive(Copy, Clone)]
	pub(crate) struct LatestVersionedLocation<'a>(pub(crate) &'a Location);
	impl<'a> EncodeLike<VersionedLocation> for LatestVersionedLocation<'a> {}
	impl<'a> Encode for LatestVersionedLocation<'a> {
		fn encode(&self) -> Vec<u8> {
			let mut r = VersionedLocation::from(Location::default()).encode();
			r.truncate(1);
			self.0.using_encoded(|d| r.extend_from_slice(d));
			r
		}
	}

	#[derive(Clone, Encode, Decode, Eq, PartialEq, Ord, PartialOrd, TypeInfo)]
	pub enum VersionMigrationStage {
		MigrateSupportedVersion,
		MigrateVersionNotifiers,
		NotifyCurrentTargets(Option<Vec<u8>>),
		MigrateAndNotifyOldTargets,
	}

	impl Default for VersionMigrationStage {
		fn default() -> Self {
			Self::MigrateSupportedVersion
		}
	}

	/// The latest available query index.
	#[pallet::storage]
	pub(super) type QueryCounter<T: Config> = StorageValue<_, QueryId, ValueQuery>;

	/// The ongoing queries.
	#[pallet::storage]
	#[pallet::getter(fn query)]
	pub(super) type Queries<T: Config> =
		StorageMap<_, Blake2_128Concat, QueryId, QueryStatus<BlockNumberFor<T>>, OptionQuery>;

	/// The existing asset traps.
	///
	/// Key is the blake2 256 hash of (origin, versioned `Assets`) pair. Value is the number of
	/// times this pair has been trapped (usually just 1 if it exists at all).
	#[pallet::storage]
	#[pallet::getter(fn asset_trap)]
	pub(super) type AssetTraps<T: Config> = StorageMap<_, Identity, H256, u32, ValueQuery>;

	/// Default version to encode XCM when latest version of destination is unknown. If `None`,
	/// then the destinations whose XCM version is unknown are considered unreachable.
	#[pallet::storage]
	#[pallet::whitelist_storage]
	pub(super) type SafeXcmVersion<T: Config> = StorageValue<_, XcmVersion, OptionQuery>;

	/// The Latest versions that we know various locations support.
	#[pallet::storage]
	pub(super) type SupportedVersion<T: Config> = StorageDoubleMap<
		_,
		Twox64Concat,
		XcmVersion,
		Blake2_128Concat,
		VersionedLocation,
		XcmVersion,
		OptionQuery,
	>;

	/// All locations that we have requested version notifications from.
	#[pallet::storage]
	pub(super) type VersionNotifiers<T: Config> = StorageDoubleMap<
		_,
		Twox64Concat,
		XcmVersion,
		Blake2_128Concat,
		VersionedLocation,
		QueryId,
		OptionQuery,
	>;

	/// The target locations that are subscribed to our version changes, as well as the most recent
	/// of our versions we informed them of.
	#[pallet::storage]
	pub(super) type VersionNotifyTargets<T: Config> = StorageDoubleMap<
		_,
		Twox64Concat,
		XcmVersion,
		Blake2_128Concat,
		VersionedLocation,
		(QueryId, Weight, XcmVersion),
		OptionQuery,
	>;

	pub struct VersionDiscoveryQueueSize<T>(PhantomData<T>);
	impl<T: Config> Get<u32> for VersionDiscoveryQueueSize<T> {
		fn get() -> u32 {
			T::VERSION_DISCOVERY_QUEUE_SIZE
		}
	}

	/// Destinations whose latest XCM version we would like to know. Duplicates not allowed, and
	/// the `u32` counter is the number of times that a send to the destination has been attempted,
	/// which is used as a prioritization.
	#[pallet::storage]
	#[pallet::whitelist_storage]
	pub(super) type VersionDiscoveryQueue<T: Config> = StorageValue<
		_,
		BoundedVec<(VersionedLocation, u32), VersionDiscoveryQueueSize<T>>,
		ValueQuery,
	>;

	/// The current migration's stage, if any.
	#[pallet::storage]
	pub(super) type CurrentMigration<T: Config> =
		StorageValue<_, VersionMigrationStage, OptionQuery>;

	#[derive(Clone, Encode, Decode, Eq, PartialEq, Ord, PartialOrd, TypeInfo, MaxEncodedLen)]
	#[scale_info(skip_type_params(MaxConsumers))]
	pub struct RemoteLockedFungibleRecord<ConsumerIdentifier, MaxConsumers: Get<u32>> {
		/// Total amount of the asset held by the remote lock.
		pub amount: u128,
		/// The owner of the locked asset.
		pub owner: VersionedLocation,
		/// The location which holds the original lock.
		pub locker: VersionedLocation,
		/// Local consumers of the remote lock with a consumer identifier and the amount
		/// of fungible asset every consumer holds.
		/// Every consumer can hold up to total amount of the remote lock.
		pub consumers: BoundedVec<(ConsumerIdentifier, u128), MaxConsumers>,
	}

	impl<LockId, MaxConsumers: Get<u32>> RemoteLockedFungibleRecord<LockId, MaxConsumers> {
		/// Amount of the remote lock in use by consumers.
		/// Returns `None` if the remote lock has no consumers.
		pub fn amount_held(&self) -> Option<u128> {
			self.consumers.iter().max_by(|x, y| x.1.cmp(&y.1)).map(|max| max.1)
		}
	}

	/// Fungible assets which we know are locked on a remote chain.
	#[pallet::storage]
	pub(super) type RemoteLockedFungibles<T: Config> = StorageNMap<
		_,
		(
			NMapKey<Twox64Concat, XcmVersion>,
			NMapKey<Blake2_128Concat, T::AccountId>,
			NMapKey<Blake2_128Concat, VersionedAssetId>,
		),
		RemoteLockedFungibleRecord<T::RemoteLockConsumerIdentifier, T::MaxRemoteLockConsumers>,
		OptionQuery,
	>;

	/// Fungible assets which we know are locked on this chain.
	#[pallet::storage]
	pub(super) type LockedFungibles<T: Config> = StorageMap<
		_,
		Blake2_128Concat,
		T::AccountId,
		BoundedVec<(BalanceOf<T>, VersionedLocation), T::MaxLockers>,
		OptionQuery,
	>;

	/// Global suspension state of the XCM executor.
	#[pallet::storage]
	pub(super) type XcmExecutionSuspended<T: Config> = StorageValue<_, bool, ValueQuery>;

	#[pallet::genesis_config]
	pub struct GenesisConfig<T: Config> {
		#[serde(skip)]
		pub _config: sp_std::marker::PhantomData<T>,
		/// The default version to encode outgoing XCM messages with.
		pub safe_xcm_version: Option<XcmVersion>,
	}

	impl<T: Config> Default for GenesisConfig<T> {
		fn default() -> Self {
			Self { safe_xcm_version: Some(XCM_VERSION), _config: Default::default() }
		}
	}

	#[pallet::genesis_build]
	impl<T: Config> BuildGenesisConfig for GenesisConfig<T> {
		fn build(&self) {
			SafeXcmVersion::<T>::set(self.safe_xcm_version);
		}
	}

	#[pallet::hooks]
	impl<T: Config> Hooks<BlockNumberFor<T>> for Pallet<T> {
		fn on_initialize(_n: BlockNumberFor<T>) -> Weight {
			let mut weight_used = Weight::zero();
			if let Some(migration) = CurrentMigration::<T>::get() {
				// Consume 10% of block at most
				let max_weight = T::BlockWeights::get().max_block / 10;
				let (w, maybe_migration) = Self::check_xcm_version_change(migration, max_weight);
				CurrentMigration::<T>::set(maybe_migration);
				weight_used.saturating_accrue(w);
			}

			// Here we aim to get one successful version negotiation request sent per block, ordered
			// by the destinations being most sent to.
			let mut q = VersionDiscoveryQueue::<T>::take().into_inner();
			// TODO: correct weights.
			weight_used.saturating_accrue(T::DbWeight::get().reads_writes(1, 1));
			q.sort_by_key(|i| i.1);
			while let Some((versioned_dest, _)) = q.pop() {
				if let Ok(dest) = Location::try_from(versioned_dest) {
					if Self::request_version_notify(dest).is_ok() {
						// TODO: correct weights.
						weight_used.saturating_accrue(T::DbWeight::get().reads_writes(1, 1));
						break
					}
				}
			}
			// Should never fail since we only removed items. But better safe than panicking as it's
			// way better to drop the queue than panic on initialize.
			if let Ok(q) = BoundedVec::try_from(q) {
				VersionDiscoveryQueue::<T>::put(q);
			}
			weight_used
		}
	}

	pub mod migrations {
		use super::*;
		use frame_support::traits::{PalletInfoAccess, StorageVersion};

		#[derive(Clone, Eq, PartialEq, Encode, Decode, RuntimeDebug, TypeInfo)]
		enum QueryStatusV0<BlockNumber> {
			Pending {
				responder: VersionedLocation,
				maybe_notify: Option<(u8, u8)>,
				timeout: BlockNumber,
			},
			VersionNotifier {
				origin: VersionedLocation,
				is_active: bool,
			},
			Ready {
				response: VersionedResponse,
				at: BlockNumber,
			},
		}
		impl<B> From<QueryStatusV0<B>> for QueryStatus<B> {
			fn from(old: QueryStatusV0<B>) -> Self {
				use QueryStatusV0::*;
				match old {
					Pending { responder, maybe_notify, timeout } => QueryStatus::Pending {
						responder,
						maybe_notify,
						timeout,
						maybe_match_querier: Some(Location::here().into()),
					},
					VersionNotifier { origin, is_active } =>
						QueryStatus::VersionNotifier { origin, is_active },
					Ready { response, at } => QueryStatus::Ready { response, at },
				}
			}
		}

		pub fn migrate_to_v1<T: Config, P: GetStorageVersion + PalletInfoAccess>(
		) -> frame_support::weights::Weight {
			let on_chain_storage_version = <P as GetStorageVersion>::on_chain_storage_version();
			log::info!(
				target: "runtime::xcm",
				"Running migration storage v1 for xcm with storage version {:?}",
				on_chain_storage_version,
			);

			if on_chain_storage_version < 1 {
				let mut count = 0;
				Queries::<T>::translate::<QueryStatusV0<BlockNumberFor<T>>, _>(|_key, value| {
					count += 1;
					Some(value.into())
				});
				StorageVersion::new(1).put::<P>();
				log::info!(
					target: "runtime::xcm",
					"Running migration storage v1 for xcm with storage version {:?} was complete",
					on_chain_storage_version,
				);
				// calculate and return migration weights
				T::DbWeight::get().reads_writes(count as u64 + 1, count as u64 + 1)
			} else {
				log::warn!(
					target: "runtime::xcm",
					"Attempted to apply migration to v1 but failed because storage version is {:?}",
					on_chain_storage_version,
				);
				T::DbWeight::get().reads(1)
			}
		}
	}

	#[pallet::call]
	impl<T: Config> Pallet<T> {
		#[pallet::call_index(0)]
		#[pallet::weight(T::WeightInfo::send())]
		pub fn send(
			origin: OriginFor<T>,
			dest: Box<VersionedLocation>,
			message: Box<VersionedXcm<()>>,
		) -> DispatchResult {
			<Self as SendController<_>>::send(origin, dest, message)?;
			Ok(())
		}

		/// Teleport some assets from the local chain to some destination chain.
		///
		/// **This function is deprecated: Use `limited_teleport_assets` instead.**
		///
		/// Fee payment on the destination side is made from the asset in the `assets` vector of
		/// index `fee_asset_item`. The weight limit for fees is not provided and thus is unlimited,
		/// with all fees taken as needed from the asset.
		///
		/// - `origin`: Must be capable of withdrawing the `assets` and executing XCM.
		/// - `dest`: Destination context for the assets. Will typically be `[Parent,
		///   Parachain(..)]` to send from parachain to parachain, or `[Parachain(..)]` to send from
		///   relay to parachain.
		/// - `beneficiary`: A beneficiary location for the assets in the context of `dest`. Will
		///   generally be an `AccountId32` value.
		/// - `assets`: The assets to be withdrawn. The first item should be the currency used to to
		///   pay the fee on the `dest` side. May not be empty.
		/// - `fee_asset_item`: The index into `assets` of the item which should be used to pay
		///   fees.
		#[pallet::call_index(1)]
		#[pallet::weight({
			let maybe_assets: Result<Assets, ()> = (*assets.clone()).try_into();
			let maybe_dest: Result<Location, ()> = (*dest.clone()).try_into();
			match (maybe_assets, maybe_dest) {
				(Ok(assets), Ok(dest)) => {
					use sp_std::vec;
					let count = assets.len() as u32;
					let mut message = Xcm(vec![
						WithdrawAsset(assets),
						SetFeesMode { jit_withdraw: true },
						InitiateTeleport { assets: Wild(AllCounted(count)), dest, xcm: Xcm(vec![]) },
					]);
					T::Weigher::weight(&mut message).map_or(Weight::MAX, |w| T::WeightInfo::teleport_assets().saturating_add(w))
				}
				_ => Weight::MAX,
			}
		})]
		pub fn teleport_assets(
			origin: OriginFor<T>,
			dest: Box<VersionedLocation>,
			beneficiary: Box<VersionedLocation>,
			assets: Box<VersionedAssets>,
			fee_asset_item: u32,
		) -> DispatchResult {
			Self::do_teleport_assets(origin, dest, beneficiary, assets, fee_asset_item, Unlimited)
		}

		/// Transfer some assets from the local chain to the sovereign account of a destination
		/// chain and forward a notification XCM.
		///
		/// **This function is deprecated: Use `limited_reserve_transfer_assets` instead.**
		///
		/// Fee payment on the destination side is made from the asset in the `assets` vector of
		/// index `fee_asset_item`. The weight limit for fees is not provided and thus is unlimited,
		/// with all fees taken as needed from the asset.
		///
		/// - `origin`: Must be capable of withdrawing the `assets` and executing XCM.
		/// - `dest`: Destination context for the assets. Will typically be `[Parent,
		///   Parachain(..)]` to send from parachain to parachain, or `[Parachain(..)]` to send from
		///   relay to parachain.
		/// - `beneficiary`: A beneficiary location for the assets in the context of `dest`. Will
		///   generally be an `AccountId32` value.
		/// - `assets`: The assets to be withdrawn. This should include the assets used to pay the
		///   fee on the `dest` side.
		/// - `fee_asset_item`: The index into `assets` of the item which should be used to pay
		///   fees.
		#[pallet::call_index(2)]
		#[pallet::weight({
			let maybe_assets: Result<Assets, ()> = (*assets.clone()).try_into();
			let maybe_dest: Result<Location, ()> = (*dest.clone()).try_into();
			match (maybe_assets, maybe_dest) {
				(Ok(assets), Ok(dest)) => {
					use sp_std::vec;
					// heaviest version of locally executed XCM program: equivalent in weight to
					// transfer assets to SA, reanchor them, extend XCM program, and send onward XCM
					let mut message = Xcm(vec![
						SetFeesMode { jit_withdraw: true },
						TransferReserveAsset { assets, dest, xcm: Xcm(vec![]) }
					]);
					T::Weigher::weight(&mut message).map_or(Weight::MAX, |w| T::WeightInfo::reserve_transfer_assets().saturating_add(w))
				}
				_ => Weight::MAX,
			}
		})]
		pub fn reserve_transfer_assets(
			origin: OriginFor<T>,
			dest: Box<VersionedLocation>,
			beneficiary: Box<VersionedLocation>,
			assets: Box<VersionedAssets>,
			fee_asset_item: u32,
		) -> DispatchResult {
			Self::do_reserve_transfer_assets(
				origin,
				dest,
				beneficiary,
				assets,
				fee_asset_item,
				Unlimited,
			)
		}

		/// Execute an XCM message from a local, signed, origin.
		///
		/// An event is deposited indicating whether `msg` could be executed completely or only
		/// partially.
		///
		/// No more than `max_weight` will be used in its attempted execution. If this is less than
		/// the maximum amount of weight that the message could take to be executed, then no
		/// execution attempt will be made.
		///
		/// NOTE: A successful return to this does *not* imply that the `msg` was executed
		/// successfully to completion; only that it was attempted.
		#[pallet::call_index(3)]
		#[pallet::weight(max_weight.saturating_add(T::WeightInfo::execute()))]
		pub fn execute(
			origin: OriginFor<T>,
			message: Box<VersionedXcm<<T as Config>::RuntimeCall>>,
			max_weight: Weight,
		) -> DispatchResultWithPostInfo {
			log::trace!(target: "xcm::pallet_xcm::execute", "message {:?}, max_weight {:?}", message, max_weight);
			let outcome = <Self as ExecuteController<_, _>>::execute(origin, message, max_weight)?;
			let weight_used = outcome.weight_used();
			outcome.ensure_complete().map_err(|error| {
				log::error!(target: "xcm::pallet_xcm::execute", "XCM execution failed with error {:?}", error);
				Error::<T>::LocalExecutionIncomplete
			})?;
			Ok(Some(weight_used.saturating_add(T::WeightInfo::execute())).into())
		}

		/// Extoll that a particular destination can be communicated with through a particular
		/// version of XCM.
		///
		/// - `origin`: Must be an origin specified by AdminOrigin.
		/// - `location`: The destination that is being described.
		/// - `xcm_version`: The latest version of XCM that `location` supports.
		#[pallet::call_index(4)]
		#[pallet::weight(T::WeightInfo::force_xcm_version())]
		pub fn force_xcm_version(
			origin: OriginFor<T>,
			location: Box<Location>,
			version: XcmVersion,
		) -> DispatchResult {
			T::AdminOrigin::ensure_origin(origin)?;
			let location = *location;
			SupportedVersion::<T>::insert(XCM_VERSION, LatestVersionedLocation(&location), version);
			Self::deposit_event(Event::SupportedVersionChanged { location, version });
			Ok(())
		}

		/// Set a safe XCM version (the version that XCM should be encoded with if the most recent
		/// version a destination can accept is unknown).
		///
		/// - `origin`: Must be an origin specified by AdminOrigin.
		/// - `maybe_xcm_version`: The default XCM encoding version, or `None` to disable.
		#[pallet::call_index(5)]
		#[pallet::weight(T::WeightInfo::force_default_xcm_version())]
		pub fn force_default_xcm_version(
			origin: OriginFor<T>,
			maybe_xcm_version: Option<XcmVersion>,
		) -> DispatchResult {
			T::AdminOrigin::ensure_origin(origin)?;
			SafeXcmVersion::<T>::set(maybe_xcm_version);
			Ok(())
		}

		/// Ask a location to notify us regarding their XCM version and any changes to it.
		///
		/// - `origin`: Must be an origin specified by AdminOrigin.
		/// - `location`: The location to which we should subscribe for XCM version notifications.
		#[pallet::call_index(6)]
		#[pallet::weight(T::WeightInfo::force_subscribe_version_notify())]
		pub fn force_subscribe_version_notify(
			origin: OriginFor<T>,
			location: Box<VersionedLocation>,
		) -> DispatchResult {
			T::AdminOrigin::ensure_origin(origin)?;
			let location: Location =
				(*location).try_into().map_err(|()| Error::<T>::BadLocation)?;
			Self::request_version_notify(location).map_err(|e| {
				match e {
					XcmError::InvalidLocation => Error::<T>::AlreadySubscribed,
					_ => Error::<T>::InvalidOrigin,
				}
				.into()
			})
		}

		/// Require that a particular destination should no longer notify us regarding any XCM
		/// version changes.
		///
		/// - `origin`: Must be an origin specified by AdminOrigin.
		/// - `location`: The location to which we are currently subscribed for XCM version
		///   notifications which we no longer desire.
		#[pallet::call_index(7)]
		#[pallet::weight(T::WeightInfo::force_unsubscribe_version_notify())]
		pub fn force_unsubscribe_version_notify(
			origin: OriginFor<T>,
			location: Box<VersionedLocation>,
		) -> DispatchResult {
			T::AdminOrigin::ensure_origin(origin)?;
			let location: Location =
				(*location).try_into().map_err(|()| Error::<T>::BadLocation)?;
			Self::unrequest_version_notify(location).map_err(|e| {
				match e {
					XcmError::InvalidLocation => Error::<T>::NoSubscription,
					_ => Error::<T>::InvalidOrigin,
				}
				.into()
			})
		}

		/// Transfer some assets from the local chain to the sovereign account of a destination
		/// chain and forward a notification XCM.
		///
		/// Fee payment on the destination side is made from the asset in the `assets` vector of
		/// index `fee_asset_item`, up to enough to pay for `weight_limit` of weight. If more weight
		/// is needed than `weight_limit`, then the operation will fail and the assets send may be
		/// at risk.
		///
		/// - `origin`: Must be capable of withdrawing the `assets` and executing XCM.
		/// - `dest`: Destination context for the assets. Will typically be `[Parent,
		///   Parachain(..)]` to send from parachain to parachain, or `[Parachain(..)]` to send from
		///   relay to parachain.
		/// - `beneficiary`: A beneficiary location for the assets in the context of `dest`. Will
		///   generally be an `AccountId32` value.
		/// - `assets`: The assets to be withdrawn. This should include the assets used to pay the
		///   fee on the `dest` side.
		/// - `fee_asset_item`: The index into `assets` of the item which should be used to pay
		///   fees.
		/// - `weight_limit`: The remote-side weight limit, if any, for the XCM fee purchase.
		#[pallet::call_index(8)]
		#[pallet::weight({
			let maybe_assets: Result<Assets, ()> = (*assets.clone()).try_into();
			let maybe_dest: Result<Location, ()> = (*dest.clone()).try_into();
			match (maybe_assets, maybe_dest) {
				(Ok(assets), Ok(dest)) => {
					use sp_std::vec;
					// heaviest version of locally executed XCM program: equivalent in weight to
					// transfer assets to SA, reanchor them, extend XCM program, and send onward XCM
					let mut message = Xcm(vec![
						SetFeesMode { jit_withdraw: true },
						TransferReserveAsset { assets, dest, xcm: Xcm(vec![]) }
					]);
					T::Weigher::weight(&mut message).map_or(Weight::MAX, |w| T::WeightInfo::reserve_transfer_assets().saturating_add(w))
				}
				_ => Weight::MAX,
			}
		})]
		pub fn limited_reserve_transfer_assets(
			origin: OriginFor<T>,
			dest: Box<VersionedLocation>,
			beneficiary: Box<VersionedLocation>,
			assets: Box<VersionedAssets>,
			fee_asset_item: u32,
			weight_limit: WeightLimit,
		) -> DispatchResult {
			Self::do_reserve_transfer_assets(
				origin,
				dest,
				beneficiary,
				assets,
				fee_asset_item,
				weight_limit,
			)
		}

		/// Teleport some assets from the local chain to some destination chain.
		///
		/// Fee payment on the destination side is made from the asset in the `assets` vector of
		/// index `fee_asset_item`, up to enough to pay for `weight_limit` of weight. If more weight
		/// is needed than `weight_limit`, then the operation will fail and the assets send may be
		/// at risk.
		///
		/// - `origin`: Must be capable of withdrawing the `assets` and executing XCM.
		/// - `dest`: Destination context for the assets. Will typically be `[Parent,
		///   Parachain(..)]` to send from parachain to parachain, or `[Parachain(..)]` to send from
		///   relay to parachain.
		/// - `beneficiary`: A beneficiary location for the assets in the context of `dest`. Will
		///   generally be an `AccountId32` value.
		/// - `assets`: The assets to be withdrawn. The first item should be the currency used to to
		///   pay the fee on the `dest` side. May not be empty.
		/// - `fee_asset_item`: The index into `assets` of the item which should be used to pay
		///   fees.
		/// - `weight_limit`: The remote-side weight limit, if any, for the XCM fee purchase.
		#[pallet::call_index(9)]
		#[pallet::weight({
			let maybe_assets: Result<Assets, ()> = (*assets.clone()).try_into();
			let maybe_dest: Result<Location, ()> = (*dest.clone()).try_into();
			match (maybe_assets, maybe_dest) {
				(Ok(assets), Ok(dest)) => {
					use sp_std::vec;
					let count = assets.len() as u32;
					let mut message = Xcm(vec![
						WithdrawAsset(assets),
						SetFeesMode { jit_withdraw: true },
						InitiateTeleport { assets: Wild(AllCounted(count)), dest, xcm: Xcm(vec![]) },
					]);
					T::Weigher::weight(&mut message).map_or(Weight::MAX, |w| T::WeightInfo::teleport_assets().saturating_add(w))
				}
				_ => Weight::MAX,
			}
		})]
		pub fn limited_teleport_assets(
			origin: OriginFor<T>,
			dest: Box<VersionedLocation>,
			beneficiary: Box<VersionedLocation>,
			assets: Box<VersionedAssets>,
			fee_asset_item: u32,
			weight_limit: WeightLimit,
		) -> DispatchResult {
			Self::do_teleport_assets(
				origin,
				dest,
				beneficiary,
				assets,
				fee_asset_item,
				weight_limit,
			)
		}

		/// Set or unset the global suspension state of the XCM executor.
		///
		/// - `origin`: Must be an origin specified by AdminOrigin.
		/// - `suspended`: `true` to suspend, `false` to resume.
		#[pallet::call_index(10)]
		#[pallet::weight(T::WeightInfo::force_suspension())]
		pub fn force_suspension(origin: OriginFor<T>, suspended: bool) -> DispatchResult {
			T::AdminOrigin::ensure_origin(origin)?;
			XcmExecutionSuspended::<T>::set(suspended);
			Ok(())
		}
	}
}

/// The maximum number of distinct assets allowed to be transferred in a single helper extrinsic.
const MAX_ASSETS_FOR_TRANSFER: usize = 2;

impl<T: Config> QueryHandler for Pallet<T> {
	type QueryId = u64;
	type BlockNumber = BlockNumberFor<T>;
	type Error = XcmError;
	type UniversalLocation = T::UniversalLocation;

	/// Attempt to create a new query ID and register it as a query that is yet to respond.
	fn new_query(
		responder: impl Into<Location>,
		timeout: BlockNumberFor<T>,
		match_querier: impl Into<Location>,
	) -> Self::QueryId {
		Self::do_new_query(responder, None, timeout, match_querier)
	}

	/// To check the status of the query, use `fn query()` passing the resultant `QueryId`
	/// value.
	fn report_outcome(
		message: &mut Xcm<()>,
		responder: impl Into<Location>,
		timeout: Self::BlockNumber,
	) -> Result<Self::QueryId, Self::Error> {
		let responder = responder.into();
		let destination = Self::UniversalLocation::get()
			.invert_target(&responder)
			.map_err(|()| XcmError::LocationNotInvertible)?;
		let query_id = Self::new_query(responder, timeout, Here);
		let response_info = QueryResponseInfo { destination, query_id, max_weight: Weight::zero() };
		let report_error = Xcm(vec![ReportError(response_info)]);
		message.0.insert(0, SetAppendix(report_error));
		Ok(query_id)
	}

	/// Removes response when ready and emits [Event::ResponseTaken] event.
	fn take_response(query_id: Self::QueryId) -> QueryResponseStatus<Self::BlockNumber> {
		match Queries::<T>::get(query_id) {
			Some(QueryStatus::Ready { response, at }) => match response.try_into() {
				Ok(response) => {
					Queries::<T>::remove(query_id);
					Self::deposit_event(Event::ResponseTaken { query_id });
					QueryResponseStatus::Ready { response, at }
				},
				Err(_) => QueryResponseStatus::UnexpectedVersion,
			},
			Some(QueryStatus::Pending { timeout, .. }) => QueryResponseStatus::Pending { timeout },
			Some(_) => QueryResponseStatus::UnexpectedVersion,
			None => QueryResponseStatus::NotFound,
		}
	}

	#[cfg(feature = "runtime-benchmarks")]
	fn expect_response(id: Self::QueryId, response: Response) {
		let response = response.into();
		Queries::<T>::insert(
			id,
			QueryStatus::Ready { response, at: frame_system::Pallet::<T>::block_number() },
		);
	}
}

impl<T: Config> Pallet<T> {
	/// Validate `assets` to be reserve-transferred and return their reserve location.
	fn validate_assets_and_find_reserve(
		assets: &[Asset],
		dest: &Location,
	) -> Result<TransferType, Error<T>> {
		let mut reserve = None;
		for asset in assets.iter() {
			if let Fungible(x) = asset.fun {
				// If fungible asset, ensure non-zero amount.
				ensure!(!x.is_zero(), Error::<T>::Empty);
			}
			let transfer_type =
				T::XcmExecutor::determine_for(&asset, dest).map_err(Error::<T>::from)?;
			// Ensure asset is not teleportable to `dest`.
			ensure!(transfer_type != TransferType::Teleport, Error::<T>::Filtered);
			if let Some(reserve) = reserve.as_ref() {
				// Ensure transfer for multiple assets uses same reserve location (only fee may have
				// different reserve location)
				ensure!(reserve == &transfer_type, Error::<T>::TooManyReserves);
			} else {
				// asset reserve identified
				reserve = Some(transfer_type);
			}
		}
		reserve.ok_or(Error::<T>::Empty)
	}

	fn do_reserve_transfer_assets(
		origin: OriginFor<T>,
		dest: Box<VersionedLocation>,
		beneficiary: Box<VersionedLocation>,
		assets: Box<VersionedAssets>,
		fee_asset_item: u32,
		weight_limit: WeightLimit,
	) -> DispatchResult {
		let origin_location = T::ExecuteXcmOrigin::ensure_origin(origin)?;
		let dest = (*dest).try_into().map_err(|()| Error::<T>::BadVersion)?;
		let beneficiary: Location =
			(*beneficiary).try_into().map_err(|()| Error::<T>::BadVersion)?;
		let assets: Assets = (*assets).try_into().map_err(|()| Error::<T>::BadVersion)?;
		log::trace!(
			target: "xcm::pallet_xcm::do_reserve_transfer_assets",
			"origin {:?}, dest {:?}, beneficiary {:?}, assets {:?}, fee-idx {:?}",
			origin_location, dest, beneficiary, assets, fee_asset_item,
		);

		ensure!(assets.len() <= MAX_ASSETS_FOR_TRANSFER, Error::<T>::TooManyAssets);
		let value = (origin_location, assets.into_inner());
		ensure!(T::XcmReserveTransferFilter::contains(&value), Error::<T>::Filtered);
		let (origin_location, mut assets) = value;

		if fee_asset_item as usize >= assets.len() {
			return Err(Error::<T>::Empty.into())
		}
		let fees = assets.swap_remove(fee_asset_item as usize);
		let fees_transfer_type =
			T::XcmExecutor::determine_for(&fees, &dest).map_err(Error::<T>::from)?;
		let assets_transfer_type = if assets.is_empty() {
			// Single asset to transfer (one used for fees where transfer type is determined above).
			ensure!(fees_transfer_type != TransferType::Teleport, Error::<T>::Filtered);
			fees_transfer_type.clone()
		} else {
			// Find reserve for non-fee assets.
			Self::validate_assets_and_find_reserve(&assets, &dest)?
		};

		// local and remote XCM programs to potentially handle fees separately
		let separate_fees_instructions: Option<(Xcm<<T as Config>::RuntimeCall>, Xcm<()>)>;
		if fees_transfer_type == assets_transfer_type {
			// Same reserve location (fees not teleportable), we can batch together fees and assets
			// in same reserve-based-transfer.
			assets.push(fees.clone());
			// no need for custom fees instructions, fees are batched with assets
			separate_fees_instructions = None;
		} else {
			// Disallow _remote reserves_ unless assets & fees have same remote reserve (covered by
			// branch above). The reason for this is that we'd need to send XCMs to separate chains
			// with no guarantee of delivery order on final destination; therefore we cannot
			// guarantee to have fees in place on final destination chain to pay for assets
			// transfer.
			ensure!(
				!matches!(assets_transfer_type, TransferType::RemoteReserve(_)),
				Error::<T>::InvalidAssetUnsupportedReserve
			);
			let fees = fees.clone();
			let weight_limit = weight_limit.clone();
			// build fees transfer instructions to be added to assets transfers XCM programs
			separate_fees_instructions = Some(match fees_transfer_type {
				TransferType::LocalReserve =>
					Self::local_reserve_fees_instructions(dest.clone(), fees, weight_limit)?,
				TransferType::DestinationReserve =>
					Self::destination_reserve_fees_instructions(dest.clone(), fees, weight_limit)?,
				TransferType::Teleport => Self::teleport_fees_instructions(
					origin_location.clone(),
					dest.clone(),
					fees,
					weight_limit,
				)?,
				TransferType::RemoteReserve(_) =>
					return Err(Error::<T>::InvalidAssetUnsupportedReserve.into()),
			});
		};

		Self::build_and_execute_xcm_transfer_type(
			origin_location,
			dest,
			beneficiary,
			assets,
			assets_transfer_type,
			fees,
			separate_fees_instructions,
			weight_limit,
		)
	}

	fn do_teleport_assets(
		origin: OriginFor<T>,
		dest: Box<VersionedLocation>,
		beneficiary: Box<VersionedLocation>,
		assets: Box<VersionedAssets>,
		fee_asset_item: u32,
		weight_limit: WeightLimit,
	) -> DispatchResult {
		let origin_location = T::ExecuteXcmOrigin::ensure_origin(origin)?;
		let dest = (*dest).try_into().map_err(|()| Error::<T>::BadVersion)?;
		let beneficiary: Location =
			(*beneficiary).try_into().map_err(|()| Error::<T>::BadVersion)?;
		let assets: Assets = (*assets).try_into().map_err(|()| Error::<T>::BadVersion)?;

		ensure!(assets.len() <= MAX_ASSETS_FOR_TRANSFER, Error::<T>::TooManyAssets);
		let value = (origin_location, assets.into_inner());
		ensure!(T::XcmTeleportFilter::contains(&value), Error::<T>::Filtered);
		let (origin_location, assets) = value;
		for asset in assets.iter() {
			let transfer_type =
				T::XcmExecutor::determine_for(asset, &dest).map_err(Error::<T>::from)?;
			ensure!(matches!(transfer_type, TransferType::Teleport), Error::<T>::Filtered);
		}
		let fees = assets.get(fee_asset_item as usize).ok_or(Error::<T>::Empty)?.clone();

		Self::build_and_execute_xcm_transfer_type(
			origin_location,
			dest,
			beneficiary,
			assets,
			TransferType::Teleport,
			fees,
			None,
			weight_limit,
		)
	}

	fn build_and_execute_xcm_transfer_type(
		origin: Location,
		dest: Location,
		beneficiary: Location,
		assets: Vec<Asset>,
		transfer_type: TransferType,
		fees: Asset,
		separate_fees_instructions: Option<(Xcm<<T as Config>::RuntimeCall>, Xcm<()>)>,
		weight_limit: WeightLimit,
	) -> DispatchResult {
		log::trace!(
			target: "xcm::pallet_xcm::build_and_execute_xcm_transfer_type",
			"origin {:?}, dest {:?}, beneficiary {:?}, assets {:?}, transfer_type {:?}, \
			fees {:?}, fees_xcm: {:?}, weight_limit: {:?}",
			origin, dest, beneficiary, assets, transfer_type, fees, separate_fees_instructions, weight_limit,
		);
		let (mut local_xcm, remote_xcm) = match transfer_type {
			TransferType::LocalReserve => {
				let (local, remote) = Self::local_reserve_transfer_programs(
					dest.clone(),
					beneficiary,
					assets,
					fees,
					separate_fees_instructions,
					weight_limit,
				)?;
				(local, Some(remote))
			},
			TransferType::DestinationReserve => {
				let (local, remote) = Self::destination_reserve_transfer_programs(
					dest.clone(),
					beneficiary,
					assets,
					fees,
					separate_fees_instructions,
					weight_limit,
				)?;
				(local, Some(remote))
			},
			TransferType::RemoteReserve(reserve) => (
				Self::remote_reserve_transfer_program(
					reserve,
					dest.clone(),
					beneficiary,
					assets,
					fees,
					weight_limit,
				)?,
				None,
			),
			TransferType::Teleport => (
				Self::teleport_assets_program(
					dest.clone(),
					beneficiary,
					assets,
					fees,
					weight_limit,
				)?,
				None,
			),
		};
		let weight =
			T::Weigher::weight(&mut local_xcm).map_err(|()| Error::<T>::UnweighableMessage)?;
		let mut hash = local_xcm.using_encoded(sp_io::hashing::blake2_256);
		let outcome = T::XcmExecutor::prepare_and_execute(
			origin.clone(),
			local_xcm,
			&mut hash,
			weight,
			weight,
		);
		Self::deposit_event(Event::Attempted { outcome: outcome.clone() });
<<<<<<< HEAD
		if let Some(remote_xcm) = remote_xcm {
			outcome.ensure_complete().map_err(|_| Error::<T>::LocalExecutionIncomplete)?;
			let (ticket, price) = validate_send::<T::XcmRouter>(dest.clone(), remote_xcm.clone())
				.map_err(Error::<T>::from)?;
			if origin != Here.into_location() {
				Self::charge_fees(origin.clone(), price).map_err(|_| Error::<T>::FeesNotMet)?;
=======
		outcome.ensure_complete().map_err(|error| {
			log::error!(
				target: "xcm::pallet_xcm::build_and_execute_xcm_transfer_type",
				"XCM execution failed with error {:?}", error
			);
			Error::<T>::LocalExecutionIncomplete
		})?;

		if let Some(remote_xcm) = remote_xcm {
			let (ticket, price) = validate_send::<T::XcmRouter>(dest, remote_xcm.clone())
				.map_err(Error::<T>::from)?;
			if origin != Here.into_location() {
				Self::charge_fees(origin, price).map_err(|error| {
					log::error!(
						target: "xcm::pallet_xcm::build_and_execute_xcm_transfer_type",
						"Unable to charge fee with error {:?}", error
					);
					Error::<T>::FeesNotMet
				})?;
>>>>>>> 63ac2471
			}
			let message_id = T::XcmRouter::deliver(ticket).map_err(Error::<T>::from)?;

			let e = Event::Sent { origin, destination: dest, message: remote_xcm, message_id };
			Self::deposit_event(e);
		}
		Ok(())
	}

	fn local_reserve_fees_instructions(
		dest: Location,
		fees: Asset,
		weight_limit: WeightLimit,
	) -> Result<(Xcm<<T as Config>::RuntimeCall>, Xcm<()>), Error<T>> {
		let context = T::UniversalLocation::get();
		let reanchored_fees = fees
			.clone()
			.reanchored(&dest, &context)
			.map_err(|_| Error::<T>::CannotReanchor)?;

		let local_execute_xcm = Xcm(vec![
			// move `fees` to `dest`s local sovereign account
			TransferAsset { assets: fees.into(), beneficiary: dest },
		]);
		let xcm_on_dest = Xcm(vec![
			// let (dest) chain know `fees` are in its SA on reserve
			ReserveAssetDeposited(reanchored_fees.clone().into()),
			// buy exec using `fees` in holding deposited in above instruction
			BuyExecution { fees: reanchored_fees, weight_limit },
		]);
		Ok((local_execute_xcm, xcm_on_dest))
	}

	fn local_reserve_transfer_programs(
		dest: Location,
		beneficiary: Location,
		assets: Vec<Asset>,
		fees: Asset,
		separate_fees_instructions: Option<(Xcm<<T as Config>::RuntimeCall>, Xcm<()>)>,
		weight_limit: WeightLimit,
	) -> Result<(Xcm<<T as Config>::RuntimeCall>, Xcm<()>), Error<T>> {
		// max assets is `assets` (+ potentially separately handled fee)
		let max_assets =
			assets.len() as u32 + separate_fees_instructions.as_ref().map(|_| 1).unwrap_or(0);
		let assets: Assets = assets.into();
		let context = T::UniversalLocation::get();
		let mut reanchored_assets = assets.clone();
		reanchored_assets
			.reanchor(&dest, &context)
			.map_err(|_| Error::<T>::CannotReanchor)?;

		// fees are either handled through dedicated instructions, or batched together with assets
		let fees_already_handled = separate_fees_instructions.is_some();
		let (fees_local_xcm, fees_remote_xcm) = separate_fees_instructions
			.map(|(local, remote)| (local.into_inner(), remote.into_inner()))
			.unwrap_or_default();

		// start off with any necessary local fees specific instructions
		let mut local_execute_xcm = fees_local_xcm;
		// move `assets` to `dest`s local sovereign account
		local_execute_xcm.push(TransferAsset { assets, beneficiary: dest.clone() });

		// on destination chain, start off with custom fee instructions
		let mut xcm_on_dest = fees_remote_xcm;
		// continue with rest of assets
		xcm_on_dest.extend_from_slice(&[
			// let (dest) chain know assets are in its SA on reserve
			ReserveAssetDeposited(reanchored_assets),
			// following instructions are not exec'ed on behalf of origin chain anymore
			ClearOrigin,
		]);
		if !fees_already_handled {
			// no custom fees instructions, they are batched together with `assets` transfer;
			// BuyExecution happens after receiving all `assets`
			let reanchored_fees =
				fees.reanchored(&dest, &context).map_err(|_| Error::<T>::CannotReanchor)?;
			// buy execution using `fees` batched together with above `reanchored_assets`
			xcm_on_dest.push(BuyExecution { fees: reanchored_fees, weight_limit });
		}
		// deposit all remaining assets in holding to `beneficiary` location
		xcm_on_dest.push(DepositAsset { assets: Wild(AllCounted(max_assets)), beneficiary });

		Ok((Xcm(local_execute_xcm), Xcm(xcm_on_dest)))
	}

	fn destination_reserve_fees_instructions(
		dest: Location,
		fees: Asset,
		weight_limit: WeightLimit,
	) -> Result<(Xcm<<T as Config>::RuntimeCall>, Xcm<()>), Error<T>> {
		let context = T::UniversalLocation::get();
		let reanchored_fees = fees
			.clone()
			.reanchored(&dest, &context)
			.map_err(|_| Error::<T>::CannotReanchor)?;
		let fees: Assets = fees.into();

		let local_execute_xcm = Xcm(vec![
			// withdraw reserve-based fees (derivatives)
			WithdrawAsset(fees.clone()),
			// burn derivatives
			BurnAsset(fees),
		]);
		let xcm_on_dest = Xcm(vec![
			// withdraw `fees` from origin chain's sovereign account
			WithdrawAsset(reanchored_fees.clone().into()),
			// buy exec using `fees` in holding withdrawn in above instruction
			BuyExecution { fees: reanchored_fees, weight_limit },
		]);
		Ok((local_execute_xcm, xcm_on_dest))
	}

	fn destination_reserve_transfer_programs(
		dest: Location,
		beneficiary: Location,
		assets: Vec<Asset>,
		fees: Asset,
		separate_fees_instructions: Option<(Xcm<<T as Config>::RuntimeCall>, Xcm<()>)>,
		weight_limit: WeightLimit,
	) -> Result<(Xcm<<T as Config>::RuntimeCall>, Xcm<()>), Error<T>> {
		// max assets is `assets` (+ potentially separately handled fee)
		let max_assets =
			assets.len() as u32 + separate_fees_instructions.as_ref().map(|_| 1).unwrap_or(0);
		let assets: Assets = assets.into();
		let context = T::UniversalLocation::get();
		let mut reanchored_assets = assets.clone();
		reanchored_assets
			.reanchor(&dest, &context)
			.map_err(|_| Error::<T>::CannotReanchor)?;

		// fees are either handled through dedicated instructions, or batched together with assets
		let fees_already_handled = separate_fees_instructions.is_some();
		let (fees_local_xcm, fees_remote_xcm) = separate_fees_instructions
			.map(|(local, remote)| (local.into_inner(), remote.into_inner()))
			.unwrap_or_default();

		// start off with any necessary local fees specific instructions
		let mut local_execute_xcm = fees_local_xcm;
		// continue with rest of assets
		local_execute_xcm.extend_from_slice(&[
			// withdraw reserve-based assets
			WithdrawAsset(assets.clone()),
			// burn reserve-based assets
			BurnAsset(assets),
		]);

		// on destination chain, start off with custom fee instructions
		let mut xcm_on_dest = fees_remote_xcm;
		// continue with rest of assets
		xcm_on_dest.extend_from_slice(&[
			// withdraw `assets` from origin chain's sovereign account
			WithdrawAsset(reanchored_assets),
			// following instructions are not exec'ed on behalf of origin chain anymore
			ClearOrigin,
		]);
		if !fees_already_handled {
			// no custom fees instructions, they are batched together with `assets` transfer;
			// BuyExecution happens after receiving all `assets`
			let reanchored_fees =
				fees.reanchored(&dest, &context).map_err(|_| Error::<T>::CannotReanchor)?;
			// buy execution using `fees` batched together with above `reanchored_assets`
			xcm_on_dest.push(BuyExecution { fees: reanchored_fees, weight_limit });
		}
		// deposit all remaining assets in holding to `beneficiary` location
		xcm_on_dest.push(DepositAsset { assets: Wild(AllCounted(max_assets)), beneficiary });

		Ok((Xcm(local_execute_xcm), Xcm(xcm_on_dest)))
	}

	// function assumes fees and assets have the same remote reserve
	fn remote_reserve_transfer_program(
		reserve: Location,
		dest: Location,
		beneficiary: Location,
		assets: Vec<Asset>,
		fees: Asset,
		weight_limit: WeightLimit,
	) -> Result<Xcm<<T as Config>::RuntimeCall>, Error<T>> {
		let max_assets = assets.len() as u32;
		let context = T::UniversalLocation::get();
		// we spend up to half of fees for execution on reserve and other half for execution on
		// destination
		let (fees_half_1, fees_half_2) = Self::halve_fees(fees)?;
		// identifies fee item as seen by `reserve` - to be used at reserve chain
		let reserve_fees = fees_half_1
			.reanchored(&reserve, &context)
			.map_err(|_| Error::<T>::CannotReanchor)?;
		// identifies fee item as seen by `dest` - to be used at destination chain
		let dest_fees = fees_half_2
			.reanchored(&dest, &context)
			.map_err(|_| Error::<T>::CannotReanchor)?;
		// identifies `dest` as seen by `reserve`
		let dest = dest.reanchored(&reserve, &context).map_err(|_| Error::<T>::CannotReanchor)?;
		// xcm to be executed at dest
		let xcm_on_dest = Xcm(vec![
			BuyExecution { fees: dest_fees, weight_limit: weight_limit.clone() },
			DepositAsset { assets: Wild(AllCounted(max_assets)), beneficiary },
		]);
		// xcm to be executed on reserve
		let xcm_on_reserve = Xcm(vec![
			BuyExecution { fees: reserve_fees, weight_limit },
			DepositReserveAsset { assets: Wild(AllCounted(max_assets)), dest, xcm: xcm_on_dest },
		]);
		Ok(Xcm(vec![
			WithdrawAsset(assets.into()),
			InitiateReserveWithdraw {
				assets: Wild(AllCounted(max_assets)),
				reserve,
				xcm: xcm_on_reserve,
			},
		]))
	}

	fn teleport_fees_instructions(
		origin: Location,
		dest: Location,
		fees: Asset,
		weight_limit: WeightLimit,
	) -> Result<(Xcm<<T as Config>::RuntimeCall>, Xcm<()>), Error<T>> {
		let value = (origin, vec![fees.clone()]);
		ensure!(T::XcmTeleportFilter::contains(&value), Error::<T>::Filtered);

		let context = T::UniversalLocation::get();
		let reanchored_fees = fees
			.clone()
			.reanchored(&dest, &context)
			.map_err(|_| Error::<T>::CannotReanchor)?;

		// XcmContext irrelevant in teleports checks
		let dummy_context =
			XcmContext { origin: None, message_id: Default::default(), topic: None };
		// We should check that the asset can actually be teleported out (for this to
		// be in error, there would need to be an accounting violation by ourselves,
		// so it's unlikely, but we don't want to allow that kind of bug to leak into
		// a trusted chain.
		<T::XcmExecutor as XcmAssetTransfers>::AssetTransactor::can_check_out(
			&dest,
			&fees,
			&dummy_context,
		)
		.map_err(|_| Error::<T>::CannotCheckOutTeleport)?;
		<T::XcmExecutor as XcmAssetTransfers>::AssetTransactor::check_out(
			&dest,
			&fees,
			&dummy_context,
		);

		let fees: Assets = fees.into();
		let local_execute_xcm = Xcm(vec![
			// withdraw fees
			WithdrawAsset(fees.clone()),
			// burn fees
			BurnAsset(fees),
		]);
		let xcm_on_dest = Xcm(vec![
			// (dest) chain receive teleported assets burned on origin chain
			ReceiveTeleportedAsset(reanchored_fees.clone().into()),
			// buy exec using `fees` in holding received in above instruction
			BuyExecution { fees: reanchored_fees, weight_limit },
		]);
		Ok((local_execute_xcm, xcm_on_dest))
	}

	fn teleport_assets_program(
		dest: Location,
		beneficiary: Location,
		assets: Vec<Asset>,
		mut fees: Asset,
		weight_limit: WeightLimit,
	) -> Result<Xcm<<T as Config>::RuntimeCall>, Error<T>> {
		let context = T::UniversalLocation::get();
		fees.reanchor(&dest, &context).map_err(|_| Error::<T>::CannotReanchor)?;
		let max_assets = assets.len() as u32;
		let xcm_on_dest = Xcm(vec![
			BuyExecution { fees, weight_limit },
			DepositAsset { assets: Wild(AllCounted(max_assets)), beneficiary },
		]);
		Ok(Xcm(vec![
			WithdrawAsset(assets.into()),
			SetFeesMode { jit_withdraw: true },
			InitiateTeleport { assets: Wild(AllCounted(max_assets)), dest, xcm: xcm_on_dest },
		]))
	}

	/// Halve `fees` fungible amount.
	pub(crate) fn halve_fees(fees: Asset) -> Result<(Asset, Asset), Error<T>> {
		match fees.fun {
			Fungible(amount) => {
				let fee1 = amount.saturating_div(2);
				let fee2 = amount.saturating_sub(fee1);
				ensure!(fee1 > 0, Error::<T>::FeesNotMet);
				ensure!(fee2 > 0, Error::<T>::FeesNotMet);
				Ok((Asset::from((fees.id.clone(), fee1)), Asset::from((fees.id.clone(), fee2))))
			},
			NonFungible(_) => Err(Error::<T>::FeesNotMet),
		}
	}

	/// Will always make progress, and will do its best not to use much more than `weight_cutoff`
	/// in doing so.
	pub(crate) fn check_xcm_version_change(
		mut stage: VersionMigrationStage,
		weight_cutoff: Weight,
	) -> (Weight, Option<VersionMigrationStage>) {
		let mut weight_used = Weight::zero();

		let sv_migrate_weight = T::WeightInfo::migrate_supported_version();
		let vn_migrate_weight = T::WeightInfo::migrate_version_notifiers();
		let vnt_already_notified_weight = T::WeightInfo::already_notified_target();
		let vnt_notify_weight = T::WeightInfo::notify_current_targets();
		let vnt_migrate_weight = T::WeightInfo::migrate_version_notify_targets();
		let vnt_migrate_fail_weight = T::WeightInfo::notify_target_migration_fail();
		let vnt_notify_migrate_weight = T::WeightInfo::migrate_and_notify_old_targets();

		use VersionMigrationStage::*;

		if stage == MigrateSupportedVersion {
			// We assume that supported XCM version only ever increases, so just cycle through lower
			// XCM versioned from the current.
			for v in 0..XCM_VERSION {
				for (old_key, value) in SupportedVersion::<T>::drain_prefix(v) {
					if let Ok(new_key) = old_key.into_latest() {
						SupportedVersion::<T>::insert(XCM_VERSION, new_key, value);
					}
					weight_used.saturating_accrue(sv_migrate_weight);
					if weight_used.any_gte(weight_cutoff) {
						return (weight_used, Some(stage))
					}
				}
			}
			stage = MigrateVersionNotifiers;
		}
		if stage == MigrateVersionNotifiers {
			for v in 0..XCM_VERSION {
				for (old_key, value) in VersionNotifiers::<T>::drain_prefix(v) {
					if let Ok(new_key) = old_key.into_latest() {
						VersionNotifiers::<T>::insert(XCM_VERSION, new_key, value);
					}
					weight_used.saturating_accrue(vn_migrate_weight);
					if weight_used.any_gte(weight_cutoff) {
						return (weight_used, Some(stage))
					}
				}
			}
			stage = NotifyCurrentTargets(None);
		}

		let xcm_version = T::AdvertisedXcmVersion::get();

		if let NotifyCurrentTargets(maybe_last_raw_key) = stage {
			let mut iter = match maybe_last_raw_key {
				Some(k) => VersionNotifyTargets::<T>::iter_prefix_from(XCM_VERSION, k),
				None => VersionNotifyTargets::<T>::iter_prefix(XCM_VERSION),
			};
			while let Some((key, value)) = iter.next() {
				let (query_id, max_weight, target_xcm_version) = value;
				let new_key: Location = match key.clone().try_into() {
					Ok(k) if target_xcm_version != xcm_version => k,
					_ => {
						// We don't early return here since we need to be certain that we
						// make some progress.
						weight_used.saturating_accrue(vnt_already_notified_weight);
						continue
					},
				};
				let response = Response::Version(xcm_version);
				let message =
					Xcm(vec![QueryResponse { query_id, response, max_weight, querier: None }]);
				let event = match send_xcm::<T::XcmRouter>(new_key.clone(), message) {
					Ok((message_id, cost)) => {
						let value = (query_id, max_weight, xcm_version);
						VersionNotifyTargets::<T>::insert(XCM_VERSION, key, value);
						Event::VersionChangeNotified {
							destination: new_key,
							result: xcm_version,
							cost,
							message_id,
						}
					},
					Err(e) => {
						VersionNotifyTargets::<T>::remove(XCM_VERSION, key);
						Event::NotifyTargetSendFail { location: new_key, query_id, error: e.into() }
					},
				};
				Self::deposit_event(event);
				weight_used.saturating_accrue(vnt_notify_weight);
				if weight_used.any_gte(weight_cutoff) {
					let last = Some(iter.last_raw_key().into());
					return (weight_used, Some(NotifyCurrentTargets(last)))
				}
			}
			stage = MigrateAndNotifyOldTargets;
		}
		if stage == MigrateAndNotifyOldTargets {
			for v in 0..XCM_VERSION {
				for (old_key, value) in VersionNotifyTargets::<T>::drain_prefix(v) {
					let (query_id, max_weight, target_xcm_version) = value;
					let new_key = match Location::try_from(old_key.clone()) {
						Ok(k) => k,
						Err(()) => {
							Self::deposit_event(Event::NotifyTargetMigrationFail {
								location: old_key,
								query_id: value.0,
							});
							weight_used.saturating_accrue(vnt_migrate_fail_weight);
							if weight_used.any_gte(weight_cutoff) {
								return (weight_used, Some(stage))
							}
							continue
						},
					};

					let versioned_key = LatestVersionedLocation(&new_key);
					if target_xcm_version == xcm_version {
						VersionNotifyTargets::<T>::insert(XCM_VERSION, versioned_key, value);
						weight_used.saturating_accrue(vnt_migrate_weight);
					} else {
						// Need to notify target.
						let response = Response::Version(xcm_version);
						let message = Xcm(vec![QueryResponse {
							query_id,
							response,
							max_weight,
							querier: None,
						}]);
						let event = match send_xcm::<T::XcmRouter>(new_key.clone(), message) {
							Ok((message_id, cost)) => {
								VersionNotifyTargets::<T>::insert(
									XCM_VERSION,
									versioned_key,
									(query_id, max_weight, xcm_version),
								);
								Event::VersionChangeNotified {
									destination: new_key,
									result: xcm_version,
									cost,
									message_id,
								}
							},
							Err(e) => Event::NotifyTargetSendFail {
								location: new_key,
								query_id,
								error: e.into(),
							},
						};
						Self::deposit_event(event);
						weight_used.saturating_accrue(vnt_notify_migrate_weight);
					}
					if weight_used.any_gte(weight_cutoff) {
						return (weight_used, Some(stage))
					}
				}
			}
		}
		(weight_used, None)
	}

	/// Request that `dest` informs us of its version.
	pub fn request_version_notify(dest: impl Into<Location>) -> XcmResult {
		let dest = dest.into();
		let versioned_dest = VersionedLocation::from(dest.clone());
		let already = VersionNotifiers::<T>::contains_key(XCM_VERSION, &versioned_dest);
		ensure!(!already, XcmError::InvalidLocation);
		let query_id = QueryCounter::<T>::mutate(|q| {
			let r = *q;
			q.saturating_inc();
			r
		});
		// TODO #3735: Correct weight.
		let instruction = SubscribeVersion { query_id, max_response_weight: Weight::zero() };
		let (message_id, cost) = send_xcm::<T::XcmRouter>(dest.clone(), Xcm(vec![instruction]))?;
		Self::deposit_event(Event::VersionNotifyRequested { destination: dest, cost, message_id });
		VersionNotifiers::<T>::insert(XCM_VERSION, &versioned_dest, query_id);
		let query_status =
			QueryStatus::VersionNotifier { origin: versioned_dest, is_active: false };
		Queries::<T>::insert(query_id, query_status);
		Ok(())
	}

	/// Request that `dest` ceases informing us of its version.
	pub fn unrequest_version_notify(dest: impl Into<Location>) -> XcmResult {
		let dest = dest.into();
		let versioned_dest = LatestVersionedLocation(&dest);
		let query_id = VersionNotifiers::<T>::take(XCM_VERSION, versioned_dest)
			.ok_or(XcmError::InvalidLocation)?;
		let (message_id, cost) =
			send_xcm::<T::XcmRouter>(dest.clone(), Xcm(vec![UnsubscribeVersion]))?;
		Self::deposit_event(Event::VersionNotifyUnrequested {
			destination: dest,
			cost,
			message_id,
		});
		Queries::<T>::remove(query_id);
		Ok(())
	}

	/// Relay an XCM `message` from a given `interior` location in this context to a given `dest`
	/// location. The `fee_payer` is charged for the delivery unless `None` in which case fees
	/// are not charged (and instead borne by the chain).
	pub fn send_xcm(
		interior: impl Into<Junctions>,
		dest: impl Into<Location>,
		mut message: Xcm<()>,
	) -> Result<XcmHash, SendError> {
		let interior = interior.into();
		let dest = dest.into();
		let maybe_fee_payer = if interior != Junctions::Here {
			message.0.insert(0, DescendOrigin(interior.clone()));
			Some(interior.into())
		} else {
			None
		};
		log::debug!(target: "xcm::send_xcm", "dest: {:?}, message: {:?}", &dest, &message);
		let (ticket, price) = validate_send::<T::XcmRouter>(dest, message)?;
		if let Some(fee_payer) = maybe_fee_payer {
			Self::charge_fees(fee_payer, price).map_err(|_| SendError::Fees)?;
		}
		T::XcmRouter::deliver(ticket)
	}

	pub fn check_account() -> T::AccountId {
		const ID: PalletId = PalletId(*b"py/xcmch");
		AccountIdConversion::<T::AccountId>::into_account_truncating(&ID)
	}

	/// Create a new expectation of a query response with the querier being here.
	fn do_new_query(
		responder: impl Into<Location>,
		maybe_notify: Option<(u8, u8)>,
		timeout: BlockNumberFor<T>,
		match_querier: impl Into<Location>,
	) -> u64 {
		QueryCounter::<T>::mutate(|q| {
			let r = *q;
			q.saturating_inc();
			Queries::<T>::insert(
				r,
				QueryStatus::Pending {
					responder: responder.into().into(),
					maybe_match_querier: Some(match_querier.into().into()),
					maybe_notify,
					timeout,
				},
			);
			r
		})
	}

	/// Consume `message` and return another which is equivalent to it except that it reports
	/// back the outcome and dispatches `notify` on this chain.
	///
	/// - `message`: The message whose outcome should be reported.
	/// - `responder`: The origin from which a response should be expected.
	/// - `notify`: A dispatchable function which will be called once the outcome of `message` is
	///   known. It may be a dispatchable in any pallet of the local chain, but other than the usual
	///   origin, it must accept exactly two arguments: `query_id: QueryId` and `outcome: Response`,
	///   and in that order. It should expect that the origin is `Origin::Response` and will contain
	///   the responder's location.
	/// - `timeout`: The block number after which it is permissible for `notify` not to be called
	///   even if a response is received.
	///
	/// `report_outcome_notify` may return an error if the `responder` is not invertible.
	///
	/// It is assumed that the querier of the response will be `Here`.
	///
	/// NOTE: `notify` gets called as part of handling an incoming message, so it should be
	/// lightweight. Its weight is estimated during this function and stored ready for
	/// weighing `ReportOutcome` on the way back. If it turns out to be heavier once it returns
	/// then reporting the outcome will fail. Futhermore if the estimate is too high, then it
	/// may be put in the overweight queue and need to be manually executed.
	pub fn report_outcome_notify(
		message: &mut Xcm<()>,
		responder: impl Into<Location>,
		notify: impl Into<<T as Config>::RuntimeCall>,
		timeout: BlockNumberFor<T>,
	) -> Result<(), XcmError> {
		let responder = responder.into();
		let destination = T::UniversalLocation::get()
			.invert_target(&responder)
			.map_err(|()| XcmError::LocationNotInvertible)?;
		let notify: <T as Config>::RuntimeCall = notify.into();
		let max_weight = notify.get_dispatch_info().weight;
		let query_id = Self::new_notify_query(responder, notify, timeout, Here);
		let response_info = QueryResponseInfo { destination, query_id, max_weight };
		let report_error = Xcm(vec![ReportError(response_info)]);
		message.0.insert(0, SetAppendix(report_error));
		Ok(())
	}

	/// Attempt to create a new query ID and register it as a query that is yet to respond, and
	/// which will call a dispatchable when a response happens.
	pub fn new_notify_query(
		responder: impl Into<Location>,
		notify: impl Into<<T as Config>::RuntimeCall>,
		timeout: BlockNumberFor<T>,
		match_querier: impl Into<Location>,
	) -> u64 {
		let notify = notify.into().using_encoded(|mut bytes| Decode::decode(&mut bytes)).expect(
			"decode input is output of Call encode; Call guaranteed to have two enums; qed",
		);
		Self::do_new_query(responder, Some(notify), timeout, match_querier)
	}

	/// Note that a particular destination to whom we would like to send a message is unknown
	/// and queue it for version discovery.
	fn note_unknown_version(dest: &Location) {
		log::trace!(
			target: "xcm::pallet_xcm::note_unknown_version",
			"XCM version is unknown for destination: {:?}",
			dest,
		);
		let versioned_dest = VersionedLocation::from(dest.clone());
		VersionDiscoveryQueue::<T>::mutate(|q| {
			if let Some(index) = q.iter().position(|i| &i.0 == &versioned_dest) {
				// exists - just bump the count.
				q[index].1.saturating_inc();
			} else {
				let _ = q.try_push((versioned_dest, 1));
			}
		});
	}

	/// Withdraw given `assets` from the given `location` and pay as XCM fees.
	///
	/// Fails if:
	/// - the `assets` are not known on this chain;
	/// - the `assets` cannot be withdrawn with that location as the Origin.
	fn charge_fees(location: Location, assets: Assets) -> DispatchResult {
		T::XcmExecutor::charge_fees(location.clone(), assets.clone())
			.map_err(|_| Error::<T>::FeesNotMet)?;
		Self::deposit_event(Event::FeesPaid { paying: location, fees: assets });
		Ok(())
	}
}

pub struct LockTicket<T: Config> {
	sovereign_account: T::AccountId,
	amount: BalanceOf<T>,
	unlocker: Location,
	item_index: Option<usize>,
}

impl<T: Config> xcm_executor::traits::Enact for LockTicket<T> {
	fn enact(self) -> Result<(), xcm_executor::traits::LockError> {
		use xcm_executor::traits::LockError::UnexpectedState;
		let mut locks = LockedFungibles::<T>::get(&self.sovereign_account).unwrap_or_default();
		match self.item_index {
			Some(index) => {
				ensure!(locks.len() > index, UnexpectedState);
				ensure!(locks[index].1.try_as::<_>() == Ok(&self.unlocker), UnexpectedState);
				locks[index].0 = locks[index].0.max(self.amount);
			},
			None => {
				locks
					.try_push((self.amount, self.unlocker.into()))
					.map_err(|(_balance, _location)| UnexpectedState)?;
			},
		}
		LockedFungibles::<T>::insert(&self.sovereign_account, locks);
		T::Currency::extend_lock(
			*b"py/xcmlk",
			&self.sovereign_account,
			self.amount,
			WithdrawReasons::all(),
		);
		Ok(())
	}
}

pub struct UnlockTicket<T: Config> {
	sovereign_account: T::AccountId,
	amount: BalanceOf<T>,
	unlocker: Location,
}

impl<T: Config> xcm_executor::traits::Enact for UnlockTicket<T> {
	fn enact(self) -> Result<(), xcm_executor::traits::LockError> {
		use xcm_executor::traits::LockError::UnexpectedState;
		let mut locks =
			LockedFungibles::<T>::get(&self.sovereign_account).ok_or(UnexpectedState)?;
		let mut maybe_remove_index = None;
		let mut locked = BalanceOf::<T>::zero();
		let mut found = false;
		// We could just as well do with with an into_iter, filter_map and collect, however this way
		// avoids making an allocation.
		for (i, x) in locks.iter_mut().enumerate() {
			if x.1.try_as::<_>().defensive() == Ok(&self.unlocker) {
				x.0 = x.0.saturating_sub(self.amount);
				if x.0.is_zero() {
					maybe_remove_index = Some(i);
				}
				found = true;
			}
			locked = locked.max(x.0);
		}
		ensure!(found, UnexpectedState);
		if let Some(remove_index) = maybe_remove_index {
			locks.swap_remove(remove_index);
		}
		LockedFungibles::<T>::insert(&self.sovereign_account, locks);
		let reasons = WithdrawReasons::all();
		T::Currency::set_lock(*b"py/xcmlk", &self.sovereign_account, locked, reasons);
		Ok(())
	}
}

pub struct ReduceTicket<T: Config> {
	key: (u32, T::AccountId, VersionedAssetId),
	amount: u128,
	locker: VersionedLocation,
	owner: VersionedLocation,
}

impl<T: Config> xcm_executor::traits::Enact for ReduceTicket<T> {
	fn enact(self) -> Result<(), xcm_executor::traits::LockError> {
		use xcm_executor::traits::LockError::UnexpectedState;
		let mut record = RemoteLockedFungibles::<T>::get(&self.key).ok_or(UnexpectedState)?;
		ensure!(self.locker == record.locker && self.owner == record.owner, UnexpectedState);
		let new_amount = record.amount.checked_sub(self.amount).ok_or(UnexpectedState)?;
		ensure!(record.amount_held().map_or(true, |h| new_amount >= h), UnexpectedState);
		if new_amount == 0 {
			RemoteLockedFungibles::<T>::remove(&self.key);
		} else {
			record.amount = new_amount;
			RemoteLockedFungibles::<T>::insert(&self.key, &record);
		}
		Ok(())
	}
}

impl<T: Config> xcm_executor::traits::AssetLock for Pallet<T> {
	type LockTicket = LockTicket<T>;
	type UnlockTicket = UnlockTicket<T>;
	type ReduceTicket = ReduceTicket<T>;

	fn prepare_lock(
		unlocker: Location,
		asset: Asset,
		owner: Location,
	) -> Result<LockTicket<T>, xcm_executor::traits::LockError> {
		use xcm_executor::traits::LockError::*;
		let sovereign_account = T::SovereignAccountOf::convert_location(&owner).ok_or(BadOwner)?;
		let amount = T::CurrencyMatcher::matches_fungible(&asset).ok_or(UnknownAsset)?;
		ensure!(T::Currency::free_balance(&sovereign_account) >= amount, AssetNotOwned);
		let locks = LockedFungibles::<T>::get(&sovereign_account).unwrap_or_default();
		let item_index = locks.iter().position(|x| x.1.try_as::<_>() == Ok(&unlocker));
		ensure!(item_index.is_some() || locks.len() < T::MaxLockers::get() as usize, NoResources);
		Ok(LockTicket { sovereign_account, amount, unlocker, item_index })
	}

	fn prepare_unlock(
		unlocker: Location,
		asset: Asset,
		owner: Location,
	) -> Result<UnlockTicket<T>, xcm_executor::traits::LockError> {
		use xcm_executor::traits::LockError::*;
		let sovereign_account = T::SovereignAccountOf::convert_location(&owner).ok_or(BadOwner)?;
		let amount = T::CurrencyMatcher::matches_fungible(&asset).ok_or(UnknownAsset)?;
		ensure!(T::Currency::free_balance(&sovereign_account) >= amount, AssetNotOwned);
		let locks = LockedFungibles::<T>::get(&sovereign_account).unwrap_or_default();
		let item_index =
			locks.iter().position(|x| x.1.try_as::<_>() == Ok(&unlocker)).ok_or(NotLocked)?;
		ensure!(locks[item_index].0 >= amount, NotLocked);
		Ok(UnlockTicket { sovereign_account, amount, unlocker })
	}

	fn note_unlockable(
		locker: Location,
		asset: Asset,
		mut owner: Location,
	) -> Result<(), xcm_executor::traits::LockError> {
		use xcm_executor::traits::LockError::*;
		ensure!(T::TrustedLockers::contains(&locker, &asset), NotTrusted);
		let amount = match asset.fun {
			Fungible(a) => a,
			NonFungible(_) => return Err(Unimplemented),
		};
		owner.remove_network_id();
		let account = T::SovereignAccountOf::convert_location(&owner).ok_or(BadOwner)?;
		let locker = locker.into();
		let owner = owner.into();
		let id: VersionedAssetId = asset.id.into();
		let key = (XCM_VERSION, account, id);
		let mut record =
			RemoteLockedFungibleRecord { amount, owner, locker, consumers: BoundedVec::default() };
		if let Some(old) = RemoteLockedFungibles::<T>::get(&key) {
			// Make sure that the new record wouldn't clobber any old data.
			ensure!(old.locker == record.locker && old.owner == record.owner, WouldClobber);
			record.consumers = old.consumers;
			record.amount = record.amount.max(old.amount);
		}
		RemoteLockedFungibles::<T>::insert(&key, record);
		Ok(())
	}

	fn prepare_reduce_unlockable(
		locker: Location,
		asset: Asset,
		mut owner: Location,
	) -> Result<Self::ReduceTicket, xcm_executor::traits::LockError> {
		use xcm_executor::traits::LockError::*;
		let amount = match asset.fun {
			Fungible(a) => a,
			NonFungible(_) => return Err(Unimplemented),
		};
		owner.remove_network_id();
		let sovereign_account = T::SovereignAccountOf::convert_location(&owner).ok_or(BadOwner)?;
		let locker = locker.into();
		let owner = owner.into();
		let id: VersionedAssetId = asset.id.into();
		let key = (XCM_VERSION, sovereign_account, id);

		let record = RemoteLockedFungibles::<T>::get(&key).ok_or(NotLocked)?;
		// Make sure that the record contains what we expect and there's enough to unlock.
		ensure!(locker == record.locker && owner == record.owner, WouldClobber);
		ensure!(record.amount >= amount, NotEnoughLocked);
		ensure!(
			record.amount_held().map_or(true, |h| record.amount.saturating_sub(amount) >= h),
			InUse
		);
		Ok(ReduceTicket { key, amount, locker, owner })
	}
}

impl<T: Config> WrapVersion for Pallet<T> {
	fn wrap_version<RuntimeCall>(
		dest: &Location,
		xcm: impl Into<VersionedXcm<RuntimeCall>>,
	) -> Result<VersionedXcm<RuntimeCall>, ()> {
		SupportedVersion::<T>::get(XCM_VERSION, LatestVersionedLocation(dest))
			.or_else(|| {
				Self::note_unknown_version(dest);
				SafeXcmVersion::<T>::get()
			})
			.ok_or_else(|| {
				log::trace!(
					target: "xcm::pallet_xcm::wrap_version",
					"Could not determine a version to wrap XCM for destination: {:?}",
					dest,
				);
				()
			})
			.and_then(|v| xcm.into().into_version(v.min(XCM_VERSION)))
	}
}

impl<T: Config> VersionChangeNotifier for Pallet<T> {
	/// Start notifying `location` should the XCM version of this chain change.
	///
	/// When it does, this type should ensure a `QueryResponse` message is sent with the given
	/// `query_id` & `max_weight` and with a `response` of `Response::Version`. This should happen
	/// until/unless `stop` is called with the correct `query_id`.
	///
	/// If the `location` has an ongoing notification and when this function is called, then an
	/// error should be returned.
	fn start(
		dest: &Location,
		query_id: QueryId,
		max_weight: Weight,
		_context: &XcmContext,
	) -> XcmResult {
		let versioned_dest = LatestVersionedLocation(dest);
		let already = VersionNotifyTargets::<T>::contains_key(XCM_VERSION, versioned_dest);
		ensure!(!already, XcmError::InvalidLocation);

		let xcm_version = T::AdvertisedXcmVersion::get();
		let response = Response::Version(xcm_version);
		let instruction = QueryResponse { query_id, response, max_weight, querier: None };
		let (message_id, cost) = send_xcm::<T::XcmRouter>(dest.clone(), Xcm(vec![instruction]))?;
		Self::deposit_event(Event::<T>::VersionNotifyStarted {
			destination: dest.clone(),
			cost,
			message_id,
		});

		let value = (query_id, max_weight, xcm_version);
		VersionNotifyTargets::<T>::insert(XCM_VERSION, versioned_dest, value);
		Ok(())
	}

	/// Stop notifying `location` should the XCM change. This is a no-op if there was never a
	/// subscription.
	fn stop(dest: &Location, _context: &XcmContext) -> XcmResult {
		VersionNotifyTargets::<T>::remove(XCM_VERSION, LatestVersionedLocation(dest));
		Ok(())
	}

	/// Return true if a location is subscribed to XCM version changes.
	fn is_subscribed(dest: &Location) -> bool {
		let versioned_dest = LatestVersionedLocation(dest);
		VersionNotifyTargets::<T>::contains_key(XCM_VERSION, versioned_dest)
	}
}

impl<T: Config> DropAssets for Pallet<T> {
	fn drop_assets(origin: &Location, assets: AssetsInHolding, _context: &XcmContext) -> Weight {
		if assets.is_empty() {
			return Weight::zero()
		}
		let versioned = VersionedAssets::from(Assets::from(assets));
		let hash = BlakeTwo256::hash_of(&(&origin, &versioned));
		AssetTraps::<T>::mutate(hash, |n| *n += 1);
		Self::deposit_event(Event::AssetsTrapped {
			hash,
			origin: origin.clone(),
			assets: versioned,
		});
		// TODO #3735: Put the real weight in there.
		Weight::zero()
	}
}

impl<T: Config> ClaimAssets for Pallet<T> {
	fn claim_assets(
		origin: &Location,
		ticket: &Location,
		assets: &Assets,
		_context: &XcmContext,
	) -> bool {
		let mut versioned = VersionedAssets::from(assets.clone());
		match ticket.unpack() {
			(0, [GeneralIndex(i)]) =>
				versioned = match versioned.into_version(*i as u32) {
					Ok(v) => v,
					Err(()) => return false,
				},
			(0, []) => (),
			_ => return false,
		};
		let hash = BlakeTwo256::hash_of(&(origin.clone(), versioned.clone()));
		match AssetTraps::<T>::get(hash) {
			0 => return false,
			1 => AssetTraps::<T>::remove(hash),
			n => AssetTraps::<T>::insert(hash, n - 1),
		}
		Self::deposit_event(Event::AssetsClaimed {
			hash,
			origin: origin.clone(),
			assets: versioned,
		});
		return true
	}
}

impl<T: Config> OnResponse for Pallet<T> {
	fn expecting_response(
		origin: &Location,
		query_id: QueryId,
		querier: Option<&Location>,
	) -> bool {
		match Queries::<T>::get(query_id) {
			Some(QueryStatus::Pending { responder, maybe_match_querier, .. }) =>
				Location::try_from(responder).map_or(false, |r| origin == &r) &&
					maybe_match_querier.map_or(true, |match_querier| {
						Location::try_from(match_querier).map_or(false, |match_querier| {
							querier.map_or(false, |q| q == &match_querier)
						})
					}),
			Some(QueryStatus::VersionNotifier { origin: r, .. }) =>
				Location::try_from(r).map_or(false, |r| origin == &r),
			_ => false,
		}
	}

	fn on_response(
		origin: &Location,
		query_id: QueryId,
		querier: Option<&Location>,
		response: Response,
		max_weight: Weight,
		_context: &XcmContext,
	) -> Weight {
		let origin = origin.clone();
		match (response, Queries::<T>::get(query_id)) {
			(
				Response::Version(v),
				Some(QueryStatus::VersionNotifier { origin: expected_origin, is_active }),
			) => {
				let origin: Location = match expected_origin.try_into() {
					Ok(o) if o == origin => o,
					Ok(o) => {
						Self::deposit_event(Event::InvalidResponder {
							origin: origin.clone(),
							query_id,
							expected_location: Some(o),
						});
						return Weight::zero()
					},
					_ => {
						Self::deposit_event(Event::InvalidResponder {
							origin: origin.clone(),
							query_id,
							expected_location: None,
						});
						// TODO #3735: Correct weight for this.
						return Weight::zero()
					},
				};
				// TODO #3735: Check max_weight is correct.
				if !is_active {
					Queries::<T>::insert(
						query_id,
						QueryStatus::VersionNotifier {
							origin: origin.clone().into(),
							is_active: true,
						},
					);
				}
				// We're being notified of a version change.
				SupportedVersion::<T>::insert(XCM_VERSION, LatestVersionedLocation(&origin), v);
				Self::deposit_event(Event::SupportedVersionChanged {
					location: origin,
					version: v,
				});
				Weight::zero()
			},
			(
				response,
				Some(QueryStatus::Pending { responder, maybe_notify, maybe_match_querier, .. }),
			) => {
				if let Some(match_querier) = maybe_match_querier {
					let match_querier = match Location::try_from(match_querier) {
						Ok(mq) => mq,
						Err(_) => {
							Self::deposit_event(Event::InvalidQuerierVersion {
								origin: origin.clone(),
								query_id,
							});
							return Weight::zero()
						},
					};
					if querier.map_or(true, |q| q != &match_querier) {
						Self::deposit_event(Event::InvalidQuerier {
							origin: origin.clone(),
							query_id,
							expected_querier: match_querier,
							maybe_actual_querier: querier.cloned(),
						});
						return Weight::zero()
					}
				}
				let responder = match Location::try_from(responder) {
					Ok(r) => r,
					Err(_) => {
						Self::deposit_event(Event::InvalidResponderVersion {
							origin: origin.clone(),
							query_id,
						});
						return Weight::zero()
					},
				};
				if origin != responder {
					Self::deposit_event(Event::InvalidResponder {
						origin: origin.clone(),
						query_id,
						expected_location: Some(responder),
					});
					return Weight::zero()
				}
				return match maybe_notify {
					Some((pallet_index, call_index)) => {
						// This is a bit horrible, but we happen to know that the `Call` will
						// be built by `(pallet_index: u8, call_index: u8, QueryId, Response)`.
						// So we just encode that and then re-encode to a real Call.
						let bare = (pallet_index, call_index, query_id, response);
						if let Ok(call) = bare.using_encoded(|mut bytes| {
							<T as Config>::RuntimeCall::decode(&mut bytes)
						}) {
							Queries::<T>::remove(query_id);
							let weight = call.get_dispatch_info().weight;
							if weight.any_gt(max_weight) {
								let e = Event::NotifyOverweight {
									query_id,
									pallet_index,
									call_index,
									actual_weight: weight,
									max_budgeted_weight: max_weight,
								};
								Self::deposit_event(e);
								return Weight::zero()
							}
							let dispatch_origin = Origin::Response(origin.clone()).into();
							match call.dispatch(dispatch_origin) {
								Ok(post_info) => {
									let e = Event::Notified { query_id, pallet_index, call_index };
									Self::deposit_event(e);
									post_info.actual_weight
								},
								Err(error_and_info) => {
									let e = Event::NotifyDispatchError {
										query_id,
										pallet_index,
										call_index,
									};
									Self::deposit_event(e);
									// Not much to do with the result as it is. It's up to the
									// parachain to ensure that the message makes sense.
									error_and_info.post_info.actual_weight
								},
							}
							.unwrap_or(weight)
						} else {
							let e =
								Event::NotifyDecodeFailed { query_id, pallet_index, call_index };
							Self::deposit_event(e);
							Weight::zero()
						}
					},
					None => {
						let e = Event::ResponseReady { query_id, response: response.clone() };
						Self::deposit_event(e);
						let at = frame_system::Pallet::<T>::current_block_number();
						let response = response.into();
						Queries::<T>::insert(query_id, QueryStatus::Ready { response, at });
						Weight::zero()
					},
				}
			},
			_ => {
				let e = Event::UnexpectedResponse { origin: origin.clone(), query_id };
				Self::deposit_event(e);
				Weight::zero()
			},
		}
	}
}

impl<T: Config> CheckSuspension for Pallet<T> {
	fn is_suspended<Call>(
		_origin: &Location,
		_instructions: &mut [Instruction<Call>],
		_max_weight: Weight,
		_properties: &mut Properties,
	) -> bool {
		XcmExecutionSuspended::<T>::get()
	}
}

/// Ensure that the origin `o` represents an XCM (`Transact`) origin.
///
/// Returns `Ok` with the location of the XCM sender or an `Err` otherwise.
pub fn ensure_xcm<OuterOrigin>(o: OuterOrigin) -> Result<Location, BadOrigin>
where
	OuterOrigin: Into<Result<Origin, OuterOrigin>>,
{
	match o.into() {
		Ok(Origin::Xcm(location)) => Ok(location),
		_ => Err(BadOrigin),
	}
}

/// Ensure that the origin `o` represents an XCM response origin.
///
/// Returns `Ok` with the location of the responder or an `Err` otherwise.
pub fn ensure_response<OuterOrigin>(o: OuterOrigin) -> Result<Location, BadOrigin>
where
	OuterOrigin: Into<Result<Origin, OuterOrigin>>,
{
	match o.into() {
		Ok(Origin::Response(location)) => Ok(location),
		_ => Err(BadOrigin),
	}
}

/// Filter for `Location` to find those which represent a strict majority approval of an
/// identified plurality.
///
/// May reasonably be used with `EnsureXcm`.
pub struct IsMajorityOfBody<Prefix, Body>(PhantomData<(Prefix, Body)>);
impl<Prefix: Get<Location>, Body: Get<BodyId>> Contains<Location>
	for IsMajorityOfBody<Prefix, Body>
{
	fn contains(l: &Location) -> bool {
		let maybe_suffix = l.match_and_split(&Prefix::get());
		matches!(maybe_suffix, Some(Plurality { id, part }) if id == &Body::get() && part.is_majority())
	}
}

/// Filter for `Location` to find those which represent a voice of an identified plurality.
///
/// May reasonably be used with `EnsureXcm`.
pub struct IsVoiceOfBody<Prefix, Body>(PhantomData<(Prefix, Body)>);
impl<Prefix: Get<Location>, Body: Get<BodyId>> Contains<Location> for IsVoiceOfBody<Prefix, Body> {
	fn contains(l: &Location) -> bool {
		let maybe_suffix = l.match_and_split(&Prefix::get());
		matches!(maybe_suffix, Some(Plurality { id, part }) if id == &Body::get() && part == &BodyPart::Voice)
	}
}

/// `EnsureOrigin` implementation succeeding with a `Location` value to recognize and filter
/// the `Origin::Xcm` item.
pub struct EnsureXcm<F>(PhantomData<F>);
impl<O: OriginTrait + From<Origin>, F: Contains<Location>> EnsureOrigin<O> for EnsureXcm<F>
where
	O::PalletsOrigin: From<Origin> + TryInto<Origin, Error = O::PalletsOrigin>,
{
	type Success = Location;

	fn try_origin(outer: O) -> Result<Self::Success, O> {
		outer.try_with_caller(|caller| {
			caller.try_into().and_then(|o| match o {
				Origin::Xcm(location) if F::contains(&location) => Ok(location),
				Origin::Xcm(location) => Err(Origin::Xcm(location).into()),
				o => Err(o.into()),
			})
		})
	}

	#[cfg(feature = "runtime-benchmarks")]
	fn try_successful_origin() -> Result<O, ()> {
		Ok(O::from(Origin::Xcm(Here.into())))
	}
}

/// `EnsureOrigin` implementation succeeding with a `Location` value to recognize and filter
/// the `Origin::Response` item.
pub struct EnsureResponse<F>(PhantomData<F>);
impl<O: OriginTrait + From<Origin>, F: Contains<Location>> EnsureOrigin<O> for EnsureResponse<F>
where
	O::PalletsOrigin: From<Origin> + TryInto<Origin, Error = O::PalletsOrigin>,
{
	type Success = Location;

	fn try_origin(outer: O) -> Result<Self::Success, O> {
		outer.try_with_caller(|caller| {
			caller.try_into().and_then(|o| match o {
				Origin::Response(responder) => Ok(responder),
				o => Err(o.into()),
			})
		})
	}

	#[cfg(feature = "runtime-benchmarks")]
	fn try_successful_origin() -> Result<O, ()> {
		Ok(O::from(Origin::Response(Here.into())))
	}
}

/// A simple passthrough where we reuse the `Location`-typed XCM origin as the inner value of
/// this crate's `Origin::Xcm` value.
pub struct XcmPassthrough<RuntimeOrigin>(PhantomData<RuntimeOrigin>);
impl<RuntimeOrigin: From<crate::Origin>> ConvertOrigin<RuntimeOrigin>
	for XcmPassthrough<RuntimeOrigin>
{
	fn convert_origin(
		origin: impl Into<Location>,
		kind: OriginKind,
	) -> Result<RuntimeOrigin, Location> {
		let origin = origin.into();
		match kind {
			OriginKind::Xcm => Ok(crate::Origin::Xcm(origin).into()),
			_ => Err(origin),
		}
	}
}<|MERGE_RESOLUTION|>--- conflicted
+++ resolved
@@ -1493,14 +1493,6 @@
 			weight,
 		);
 		Self::deposit_event(Event::Attempted { outcome: outcome.clone() });
-<<<<<<< HEAD
-		if let Some(remote_xcm) = remote_xcm {
-			outcome.ensure_complete().map_err(|_| Error::<T>::LocalExecutionIncomplete)?;
-			let (ticket, price) = validate_send::<T::XcmRouter>(dest.clone(), remote_xcm.clone())
-				.map_err(Error::<T>::from)?;
-			if origin != Here.into_location() {
-				Self::charge_fees(origin.clone(), price).map_err(|_| Error::<T>::FeesNotMet)?;
-=======
 		outcome.ensure_complete().map_err(|error| {
 			log::error!(
 				target: "xcm::pallet_xcm::build_and_execute_xcm_transfer_type",
@@ -1520,7 +1512,6 @@
 					);
 					Error::<T>::FeesNotMet
 				})?;
->>>>>>> 63ac2471
 			}
 			let message_id = T::XcmRouter::deliver(ticket).map_err(Error::<T>::from)?;
 
