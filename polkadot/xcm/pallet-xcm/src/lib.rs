// Copyright (C) Parity Technologies (UK) Ltd.
// This file is part of Polkadot.

// Polkadot is free software: you can redistribute it and/or modify
// it under the terms of the GNU General Public License as published by
// the Free Software Foundation, either version 3 of the License, or
// (at your option) any later version.

// Polkadot is distributed in the hope that it will be useful,
// but WITHOUT ANY WARRANTY; without even the implied warranty of
// MERCHANTABILITY or FITNESS FOR A PARTICULAR PURPOSE.  See the
// GNU General Public License for more details.

// You should have received a copy of the GNU General Public License
// along with Polkadot.  If not, see <http://www.gnu.org/licenses/>.

//! Pallet to handle XCM messages.

#![cfg_attr(not(feature = "std"), no_std)]

#[cfg(feature = "runtime-benchmarks")]
pub mod benchmarking;
#[cfg(test)]
mod mock;
#[cfg(test)]
mod tests;

pub mod migration;

use codec::{Decode, Encode, EncodeLike, MaxEncodedLen};
use frame_support::{
	dispatch::GetDispatchInfo,
	pallet_prelude::*,
	traits::{
		Contains, ContainsPair, Currency, Defensive, EnsureOrigin, Get, LockableCurrency,
		OriginTrait, WithdrawReasons,
	},
	PalletId,
};
use frame_system::pallet_prelude::{BlockNumberFor, *};
pub use pallet::*;
use scale_info::TypeInfo;
use sp_runtime::{
	traits::{
		AccountIdConversion, BadOrigin, BlakeTwo256, BlockNumberProvider, Dispatchable, Hash,
		Saturating, Zero,
	},
	RuntimeDebug,
};
use sp_std::{boxed::Box, marker::PhantomData, prelude::*, result::Result, vec};
use xcm::{latest::QueryResponseInfo, prelude::*};
use xcm_builder::{
	ExecuteController, ExecuteControllerWeightInfo, QueryController, QueryControllerWeightInfo,
	SendController, SendControllerWeightInfo,
};
use xcm_executor::{
	traits::{
		AssetTransferError, CheckSuspension, ClaimAssets, ConvertLocation, ConvertOrigin,
		DropAssets, MatchesFungible, OnResponse, Properties, QueryHandler, QueryResponseStatus,
		TransactAsset, TransferType, VersionChangeNotifier, WeightBounds, XcmAssetTransfers,
	},
	AssetsInHolding,
};

pub trait WeightInfo {
	fn send() -> Weight;
	fn teleport_assets() -> Weight;
	fn reserve_transfer_assets() -> Weight;
	fn execute() -> Weight;
	fn force_xcm_version() -> Weight;
	fn force_default_xcm_version() -> Weight;
	fn force_subscribe_version_notify() -> Weight;
	fn force_unsubscribe_version_notify() -> Weight;
	fn force_suspension() -> Weight;
	fn migrate_supported_version() -> Weight;
	fn migrate_version_notifiers() -> Weight;
	fn already_notified_target() -> Weight;
	fn notify_current_targets() -> Weight;
	fn notify_target_migration_fail() -> Weight;
	fn migrate_version_notify_targets() -> Weight;
	fn migrate_and_notify_old_targets() -> Weight;
	fn new_query() -> Weight;
	fn take_response() -> Weight;
}

/// fallback implementation
pub struct TestWeightInfo;
impl WeightInfo for TestWeightInfo {
	fn send() -> Weight {
		Weight::from_parts(100_000_000, 0)
	}

	fn teleport_assets() -> Weight {
		Weight::from_parts(100_000_000, 0)
	}

	fn reserve_transfer_assets() -> Weight {
		Weight::from_parts(100_000_000, 0)
	}

	fn execute() -> Weight {
		Weight::from_parts(100_000_000, 0)
	}

	fn force_xcm_version() -> Weight {
		Weight::from_parts(100_000_000, 0)
	}

	fn force_default_xcm_version() -> Weight {
		Weight::from_parts(100_000_000, 0)
	}

	fn force_subscribe_version_notify() -> Weight {
		Weight::from_parts(100_000_000, 0)
	}

	fn force_unsubscribe_version_notify() -> Weight {
		Weight::from_parts(100_000_000, 0)
	}

	fn force_suspension() -> Weight {
		Weight::from_parts(100_000_000, 0)
	}

	fn migrate_supported_version() -> Weight {
		Weight::from_parts(100_000_000, 0)
	}

	fn migrate_version_notifiers() -> Weight {
		Weight::from_parts(100_000_000, 0)
	}

	fn already_notified_target() -> Weight {
		Weight::from_parts(100_000_000, 0)
	}

	fn notify_current_targets() -> Weight {
		Weight::from_parts(100_000_000, 0)
	}

	fn notify_target_migration_fail() -> Weight {
		Weight::from_parts(100_000_000, 0)
	}

	fn migrate_version_notify_targets() -> Weight {
		Weight::from_parts(100_000_000, 0)
	}

	fn migrate_and_notify_old_targets() -> Weight {
		Weight::from_parts(100_000_000, 0)
	}

	fn new_query() -> Weight {
		Weight::from_parts(100_000_000, 0)
	}

	fn take_response() -> Weight {
		Weight::from_parts(100_000_000, 0)
	}
}

#[frame_support::pallet]
pub mod pallet {
	use super::*;
	use frame_support::{
		dispatch::{GetDispatchInfo, PostDispatchInfo},
		parameter_types,
	};
	use frame_system::Config as SysConfig;
	use sp_core::H256;
	use sp_runtime::traits::Dispatchable;
	use xcm_executor::traits::{MatchesFungible, WeightBounds};

	parameter_types! {
		/// An implementation of `Get<u32>` which just returns the latest XCM version which we can
		/// support.
		pub const CurrentXcmVersion: u32 = XCM_VERSION;
	}

	const STORAGE_VERSION: StorageVersion = StorageVersion::new(1);

	#[pallet::pallet]
	#[pallet::storage_version(STORAGE_VERSION)]
	#[pallet::without_storage_info]
	pub struct Pallet<T>(_);

	pub type BalanceOf<T> =
		<<T as Config>::Currency as Currency<<T as frame_system::Config>::AccountId>>::Balance;

	#[pallet::config]
	/// The module configuration trait.
	pub trait Config: frame_system::Config {
		/// The overarching event type.
		type RuntimeEvent: From<Event<Self>> + IsType<<Self as frame_system::Config>::RuntimeEvent>;

		/// A lockable currency.
		// TODO: We should really use a trait which can handle multiple currencies.
		type Currency: LockableCurrency<Self::AccountId, Moment = BlockNumberFor<Self>>;

		/// The `Asset` matcher for `Currency`.
		type CurrencyMatcher: MatchesFungible<BalanceOf<Self>>;

		/// Required origin for sending XCM messages. If successful, it resolves to `Location`
		/// which exists as an interior location within this chain's XCM context.
		type SendXcmOrigin: EnsureOrigin<<Self as SysConfig>::RuntimeOrigin, Success = Location>;

		/// The type used to actually dispatch an XCM to its destination.
		type XcmRouter: SendXcm;

		/// Required origin for executing XCM messages, including the teleport functionality. If
		/// successful, then it resolves to `Location` which exists as an interior location
		/// within this chain's XCM context.
		type ExecuteXcmOrigin: EnsureOrigin<<Self as SysConfig>::RuntimeOrigin, Success = Location>;

		/// Our XCM filter which messages to be executed using `XcmExecutor` must pass.
		type XcmExecuteFilter: Contains<(Location, Xcm<<Self as Config>::RuntimeCall>)>;

		/// Something to execute an XCM message.
		type XcmExecutor: ExecuteXcm<<Self as Config>::RuntimeCall> + XcmAssetTransfers;

		/// Our XCM filter which messages to be teleported using the dedicated extrinsic must pass.
		type XcmTeleportFilter: Contains<(Location, Vec<Asset>)>;

		/// Our XCM filter which messages to be reserve-transferred using the dedicated extrinsic
		/// must pass.
		type XcmReserveTransferFilter: Contains<(Location, Vec<Asset>)>;

		/// Means of measuring the weight consumed by an XCM message locally.
		type Weigher: WeightBounds<<Self as Config>::RuntimeCall>;

		/// This chain's Universal Location.
		type UniversalLocation: Get<InteriorLocation>;

		/// The runtime `Origin` type.
		type RuntimeOrigin: From<Origin> + From<<Self as SysConfig>::RuntimeOrigin>;

		/// The runtime `Call` type.
		type RuntimeCall: Parameter
			+ GetDispatchInfo
			+ Dispatchable<
				RuntimeOrigin = <Self as Config>::RuntimeOrigin,
				PostInfo = PostDispatchInfo,
			>;

		const VERSION_DISCOVERY_QUEUE_SIZE: u32;

		/// The latest supported version that we advertise. Generally just set it to
		/// `pallet_xcm::CurrentXcmVersion`.
		type AdvertisedXcmVersion: Get<XcmVersion>;

		/// The origin that is allowed to call privileged operations on the XCM pallet
		type AdminOrigin: EnsureOrigin<<Self as SysConfig>::RuntimeOrigin>;

		/// The assets which we consider a given origin is trusted if they claim to have placed a
		/// lock.
		type TrustedLockers: ContainsPair<Location, Asset>;

		/// How to get an `AccountId` value from a `Location`, useful for handling asset locks.
		type SovereignAccountOf: ConvertLocation<Self::AccountId>;

		/// The maximum number of local XCM locks that a single account may have.
		type MaxLockers: Get<u32>;

		/// The maximum number of consumers a single remote lock may have.
		type MaxRemoteLockConsumers: Get<u32>;

		/// The ID type for local consumers of remote locks.
		type RemoteLockConsumerIdentifier: Parameter + Member + MaxEncodedLen + Ord + Copy;

		/// Weight information for extrinsics in this pallet.
		type WeightInfo: WeightInfo;
	}

	impl<T: Config> ExecuteControllerWeightInfo for Pallet<T> {
		fn execute() -> Weight {
			T::WeightInfo::execute()
		}
	}

	impl<T: Config> ExecuteController<OriginFor<T>, <T as Config>::RuntimeCall> for Pallet<T> {
		type WeightInfo = Self;
		fn execute(
			origin: OriginFor<T>,
			message: Box<VersionedXcm<<T as Config>::RuntimeCall>>,
			max_weight: Weight,
		) -> Result<Outcome, DispatchError> {
			let origin_location = T::ExecuteXcmOrigin::ensure_origin(origin)?;
			let mut hash = message.using_encoded(sp_io::hashing::blake2_256);
			let message = (*message).try_into().map_err(|()| Error::<T>::BadVersion)?;
			let value = (origin_location, message);
			ensure!(T::XcmExecuteFilter::contains(&value), Error::<T>::Filtered);
			let (origin_location, message) = value;
			let outcome = T::XcmExecutor::prepare_and_execute(
				origin_location,
				message,
				&mut hash,
				max_weight,
				max_weight,
			);
			Self::deposit_event(Event::Attempted { outcome: outcome.clone() });
			Ok(outcome)
		}
	}

	impl<T: Config> SendControllerWeightInfo for Pallet<T> {
		fn send() -> Weight {
			T::WeightInfo::send()
		}
	}

	impl<T: Config> SendController<OriginFor<T>> for Pallet<T> {
		type WeightInfo = Self;
		fn send(
			origin: OriginFor<T>,
			dest: Box<VersionedLocation>,
			message: Box<VersionedXcm<()>>,
		) -> Result<XcmHash, DispatchError> {
			let origin_location = T::SendXcmOrigin::ensure_origin(origin)?;
			let interior: Junctions =
				origin_location.clone().try_into().map_err(|_| Error::<T>::InvalidOrigin)?;
			let dest = Location::try_from(*dest).map_err(|()| Error::<T>::BadVersion)?;
			let message: Xcm<()> = (*message).try_into().map_err(|()| Error::<T>::BadVersion)?;

			let message_id =
				Self::send_xcm(interior, dest.clone(), message.clone()).map_err(Error::<T>::from)?;
			let e = Event::Sent { origin: origin_location, destination: dest, message, message_id };
			Self::deposit_event(e);
			Ok(message_id)
		}
	}

	impl<T: Config> QueryControllerWeightInfo for Pallet<T> {
		fn query() -> Weight {
			T::WeightInfo::new_query()
		}
		fn take_response() -> Weight {
			T::WeightInfo::take_response()
		}
	}

	impl<T: Config> QueryController<OriginFor<T>, BlockNumberFor<T>> for Pallet<T> {
		type WeightInfo = Self;

		fn query(
			origin: OriginFor<T>,
			timeout: BlockNumberFor<T>,
			match_querier: VersionedLocation,
		) -> Result<Self::QueryId, DispatchError> {
			let responder = <T as Config>::ExecuteXcmOrigin::ensure_origin(origin)?;
			let query_id = <Self as QueryHandler>::new_query(
				responder,
				timeout,
				Location::try_from(match_querier)
					.map_err(|_| Into::<DispatchError>::into(Error::<T>::BadVersion))?,
			);

			Ok(query_id)
		}
	}

	#[pallet::event]
	#[pallet::generate_deposit(pub(super) fn deposit_event)]
	pub enum Event<T: Config> {
		/// Execution of an XCM message was attempted.
		Attempted { outcome: xcm::latest::Outcome },
		/// A XCM message was sent.
		Sent { origin: Location, destination: Location, message: Xcm<()>, message_id: XcmHash },
		/// Query response received which does not match a registered query. This may be because a
		/// matching query was never registered, it may be because it is a duplicate response, or
		/// because the query timed out.
		UnexpectedResponse { origin: Location, query_id: QueryId },
		/// Query response has been received and is ready for taking with `take_response`. There is
		/// no registered notification call.
		ResponseReady { query_id: QueryId, response: Response },
		/// Query response has been received and query is removed. The registered notification has
		/// been dispatched and executed successfully.
		Notified { query_id: QueryId, pallet_index: u8, call_index: u8 },
		/// Query response has been received and query is removed. The registered notification
		/// could not be dispatched because the dispatch weight is greater than the maximum weight
		/// originally budgeted by this runtime for the query result.
		NotifyOverweight {
			query_id: QueryId,
			pallet_index: u8,
			call_index: u8,
			actual_weight: Weight,
			max_budgeted_weight: Weight,
		},
		/// Query response has been received and query is removed. There was a general error with
		/// dispatching the notification call.
		NotifyDispatchError { query_id: QueryId, pallet_index: u8, call_index: u8 },
		/// Query response has been received and query is removed. The dispatch was unable to be
		/// decoded into a `Call`; this might be due to dispatch function having a signature which
		/// is not `(origin, QueryId, Response)`.
		NotifyDecodeFailed { query_id: QueryId, pallet_index: u8, call_index: u8 },
		/// Expected query response has been received but the origin location of the response does
		/// not match that expected. The query remains registered for a later, valid, response to
		/// be received and acted upon.
		InvalidResponder {
			origin: Location,
			query_id: QueryId,
			expected_location: Option<Location>,
		},
		/// Expected query response has been received but the expected origin location placed in
		/// storage by this runtime previously cannot be decoded. The query remains registered.
		///
		/// This is unexpected (since a location placed in storage in a previously executing
		/// runtime should be readable prior to query timeout) and dangerous since the possibly
		/// valid response will be dropped. Manual governance intervention is probably going to be
		/// needed.
		InvalidResponderVersion { origin: Location, query_id: QueryId },
		/// Received query response has been read and removed.
		ResponseTaken { query_id: QueryId },
		/// Some assets have been placed in an asset trap.
		AssetsTrapped { hash: H256, origin: Location, assets: VersionedAssets },
		/// An XCM version change notification message has been attempted to be sent.
		///
		/// The cost of sending it (borne by the chain) is included.
		VersionChangeNotified {
			destination: Location,
			result: XcmVersion,
			cost: Assets,
			message_id: XcmHash,
		},
		/// The supported version of a location has been changed. This might be through an
		/// automatic notification or a manual intervention.
		SupportedVersionChanged { location: Location, version: XcmVersion },
		/// A given location which had a version change subscription was dropped owing to an error
		/// sending the notification to it.
		NotifyTargetSendFail { location: Location, query_id: QueryId, error: XcmError },
		/// A given location which had a version change subscription was dropped owing to an error
		/// migrating the location to our new XCM format.
		NotifyTargetMigrationFail { location: VersionedLocation, query_id: QueryId },
		/// Expected query response has been received but the expected querier location placed in
		/// storage by this runtime previously cannot be decoded. The query remains registered.
		///
		/// This is unexpected (since a location placed in storage in a previously executing
		/// runtime should be readable prior to query timeout) and dangerous since the possibly
		/// valid response will be dropped. Manual governance intervention is probably going to be
		/// needed.
		InvalidQuerierVersion { origin: Location, query_id: QueryId },
		/// Expected query response has been received but the querier location of the response does
		/// not match the expected. The query remains registered for a later, valid, response to
		/// be received and acted upon.
		InvalidQuerier {
			origin: Location,
			query_id: QueryId,
			expected_querier: Location,
			maybe_actual_querier: Option<Location>,
		},
		/// A remote has requested XCM version change notification from us and we have honored it.
		/// A version information message is sent to them and its cost is included.
		VersionNotifyStarted { destination: Location, cost: Assets, message_id: XcmHash },
		/// We have requested that a remote chain send us XCM version change notifications.
		VersionNotifyRequested { destination: Location, cost: Assets, message_id: XcmHash },
		/// We have requested that a remote chain stops sending us XCM version change
		/// notifications.
		VersionNotifyUnrequested { destination: Location, cost: Assets, message_id: XcmHash },
		/// Fees were paid from a location for an operation (often for using `SendXcm`).
		FeesPaid { paying: Location, fees: Assets },
		/// Some assets have been claimed from an asset trap
		AssetsClaimed { hash: H256, origin: Location, assets: VersionedAssets },
	}

	#[pallet::origin]
	#[derive(PartialEq, Eq, Clone, Encode, Decode, RuntimeDebug, TypeInfo, MaxEncodedLen)]
	pub enum Origin {
		/// It comes from somewhere in the XCM space wanting to transact.
		Xcm(Location),
		/// It comes as an expected response from an XCM location.
		Response(Location),
	}
	impl From<Location> for Origin {
		fn from(location: Location) -> Origin {
			Origin::Xcm(location)
		}
	}

	#[pallet::error]
	pub enum Error<T> {
		/// The desired destination was unreachable, generally because there is a no way of routing
		/// to it.
		Unreachable,
		/// There was some other issue (i.e. not to do with routing) in sending the message.
		/// Perhaps a lack of space for buffering the message.
		SendFailure,
		/// The message execution fails the filter.
		Filtered,
		/// The message's weight could not be determined.
		UnweighableMessage,
		/// The destination `Location` provided cannot be inverted.
		DestinationNotInvertible,
		/// The assets to be sent are empty.
		Empty,
		/// Could not re-anchor the assets to declare the fees for the destination chain.
		CannotReanchor,
		/// Too many assets have been attempted for transfer.
		TooManyAssets,
		/// Origin is invalid for sending.
		InvalidOrigin,
		/// The version of the `Versioned` value used is not able to be interpreted.
		BadVersion,
		/// The given location could not be used (e.g. because it cannot be expressed in the
		/// desired version of XCM).
		BadLocation,
		/// The referenced subscription could not be found.
		NoSubscription,
		/// The location is invalid since it already has a subscription from us.
		AlreadySubscribed,
		/// Could not check-out the assets for teleportation to the destination chain.
		CannotCheckOutTeleport,
		/// The owner does not own (all) of the asset that they wish to do the operation on.
		LowBalance,
		/// The asset owner has too many locks on the asset.
		TooManyLocks,
		/// The given account is not an identifiable sovereign account for any location.
		AccountNotSovereign,
		/// The operation required fees to be paid which the initiator could not meet.
		FeesNotMet,
		/// A remote lock with the corresponding data could not be found.
		LockNotFound,
		/// The unlock operation cannot succeed because there are still consumers of the lock.
		InUse,
		/// Invalid non-concrete asset.
		InvalidAssetNotConcrete,
		/// Invalid asset, reserve chain could not be determined for it.
		InvalidAssetUnknownReserve,
		/// Invalid asset, do not support remote asset reserves with different fees reserves.
		InvalidAssetUnsupportedReserve,
		/// Too many assets with different reserve locations have been attempted for transfer.
		TooManyReserves,
		/// Local XCM execution of asset transfer incomplete.
		LocalExecutionIncomplete,
	}

	impl<T: Config> From<SendError> for Error<T> {
		fn from(e: SendError) -> Self {
			match e {
				SendError::Fees => Error::<T>::FeesNotMet,
				SendError::NotApplicable => Error::<T>::Unreachable,
				_ => Error::<T>::SendFailure,
			}
		}
	}

	impl<T: Config> From<AssetTransferError> for Error<T> {
		fn from(e: AssetTransferError) -> Self {
			match e {
				AssetTransferError::NotConcrete => Error::<T>::InvalidAssetNotConcrete,
				AssetTransferError::UnknownReserve => Error::<T>::InvalidAssetUnknownReserve,
			}
		}
	}

	/// The status of a query.
	#[derive(Clone, Eq, PartialEq, Encode, Decode, RuntimeDebug, TypeInfo)]
	pub enum QueryStatus<BlockNumber> {
		/// The query was sent but no response has yet been received.
		Pending {
			/// The `QueryResponse` XCM must have this origin to be considered a reply for this
			/// query.
			responder: VersionedLocation,
			/// The `QueryResponse` XCM must have this value as the `querier` field to be
			/// considered a reply for this query. If `None` then the querier is ignored.
			maybe_match_querier: Option<VersionedLocation>,
			maybe_notify: Option<(u8, u8)>,
			timeout: BlockNumber,
		},
		/// The query is for an ongoing version notification subscription.
		VersionNotifier { origin: VersionedLocation, is_active: bool },
		/// A response has been received.
		Ready { response: VersionedResponse, at: BlockNumber },
	}

	#[derive(Copy, Clone)]
	pub(crate) struct LatestVersionedLocation<'a>(pub(crate) &'a Location);
	impl<'a> EncodeLike<VersionedLocation> for LatestVersionedLocation<'a> {}
	impl<'a> Encode for LatestVersionedLocation<'a> {
		fn encode(&self) -> Vec<u8> {
			let mut r = VersionedLocation::from(Location::default()).encode();
			r.truncate(1);
			self.0.using_encoded(|d| r.extend_from_slice(d));
			r
		}
	}

	#[derive(Clone, Encode, Decode, Eq, PartialEq, Ord, PartialOrd, TypeInfo)]
	pub enum VersionMigrationStage {
		MigrateSupportedVersion,
		MigrateVersionNotifiers,
		NotifyCurrentTargets(Option<Vec<u8>>),
		MigrateAndNotifyOldTargets,
	}

	impl Default for VersionMigrationStage {
		fn default() -> Self {
			Self::MigrateSupportedVersion
		}
	}

	/// The latest available query index.
	#[pallet::storage]
	pub(super) type QueryCounter<T: Config> = StorageValue<_, QueryId, ValueQuery>;

	/// The ongoing queries.
	#[pallet::storage]
	#[pallet::getter(fn query)]
	pub(super) type Queries<T: Config> =
		StorageMap<_, Blake2_128Concat, QueryId, QueryStatus<BlockNumberFor<T>>, OptionQuery>;

	/// The existing asset traps.
	///
	/// Key is the blake2 256 hash of (origin, versioned `Assets`) pair. Value is the number of
	/// times this pair has been trapped (usually just 1 if it exists at all).
	#[pallet::storage]
	#[pallet::getter(fn asset_trap)]
	pub(super) type AssetTraps<T: Config> = StorageMap<_, Identity, H256, u32, ValueQuery>;

	/// Default version to encode XCM when latest version of destination is unknown. If `None`,
	/// then the destinations whose XCM version is unknown are considered unreachable.
	#[pallet::storage]
	#[pallet::whitelist_storage]
	pub(super) type SafeXcmVersion<T: Config> = StorageValue<_, XcmVersion, OptionQuery>;

	/// The Latest versions that we know various locations support.
	#[pallet::storage]
	pub(super) type SupportedVersion<T: Config> = StorageDoubleMap<
		_,
		Twox64Concat,
		XcmVersion,
		Blake2_128Concat,
		VersionedLocation,
		XcmVersion,
		OptionQuery,
	>;

	/// All locations that we have requested version notifications from.
	#[pallet::storage]
	pub(super) type VersionNotifiers<T: Config> = StorageDoubleMap<
		_,
		Twox64Concat,
		XcmVersion,
		Blake2_128Concat,
		VersionedLocation,
		QueryId,
		OptionQuery,
	>;

	/// The target locations that are subscribed to our version changes, as well as the most recent
	/// of our versions we informed them of.
	#[pallet::storage]
	pub(super) type VersionNotifyTargets<T: Config> = StorageDoubleMap<
		_,
		Twox64Concat,
		XcmVersion,
		Blake2_128Concat,
		VersionedLocation,
		(QueryId, Weight, XcmVersion),
		OptionQuery,
	>;

	pub struct VersionDiscoveryQueueSize<T>(PhantomData<T>);
	impl<T: Config> Get<u32> for VersionDiscoveryQueueSize<T> {
		fn get() -> u32 {
			T::VERSION_DISCOVERY_QUEUE_SIZE
		}
	}

	/// Destinations whose latest XCM version we would like to know. Duplicates not allowed, and
	/// the `u32` counter is the number of times that a send to the destination has been attempted,
	/// which is used as a prioritization.
	#[pallet::storage]
	#[pallet::whitelist_storage]
	pub(super) type VersionDiscoveryQueue<T: Config> = StorageValue<
		_,
		BoundedVec<(VersionedLocation, u32), VersionDiscoveryQueueSize<T>>,
		ValueQuery,
	>;

	/// The current migration's stage, if any.
	#[pallet::storage]
	pub(super) type CurrentMigration<T: Config> =
		StorageValue<_, VersionMigrationStage, OptionQuery>;

	#[derive(Clone, Encode, Decode, Eq, PartialEq, Ord, PartialOrd, TypeInfo, MaxEncodedLen)]
	#[scale_info(skip_type_params(MaxConsumers))]
	pub struct RemoteLockedFungibleRecord<ConsumerIdentifier, MaxConsumers: Get<u32>> {
		/// Total amount of the asset held by the remote lock.
		pub amount: u128,
		/// The owner of the locked asset.
		pub owner: VersionedLocation,
		/// The location which holds the original lock.
		pub locker: VersionedLocation,
		/// Local consumers of the remote lock with a consumer identifier and the amount
		/// of fungible asset every consumer holds.
		/// Every consumer can hold up to total amount of the remote lock.
		pub consumers: BoundedVec<(ConsumerIdentifier, u128), MaxConsumers>,
	}

	impl<LockId, MaxConsumers: Get<u32>> RemoteLockedFungibleRecord<LockId, MaxConsumers> {
		/// Amount of the remote lock in use by consumers.
		/// Returns `None` if the remote lock has no consumers.
		pub fn amount_held(&self) -> Option<u128> {
			self.consumers.iter().max_by(|x, y| x.1.cmp(&y.1)).map(|max| max.1)
		}
	}

	/// Fungible assets which we know are locked on a remote chain.
	#[pallet::storage]
	pub(super) type RemoteLockedFungibles<T: Config> = StorageNMap<
		_,
		(
			NMapKey<Twox64Concat, XcmVersion>,
			NMapKey<Blake2_128Concat, T::AccountId>,
			NMapKey<Blake2_128Concat, VersionedAssetId>,
		),
		RemoteLockedFungibleRecord<T::RemoteLockConsumerIdentifier, T::MaxRemoteLockConsumers>,
		OptionQuery,
	>;

	/// Fungible assets which we know are locked on this chain.
	#[pallet::storage]
	pub(super) type LockedFungibles<T: Config> = StorageMap<
		_,
		Blake2_128Concat,
		T::AccountId,
		BoundedVec<(BalanceOf<T>, VersionedLocation), T::MaxLockers>,
		OptionQuery,
	>;

	/// Global suspension state of the XCM executor.
	#[pallet::storage]
	pub(super) type XcmExecutionSuspended<T: Config> = StorageValue<_, bool, ValueQuery>;

	#[pallet::genesis_config]
	pub struct GenesisConfig<T: Config> {
		#[serde(skip)]
		pub _config: sp_std::marker::PhantomData<T>,
		/// The default version to encode outgoing XCM messages with.
		pub safe_xcm_version: Option<XcmVersion>,
	}

	impl<T: Config> Default for GenesisConfig<T> {
		fn default() -> Self {
			Self { safe_xcm_version: Some(XCM_VERSION), _config: Default::default() }
		}
	}

	#[pallet::genesis_build]
	impl<T: Config> BuildGenesisConfig for GenesisConfig<T> {
		fn build(&self) {
			SafeXcmVersion::<T>::set(self.safe_xcm_version);
		}
	}

	#[pallet::hooks]
	impl<T: Config> Hooks<BlockNumberFor<T>> for Pallet<T> {
		fn on_initialize(_n: BlockNumberFor<T>) -> Weight {
			let mut weight_used = Weight::zero();
			if let Some(migration) = CurrentMigration::<T>::get() {
				// Consume 10% of block at most
				let max_weight = T::BlockWeights::get().max_block / 10;
				let (w, maybe_migration) = Self::check_xcm_version_change(migration, max_weight);
				CurrentMigration::<T>::set(maybe_migration);
				weight_used.saturating_accrue(w);
			}

			// Here we aim to get one successful version negotiation request sent per block, ordered
			// by the destinations being most sent to.
			let mut q = VersionDiscoveryQueue::<T>::take().into_inner();
			// TODO: correct weights.
			weight_used.saturating_accrue(T::DbWeight::get().reads_writes(1, 1));
			q.sort_by_key(|i| i.1);
			while let Some((versioned_dest, _)) = q.pop() {
				if let Ok(dest) = Location::try_from(versioned_dest) {
					if Self::request_version_notify(dest).is_ok() {
						// TODO: correct weights.
						weight_used.saturating_accrue(T::DbWeight::get().reads_writes(1, 1));
						break
					}
				}
			}
			// Should never fail since we only removed items. But better safe than panicking as it's
			// way better to drop the queue than panic on initialize.
			if let Ok(q) = BoundedVec::try_from(q) {
				VersionDiscoveryQueue::<T>::put(q);
			}
			weight_used
		}
	}

	pub mod migrations {
		use super::*;
		use frame_support::traits::{PalletInfoAccess, StorageVersion};

		#[derive(Clone, Eq, PartialEq, Encode, Decode, RuntimeDebug, TypeInfo)]
		enum QueryStatusV0<BlockNumber> {
			Pending {
				responder: VersionedLocation,
				maybe_notify: Option<(u8, u8)>,
				timeout: BlockNumber,
			},
			VersionNotifier {
				origin: VersionedLocation,
				is_active: bool,
			},
			Ready {
				response: VersionedResponse,
				at: BlockNumber,
			},
		}
		impl<B> From<QueryStatusV0<B>> for QueryStatus<B> {
			fn from(old: QueryStatusV0<B>) -> Self {
				use QueryStatusV0::*;
				match old {
					Pending { responder, maybe_notify, timeout } => QueryStatus::Pending {
						responder,
						maybe_notify,
						timeout,
						maybe_match_querier: Some(Location::here().into()),
					},
					VersionNotifier { origin, is_active } =>
						QueryStatus::VersionNotifier { origin, is_active },
					Ready { response, at } => QueryStatus::Ready { response, at },
				}
			}
		}

		pub fn migrate_to_v1<T: Config, P: GetStorageVersion + PalletInfoAccess>(
		) -> frame_support::weights::Weight {
			let on_chain_storage_version = <P as GetStorageVersion>::on_chain_storage_version();
			log::info!(
				target: "runtime::xcm",
				"Running migration storage v1 for xcm with storage version {:?}",
				on_chain_storage_version,
			);

			if on_chain_storage_version < 1 {
				let mut count = 0;
				Queries::<T>::translate::<QueryStatusV0<BlockNumberFor<T>>, _>(|_key, value| {
					count += 1;
					Some(value.into())
				});
				StorageVersion::new(1).put::<P>();
				log::info!(
					target: "runtime::xcm",
					"Running migration storage v1 for xcm with storage version {:?} was complete",
					on_chain_storage_version,
				);
				// calculate and return migration weights
				T::DbWeight::get().reads_writes(count as u64 + 1, count as u64 + 1)
			} else {
				log::warn!(
					target: "runtime::xcm",
					"Attempted to apply migration to v1 but failed because storage version is {:?}",
					on_chain_storage_version,
				);
				T::DbWeight::get().reads(1)
			}
		}
	}

	#[pallet::call]
	impl<T: Config> Pallet<T> {
		#[pallet::call_index(0)]
		#[pallet::weight(T::WeightInfo::send())]
		pub fn send(
			origin: OriginFor<T>,
			dest: Box<VersionedLocation>,
			message: Box<VersionedXcm<()>>,
		) -> DispatchResult {
			<Self as SendController<_>>::send(origin, dest, message)?;
			Ok(())
		}

		/// Teleport some assets from the local chain to some destination chain.
		///
		/// **This function is deprecated: Use `limited_teleport_assets` instead.**
		///
		/// Fee payment on the destination side is made from the asset in the `assets` vector of
		/// index `fee_asset_item`. The weight limit for fees is not provided and thus is unlimited,
		/// with all fees taken as needed from the asset.
		///
		/// - `origin`: Must be capable of withdrawing the `assets` and executing XCM.
		/// - `dest`: Destination context for the assets. Will typically be `[Parent,
		///   Parachain(..)]` to send from parachain to parachain, or `[Parachain(..)]` to send from
		///   relay to parachain.
		/// - `beneficiary`: A beneficiary location for the assets in the context of `dest`. Will
		///   generally be an `AccountId32` value.
		/// - `assets`: The assets to be withdrawn. The first item should be the currency used to to
		///   pay the fee on the `dest` side. May not be empty.
		/// - `fee_asset_item`: The index into `assets` of the item which should be used to pay
		///   fees.
		#[pallet::call_index(1)]
		#[pallet::weight({
			let maybe_assets: Result<Assets, ()> = (*assets.clone()).try_into();
			let maybe_dest: Result<Location, ()> = (*dest.clone()).try_into();
			match (maybe_assets, maybe_dest) {
				(Ok(assets), Ok(dest)) => {
					use sp_std::vec;
					let count = assets.len() as u32;
					let mut message = Xcm(vec![
						WithdrawAsset(assets),
						SetFeesMode { jit_withdraw: true },
						InitiateTeleport { assets: Wild(AllCounted(count)), dest, xcm: Xcm(vec![]) },
					]);
					T::Weigher::weight(&mut message).map_or(Weight::MAX, |w| T::WeightInfo::teleport_assets().saturating_add(w))
				}
				_ => Weight::MAX,
			}
		})]
		pub fn teleport_assets(
			origin: OriginFor<T>,
			dest: Box<VersionedLocation>,
			beneficiary: Box<VersionedLocation>,
			assets: Box<VersionedAssets>,
			fee_asset_item: u32,
		) -> DispatchResult {
			Self::do_teleport_assets(origin, dest, beneficiary, assets, fee_asset_item, Unlimited)
		}

		/// Transfer some assets from the local chain to the sovereign account of a destination
		/// chain and forward a notification XCM.
		///
		/// **This function is deprecated: Use `limited_reserve_transfer_assets` instead.**
		///
		/// Fee payment on the destination side is made from the asset in the `assets` vector of
		/// index `fee_asset_item`. The weight limit for fees is not provided and thus is unlimited,
		/// with all fees taken as needed from the asset.
		///
		/// - `origin`: Must be capable of withdrawing the `assets` and executing XCM.
		/// - `dest`: Destination context for the assets. Will typically be `[Parent,
		///   Parachain(..)]` to send from parachain to parachain, or `[Parachain(..)]` to send from
		///   relay to parachain.
		/// - `beneficiary`: A beneficiary location for the assets in the context of `dest`. Will
		///   generally be an `AccountId32` value.
		/// - `assets`: The assets to be withdrawn. This should include the assets used to pay the
		///   fee on the `dest` side.
		/// - `fee_asset_item`: The index into `assets` of the item which should be used to pay
		///   fees.
		#[pallet::call_index(2)]
		#[pallet::weight({
			let maybe_assets: Result<Assets, ()> = (*assets.clone()).try_into();
			let maybe_dest: Result<Location, ()> = (*dest.clone()).try_into();
			match (maybe_assets, maybe_dest) {
				(Ok(assets), Ok(dest)) => {
					use sp_std::vec;
					// heaviest version of locally executed XCM program: equivalent in weight to
					// transfer assets to SA, reanchor them, extend XCM program, and send onward XCM
					let mut message = Xcm(vec![
						SetFeesMode { jit_withdraw: true },
						TransferReserveAsset { assets, dest, xcm: Xcm(vec![]) }
					]);
					T::Weigher::weight(&mut message).map_or(Weight::MAX, |w| T::WeightInfo::reserve_transfer_assets().saturating_add(w))
				}
				_ => Weight::MAX,
			}
		})]
		pub fn reserve_transfer_assets(
			origin: OriginFor<T>,
			dest: Box<VersionedLocation>,
			beneficiary: Box<VersionedLocation>,
			assets: Box<VersionedAssets>,
			fee_asset_item: u32,
		) -> DispatchResult {
			Self::do_reserve_transfer_assets(
				origin,
				dest,
				beneficiary,
				assets,
				fee_asset_item,
				Unlimited,
			)
		}

		/// Execute an XCM message from a local, signed, origin.
		///
		/// An event is deposited indicating whether `msg` could be executed completely or only
		/// partially.
		///
		/// No more than `max_weight` will be used in its attempted execution. If this is less than
		/// the maximum amount of weight that the message could take to be executed, then no
		/// execution attempt will be made.
		///
		/// NOTE: A successful return to this does *not* imply that the `msg` was executed
		/// successfully to completion; only that it was attempted.
		#[pallet::call_index(3)]
		#[pallet::weight(max_weight.saturating_add(T::WeightInfo::execute()))]
		pub fn execute(
			origin: OriginFor<T>,
			message: Box<VersionedXcm<<T as Config>::RuntimeCall>>,
			max_weight: Weight,
		) -> DispatchResultWithPostInfo {
			let outcome = <Self as ExecuteController<_, _>>::execute(origin, message, max_weight)?;
			Ok(Some(outcome.weight_used().saturating_add(T::WeightInfo::execute())).into())
		}

		/// Extoll that a particular destination can be communicated with through a particular
		/// version of XCM.
		///
		/// - `origin`: Must be an origin specified by AdminOrigin.
		/// - `location`: The destination that is being described.
		/// - `xcm_version`: The latest version of XCM that `location` supports.
		#[pallet::call_index(4)]
		#[pallet::weight(T::WeightInfo::force_xcm_version())]
		pub fn force_xcm_version(
			origin: OriginFor<T>,
			location: Box<Location>,
			version: XcmVersion,
		) -> DispatchResult {
			T::AdminOrigin::ensure_origin(origin)?;
			let location = *location;
			SupportedVersion::<T>::insert(XCM_VERSION, LatestVersionedLocation(&location), version);
			Self::deposit_event(Event::SupportedVersionChanged { location, version });
			Ok(())
		}

		/// Set a safe XCM version (the version that XCM should be encoded with if the most recent
		/// version a destination can accept is unknown).
		///
		/// - `origin`: Must be an origin specified by AdminOrigin.
		/// - `maybe_xcm_version`: The default XCM encoding version, or `None` to disable.
		#[pallet::call_index(5)]
		#[pallet::weight(T::WeightInfo::force_default_xcm_version())]
		pub fn force_default_xcm_version(
			origin: OriginFor<T>,
			maybe_xcm_version: Option<XcmVersion>,
		) -> DispatchResult {
			T::AdminOrigin::ensure_origin(origin)?;
			SafeXcmVersion::<T>::set(maybe_xcm_version);
			Ok(())
		}

		/// Ask a location to notify us regarding their XCM version and any changes to it.
		///
		/// - `origin`: Must be an origin specified by AdminOrigin.
		/// - `location`: The location to which we should subscribe for XCM version notifications.
		#[pallet::call_index(6)]
		#[pallet::weight(T::WeightInfo::force_subscribe_version_notify())]
		pub fn force_subscribe_version_notify(
			origin: OriginFor<T>,
			location: Box<VersionedLocation>,
		) -> DispatchResult {
			T::AdminOrigin::ensure_origin(origin)?;
			let location: Location =
				(*location).try_into().map_err(|()| Error::<T>::BadLocation)?;
			Self::request_version_notify(location).map_err(|e| {
				match e {
					XcmError::InvalidLocation => Error::<T>::AlreadySubscribed,
					_ => Error::<T>::InvalidOrigin,
				}
				.into()
			})
		}

		/// Require that a particular destination should no longer notify us regarding any XCM
		/// version changes.
		///
		/// - `origin`: Must be an origin specified by AdminOrigin.
		/// - `location`: The location to which we are currently subscribed for XCM version
		///   notifications which we no longer desire.
		#[pallet::call_index(7)]
		#[pallet::weight(T::WeightInfo::force_unsubscribe_version_notify())]
		pub fn force_unsubscribe_version_notify(
			origin: OriginFor<T>,
			location: Box<VersionedLocation>,
		) -> DispatchResult {
			T::AdminOrigin::ensure_origin(origin)?;
			let location: Location =
				(*location).try_into().map_err(|()| Error::<T>::BadLocation)?;
			Self::unrequest_version_notify(location).map_err(|e| {
				match e {
					XcmError::InvalidLocation => Error::<T>::NoSubscription,
					_ => Error::<T>::InvalidOrigin,
				}
				.into()
			})
		}

		/// Transfer some assets from the local chain to the sovereign account of a destination
		/// chain and forward a notification XCM.
		///
		/// Fee payment on the destination side is made from the asset in the `assets` vector of
		/// index `fee_asset_item`, up to enough to pay for `weight_limit` of weight. If more weight
		/// is needed than `weight_limit`, then the operation will fail and the assets send may be
		/// at risk.
		///
		/// - `origin`: Must be capable of withdrawing the `assets` and executing XCM.
		/// - `dest`: Destination context for the assets. Will typically be `[Parent,
		///   Parachain(..)]` to send from parachain to parachain, or `[Parachain(..)]` to send from
		///   relay to parachain.
		/// - `beneficiary`: A beneficiary location for the assets in the context of `dest`. Will
		///   generally be an `AccountId32` value.
		/// - `assets`: The assets to be withdrawn. This should include the assets used to pay the
		///   fee on the `dest` side.
		/// - `fee_asset_item`: The index into `assets` of the item which should be used to pay
		///   fees.
		/// - `weight_limit`: The remote-side weight limit, if any, for the XCM fee purchase.
		#[pallet::call_index(8)]
		#[pallet::weight({
			let maybe_assets: Result<Assets, ()> = (*assets.clone()).try_into();
			let maybe_dest: Result<Location, ()> = (*dest.clone()).try_into();
			match (maybe_assets, maybe_dest) {
				(Ok(assets), Ok(dest)) => {
					use sp_std::vec;
					// heaviest version of locally executed XCM program: equivalent in weight to
					// transfer assets to SA, reanchor them, extend XCM program, and send onward XCM
					let mut message = Xcm(vec![
						SetFeesMode { jit_withdraw: true },
						TransferReserveAsset { assets, dest, xcm: Xcm(vec![]) }
					]);
					T::Weigher::weight(&mut message).map_or(Weight::MAX, |w| T::WeightInfo::reserve_transfer_assets().saturating_add(w))
				}
				_ => Weight::MAX,
			}
		})]
		pub fn limited_reserve_transfer_assets(
			origin: OriginFor<T>,
			dest: Box<VersionedLocation>,
			beneficiary: Box<VersionedLocation>,
			assets: Box<VersionedAssets>,
			fee_asset_item: u32,
			weight_limit: WeightLimit,
		) -> DispatchResult {
			Self::do_reserve_transfer_assets(
				origin,
				dest,
				beneficiary,
				assets,
				fee_asset_item,
				weight_limit,
			)
		}

		/// Teleport some assets from the local chain to some destination chain.
		///
		/// Fee payment on the destination side is made from the asset in the `assets` vector of
		/// index `fee_asset_item`, up to enough to pay for `weight_limit` of weight. If more weight
		/// is needed than `weight_limit`, then the operation will fail and the assets send may be
		/// at risk.
		///
		/// - `origin`: Must be capable of withdrawing the `assets` and executing XCM.
		/// - `dest`: Destination context for the assets. Will typically be `[Parent,
		///   Parachain(..)]` to send from parachain to parachain, or `[Parachain(..)]` to send from
		///   relay to parachain.
		/// - `beneficiary`: A beneficiary location for the assets in the context of `dest`. Will
		///   generally be an `AccountId32` value.
		/// - `assets`: The assets to be withdrawn. The first item should be the currency used to to
		///   pay the fee on the `dest` side. May not be empty.
		/// - `fee_asset_item`: The index into `assets` of the item which should be used to pay
		///   fees.
		/// - `weight_limit`: The remote-side weight limit, if any, for the XCM fee purchase.
		#[pallet::call_index(9)]
		#[pallet::weight({
			let maybe_assets: Result<Assets, ()> = (*assets.clone()).try_into();
			let maybe_dest: Result<Location, ()> = (*dest.clone()).try_into();
			match (maybe_assets, maybe_dest) {
				(Ok(assets), Ok(dest)) => {
					use sp_std::vec;
					let count = assets.len() as u32;
					let mut message = Xcm(vec![
						WithdrawAsset(assets),
						SetFeesMode { jit_withdraw: true },
						InitiateTeleport { assets: Wild(AllCounted(count)), dest, xcm: Xcm(vec![]) },
					]);
					T::Weigher::weight(&mut message).map_or(Weight::MAX, |w| T::WeightInfo::teleport_assets().saturating_add(w))
				}
				_ => Weight::MAX,
			}
		})]
		pub fn limited_teleport_assets(
			origin: OriginFor<T>,
			dest: Box<VersionedLocation>,
			beneficiary: Box<VersionedLocation>,
			assets: Box<VersionedAssets>,
			fee_asset_item: u32,
			weight_limit: WeightLimit,
		) -> DispatchResult {
			Self::do_teleport_assets(
				origin,
				dest,
				beneficiary,
				assets,
				fee_asset_item,
				weight_limit,
			)
		}

		/// Set or unset the global suspension state of the XCM executor.
		///
		/// - `origin`: Must be an origin specified by AdminOrigin.
		/// - `suspended`: `true` to suspend, `false` to resume.
		#[pallet::call_index(10)]
		#[pallet::weight(T::WeightInfo::force_suspension())]
		pub fn force_suspension(origin: OriginFor<T>, suspended: bool) -> DispatchResult {
			T::AdminOrigin::ensure_origin(origin)?;
			XcmExecutionSuspended::<T>::set(suspended);
			Ok(())
		}
	}
}

/// The maximum number of distinct assets allowed to be transferred in a single helper extrinsic.
const MAX_ASSETS_FOR_TRANSFER: usize = 2;

impl<T: Config> QueryHandler for Pallet<T> {
	type QueryId = u64;
	type BlockNumber = BlockNumberFor<T>;
	type Error = XcmError;
	type UniversalLocation = T::UniversalLocation;

	/// Attempt to create a new query ID and register it as a query that is yet to respond.
	fn new_query(
		responder: impl Into<Location>,
		timeout: BlockNumberFor<T>,
		match_querier: impl Into<Location>,
	) -> Self::QueryId {
		Self::do_new_query(responder, None, timeout, match_querier)
	}

	/// To check the status of the query, use `fn query()` passing the resultant `QueryId`
	/// value.
	fn report_outcome(
		message: &mut Xcm<()>,
		responder: impl Into<Location>,
		timeout: Self::BlockNumber,
	) -> Result<Self::QueryId, Self::Error> {
		let responder = responder.into();
		let destination = Self::UniversalLocation::get()
			.invert_target(&responder)
			.map_err(|()| XcmError::LocationNotInvertible)?;
		let query_id = Self::new_query(responder, timeout, Here);
		let response_info = QueryResponseInfo { destination, query_id, max_weight: Weight::zero() };
		let report_error = Xcm(vec![ReportError(response_info)]);
		message.0.insert(0, SetAppendix(report_error));
		Ok(query_id)
	}

	/// Removes response when ready and emits [Event::ResponseTaken] event.
	fn take_response(query_id: Self::QueryId) -> QueryResponseStatus<Self::BlockNumber> {
		match Queries::<T>::get(query_id) {
			Some(QueryStatus::Ready { response, at }) => match response.try_into() {
				Ok(response) => {
					Queries::<T>::remove(query_id);
					Self::deposit_event(Event::ResponseTaken { query_id });
					QueryResponseStatus::Ready { response, at }
				},
				Err(_) => QueryResponseStatus::UnexpectedVersion,
			},
			Some(QueryStatus::Pending { timeout, .. }) => QueryResponseStatus::Pending { timeout },
			Some(_) => QueryResponseStatus::UnexpectedVersion,
			None => QueryResponseStatus::NotFound,
		}
	}

	#[cfg(feature = "runtime-benchmarks")]
	fn expect_response(id: Self::QueryId, response: Response) {
		let response = response.into();
		Queries::<T>::insert(
			id,
			QueryStatus::Ready { response, at: frame_system::Pallet::<T>::block_number() },
		);
	}
}

impl<T: Config> Pallet<T> {
	/// Validate `assets` to be reserve-transferred and return their reserve location.
	fn validate_assets_and_find_reserve(
		assets: &[Asset],
		dest: &Location,
	) -> Result<TransferType, Error<T>> {
		let mut reserve = None;
		for asset in assets.iter() {
			if let Fungible(x) = asset.fun {
				// If fungible asset, ensure non-zero amount.
				ensure!(!x.is_zero(), Error::<T>::Empty);
			}
			let transfer_type =
				T::XcmExecutor::determine_for(&asset, dest).map_err(Error::<T>::from)?;
			// Ensure asset is not teleportable to `dest`.
			ensure!(transfer_type != TransferType::Teleport, Error::<T>::Filtered);
			if let Some(reserve) = reserve.as_ref() {
				// Ensure transfer for multiple assets uses same reserve location (only fee may have
				// different reserve location)
				ensure!(reserve == &transfer_type, Error::<T>::TooManyReserves);
			} else {
				// asset reserve identified
				reserve = Some(transfer_type);
			}
		}
		reserve.ok_or(Error::<T>::Empty)
	}

	fn do_reserve_transfer_assets(
		origin: OriginFor<T>,
		dest: Box<VersionedLocation>,
		beneficiary: Box<VersionedLocation>,
		assets: Box<VersionedAssets>,
		fee_asset_item: u32,
		weight_limit: WeightLimit,
	) -> DispatchResult {
		let origin_location = T::ExecuteXcmOrigin::ensure_origin(origin)?;
		let dest = (*dest).try_into().map_err(|()| Error::<T>::BadVersion)?;
		let beneficiary: Location =
			(*beneficiary).try_into().map_err(|()| Error::<T>::BadVersion)?;
		let assets: Assets = (*assets).try_into().map_err(|()| Error::<T>::BadVersion)?;
		log::trace!(
			target: "xcm::pallet_xcm::do_reserve_transfer_assets",
			"origin {:?}, dest {:?}, beneficiary {:?}, assets {:?}, fee-idx {:?}",
			origin_location, dest, beneficiary, assets, fee_asset_item,
		);

		ensure!(assets.len() <= MAX_ASSETS_FOR_TRANSFER, Error::<T>::TooManyAssets);
		let value = (origin_location, assets.into_inner());
		ensure!(T::XcmReserveTransferFilter::contains(&value), Error::<T>::Filtered);
		let (origin_location, mut assets) = value;

		if fee_asset_item as usize >= assets.len() {
			return Err(Error::<T>::Empty.into())
		}
		let fees = assets.swap_remove(fee_asset_item as usize);
		let fees_transfer_type =
			T::XcmExecutor::determine_for(&fees, &dest).map_err(Error::<T>::from)?;
		let assets_transfer_type = if assets.is_empty() {
			// Single asset to transfer (one used for fees where transfer type is determined above).
			ensure!(fees_transfer_type != TransferType::Teleport, Error::<T>::Filtered);
			fees_transfer_type.clone()
		} else {
			// Find reserve for non-fee assets.
			Self::validate_assets_and_find_reserve(&assets, &dest)?
		};

		// local and remote XCM programs to potentially handle fees separately
		let separate_fees_instructions: Option<(Xcm<<T as Config>::RuntimeCall>, Xcm<()>)>;
		if fees_transfer_type == assets_transfer_type {
			// Same reserve location (fees not teleportable), we can batch together fees and assets
			// in same reserve-based-transfer.
			assets.push(fees.clone());
			// no need for custom fees instructions, fees are batched with assets
			separate_fees_instructions = None;
		} else {
			// Disallow _remote reserves_ unless assets & fees have same remote reserve (covered by
			// branch above). The reason for this is that we'd need to send XCMs to separate chains
			// with no guarantee of delivery order on final destination; therefore we cannot
			// guarantee to have fees in place on final destination chain to pay for assets
			// transfer.
			ensure!(
				!matches!(assets_transfer_type, TransferType::RemoteReserve(_)),
				Error::<T>::InvalidAssetUnsupportedReserve
			);
			let fees = fees.clone();
			let weight_limit = weight_limit.clone();
			// build fees transfer instructions to be added to assets transfers XCM programs
			separate_fees_instructions = Some(match fees_transfer_type {
				TransferType::LocalReserve =>
					Self::local_reserve_fees_instructions(dest.clone(), fees, weight_limit)?,
				TransferType::DestinationReserve =>
					Self::destination_reserve_fees_instructions(dest.clone(), fees, weight_limit)?,
				TransferType::Teleport =>
<<<<<<< HEAD
					Self::teleport_fees_instructions(dest.clone(), fees, weight_limit)?,
=======
					Self::teleport_fees_instructions(origin_location, dest, fees, weight_limit)?,
>>>>>>> 20723ea8
				TransferType::RemoteReserve(_) =>
					return Err(Error::<T>::InvalidAssetUnsupportedReserve.into()),
			});
		};

		Self::build_and_execute_xcm_transfer_type(
			origin_location,
			dest,
			beneficiary,
			assets,
			assets_transfer_type,
			fees,
			separate_fees_instructions,
			weight_limit,
		)
	}

	fn do_teleport_assets(
		origin: OriginFor<T>,
		dest: Box<VersionedLocation>,
		beneficiary: Box<VersionedLocation>,
		assets: Box<VersionedAssets>,
		fee_asset_item: u32,
		weight_limit: WeightLimit,
	) -> DispatchResult {
		let origin_location = T::ExecuteXcmOrigin::ensure_origin(origin)?;
		let dest = (*dest).try_into().map_err(|()| Error::<T>::BadVersion)?;
		let beneficiary: Location =
			(*beneficiary).try_into().map_err(|()| Error::<T>::BadVersion)?;
		let assets: Assets = (*assets).try_into().map_err(|()| Error::<T>::BadVersion)?;

		ensure!(assets.len() <= MAX_ASSETS_FOR_TRANSFER, Error::<T>::TooManyAssets);
		let value = (origin_location, assets.into_inner());
		ensure!(T::XcmTeleportFilter::contains(&value), Error::<T>::Filtered);
		let (origin_location, assets) = value;
		for asset in assets.iter() {
			let transfer_type =
				T::XcmExecutor::determine_for(asset, &dest).map_err(Error::<T>::from)?;
			ensure!(matches!(transfer_type, TransferType::Teleport), Error::<T>::Filtered);
		}
		let fees = assets.get(fee_asset_item as usize).ok_or(Error::<T>::Empty)?.clone();

		Self::build_and_execute_xcm_transfer_type(
			origin_location,
			dest,
			beneficiary,
			assets,
			TransferType::Teleport,
			fees,
			None,
			weight_limit,
		)
	}

	fn build_and_execute_xcm_transfer_type(
		origin: Location,
		dest: Location,
		beneficiary: Location,
		assets: Vec<Asset>,
		transfer_type: TransferType,
		fees: Asset,
		separate_fees_instructions: Option<(Xcm<<T as Config>::RuntimeCall>, Xcm<()>)>,
		weight_limit: WeightLimit,
	) -> DispatchResult {
		log::trace!(
			target: "xcm::pallet_xcm::build_and_execute_xcm_transfer_type",
			"origin {:?}, dest {:?}, beneficiary {:?}, assets {:?}, transfer_type {:?}, \
			fees {:?}, fees_xcm: {:?}, weight_limit: {:?}",
			origin, dest, beneficiary, assets, transfer_type, fees, separate_fees_instructions, weight_limit,
		);
		let (mut local_xcm, remote_xcm) = match transfer_type {
			TransferType::LocalReserve => {
				let (local, remote) = Self::local_reserve_transfer_programs(
					dest.clone(),
					beneficiary,
					assets,
					fees,
					separate_fees_instructions,
					weight_limit,
				)?;
				(local, Some(remote))
			},
			TransferType::DestinationReserve => {
				let (local, remote) = Self::destination_reserve_transfer_programs(
					dest.clone(),
					beneficiary,
					assets,
					fees,
					separate_fees_instructions,
					weight_limit,
				)?;
				(local, Some(remote))
			},
			TransferType::RemoteReserve(reserve) => (
				Self::remote_reserve_transfer_program(
					reserve,
					dest.clone(),
					beneficiary,
					assets,
					fees,
					weight_limit,
				)?,
				None,
			),
			TransferType::Teleport => (
				Self::teleport_assets_program(dest.clone(), beneficiary, assets, fees, weight_limit)?,
				None,
			),
		};
		let weight =
			T::Weigher::weight(&mut local_xcm).map_err(|()| Error::<T>::UnweighableMessage)?;
		let mut hash = local_xcm.using_encoded(sp_io::hashing::blake2_256);
		let outcome =
			T::XcmExecutor::prepare_and_execute(origin.clone(), local_xcm, &mut hash, weight, weight);
		Self::deposit_event(Event::Attempted { outcome: outcome.clone() });
		if let Some(remote_xcm) = remote_xcm {
			outcome.ensure_complete().map_err(|_| Error::<T>::LocalExecutionIncomplete)?;
			let (ticket, price) = validate_send::<T::XcmRouter>(dest.clone(), remote_xcm.clone())
				.map_err(Error::<T>::from)?;
			if origin != Here.into_location() {
				Self::charge_fees(origin.clone(), price).map_err(|_| Error::<T>::FeesNotMet)?;
			}
			let message_id = T::XcmRouter::deliver(ticket).map_err(Error::<T>::from)?;

			let e = Event::Sent { origin, destination: dest, message: remote_xcm, message_id };
			Self::deposit_event(e);
		}
		Ok(())
	}

	fn local_reserve_fees_instructions(
		dest: Location,
		fees: Asset,
		weight_limit: WeightLimit,
	) -> Result<(Xcm<<T as Config>::RuntimeCall>, Xcm<()>), Error<T>> {
		let context = T::UniversalLocation::get();
		let reanchored_fees = fees
			.clone()
			.reanchored(&dest, &context)
			.map_err(|_| Error::<T>::CannotReanchor)?;

		let local_execute_xcm = Xcm(vec![
			// move `fees` to `dest`s local sovereign account
			TransferAsset { assets: fees.into(), beneficiary: dest },
		]);
		let xcm_on_dest = Xcm(vec![
			// let (dest) chain know `fees` are in its SA on reserve
			ReserveAssetDeposited(reanchored_fees.clone().into()),
			// buy exec using `fees` in holding deposited in above instruction
			BuyExecution { fees: reanchored_fees, weight_limit },
		]);
		Ok((local_execute_xcm, xcm_on_dest))
	}

	fn local_reserve_transfer_programs(
		dest: Location,
		beneficiary: Location,
		assets: Vec<Asset>,
		fees: Asset,
		separate_fees_instructions: Option<(Xcm<<T as Config>::RuntimeCall>, Xcm<()>)>,
		weight_limit: WeightLimit,
	) -> Result<(Xcm<<T as Config>::RuntimeCall>, Xcm<()>), Error<T>> {
		// max assets is `assets` (+ potentially separately handled fee)
		let max_assets =
			assets.len() as u32 + separate_fees_instructions.as_ref().map(|_| 1).unwrap_or(0);
		let assets: Assets = assets.into();
		let context = T::UniversalLocation::get();
		let mut reanchored_assets = assets.clone();
		reanchored_assets
			.reanchor(&dest, &context)
			.map_err(|_| Error::<T>::CannotReanchor)?;

		// fees are either handled through dedicated instructions, or batched together with assets
		let fees_already_handled = separate_fees_instructions.is_some();
		let (fees_local_xcm, fees_remote_xcm) = separate_fees_instructions
			.map(|(local, remote)| (local.into_inner(), remote.into_inner()))
			.unwrap_or_default();

		// start off with any necessary local fees specific instructions
		let mut local_execute_xcm = fees_local_xcm;
		// move `assets` to `dest`s local sovereign account
		local_execute_xcm.push(TransferAsset { assets, beneficiary: dest.clone() });

		// on destination chain, start off with custom fee instructions
		let mut xcm_on_dest = fees_remote_xcm;
		// continue with rest of assets
		xcm_on_dest.extend_from_slice(&[
			// let (dest) chain know assets are in its SA on reserve
			ReserveAssetDeposited(reanchored_assets),
			// following instructions are not exec'ed on behalf of origin chain anymore
			ClearOrigin,
		]);
		if !fees_already_handled {
			// no custom fees instructions, they are batched together with `assets` transfer;
			// BuyExecution happens after receiving all `assets`
			let reanchored_fees =
				fees.reanchored(&dest, &context).map_err(|_| Error::<T>::CannotReanchor)?;
			// buy execution using `fees` batched together with above `reanchored_assets`
			xcm_on_dest.push(BuyExecution { fees: reanchored_fees, weight_limit });
		}
		// deposit all remaining assets in holding to `beneficiary` location
		xcm_on_dest.push(DepositAsset { assets: Wild(AllCounted(max_assets)), beneficiary });

		Ok((Xcm(local_execute_xcm), Xcm(xcm_on_dest)))
	}

	fn destination_reserve_fees_instructions(
		dest: Location,
		fees: Asset,
		weight_limit: WeightLimit,
	) -> Result<(Xcm<<T as Config>::RuntimeCall>, Xcm<()>), Error<T>> {
		let context = T::UniversalLocation::get();
		let reanchored_fees = fees
			.clone()
			.reanchored(&dest, &context)
			.map_err(|_| Error::<T>::CannotReanchor)?;
		let fees: Assets = fees.into();

		let local_execute_xcm = Xcm(vec![
			// withdraw reserve-based fees (derivatives)
			WithdrawAsset(fees.clone()),
			// burn derivatives
			BurnAsset(fees),
		]);
		let xcm_on_dest = Xcm(vec![
			// withdraw `fees` from origin chain's sovereign account
			WithdrawAsset(reanchored_fees.clone().into()),
			// buy exec using `fees` in holding withdrawn in above instruction
			BuyExecution { fees: reanchored_fees, weight_limit },
		]);
		Ok((local_execute_xcm, xcm_on_dest))
	}

	fn destination_reserve_transfer_programs(
		dest: Location,
		beneficiary: Location,
		assets: Vec<Asset>,
		fees: Asset,
		separate_fees_instructions: Option<(Xcm<<T as Config>::RuntimeCall>, Xcm<()>)>,
		weight_limit: WeightLimit,
	) -> Result<(Xcm<<T as Config>::RuntimeCall>, Xcm<()>), Error<T>> {
		// max assets is `assets` (+ potentially separately handled fee)
		let max_assets =
			assets.len() as u32 + separate_fees_instructions.as_ref().map(|_| 1).unwrap_or(0);
		let assets: Assets = assets.into();
		let context = T::UniversalLocation::get();
		let mut reanchored_assets = assets.clone();
		reanchored_assets
			.reanchor(&dest, &context)
			.map_err(|_| Error::<T>::CannotReanchor)?;

		// fees are either handled through dedicated instructions, or batched together with assets
		let fees_already_handled = separate_fees_instructions.is_some();
		let (fees_local_xcm, fees_remote_xcm) = separate_fees_instructions
			.map(|(local, remote)| (local.into_inner(), remote.into_inner()))
			.unwrap_or_default();

		// start off with any necessary local fees specific instructions
		let mut local_execute_xcm = fees_local_xcm;
		// continue with rest of assets
		local_execute_xcm.extend_from_slice(&[
			// withdraw reserve-based assets
			WithdrawAsset(assets.clone()),
			// burn reserve-based assets
			BurnAsset(assets),
		]);

		// on destination chain, start off with custom fee instructions
		let mut xcm_on_dest = fees_remote_xcm;
		// continue with rest of assets
		xcm_on_dest.extend_from_slice(&[
			// withdraw `assets` from origin chain's sovereign account
			WithdrawAsset(reanchored_assets),
			// following instructions are not exec'ed on behalf of origin chain anymore
			ClearOrigin,
		]);
		if !fees_already_handled {
			// no custom fees instructions, they are batched together with `assets` transfer;
			// BuyExecution happens after receiving all `assets`
			let reanchored_fees =
				fees.reanchored(&dest, &context).map_err(|_| Error::<T>::CannotReanchor)?;
			// buy execution using `fees` batched together with above `reanchored_assets`
			xcm_on_dest.push(BuyExecution { fees: reanchored_fees, weight_limit });
		}
		// deposit all remaining assets in holding to `beneficiary` location
		xcm_on_dest.push(DepositAsset { assets: Wild(AllCounted(max_assets)), beneficiary });

		Ok((Xcm(local_execute_xcm), Xcm(xcm_on_dest)))
	}

	// function assumes fees and assets have the same remote reserve
	fn remote_reserve_transfer_program(
		reserve: Location,
		dest: Location,
		beneficiary: Location,
		assets: Vec<Asset>,
		fees: Asset,
		weight_limit: WeightLimit,
	) -> Result<Xcm<<T as Config>::RuntimeCall>, Error<T>> {
		let max_assets = assets.len() as u32;
		let context = T::UniversalLocation::get();
		// we spend up to half of fees for execution on reserve and other half for execution on
		// destination
		let (fees_half_1, fees_half_2) = Self::halve_fees(fees)?;
		// identifies fee item as seen by `reserve` - to be used at reserve chain
		let reserve_fees = fees_half_1
			.reanchored(&reserve, &context)
			.map_err(|_| Error::<T>::CannotReanchor)?;
		// identifies fee item as seen by `dest` - to be used at destination chain
		let dest_fees =
			fees_half_2.reanchored(&dest, &context).map_err(|_| Error::<T>::CannotReanchor)?;
		// identifies `dest` as seen by `reserve`
		let dest = dest.reanchored(&reserve, &context).map_err(|_| Error::<T>::CannotReanchor)?;
		// xcm to be executed at dest
		let xcm_on_dest = Xcm(vec![
			BuyExecution { fees: dest_fees, weight_limit: weight_limit.clone() },
			DepositAsset { assets: Wild(AllCounted(max_assets)), beneficiary },
		]);
		// xcm to be executed on reserve
		let xcm_on_reserve = Xcm(vec![
			BuyExecution { fees: reserve_fees, weight_limit },
			DepositReserveAsset { assets: Wild(AllCounted(max_assets)), dest, xcm: xcm_on_dest },
		]);
		Ok(Xcm(vec![
			WithdrawAsset(assets.into()),
			InitiateReserveWithdraw {
				assets: Wild(AllCounted(max_assets)),
				reserve,
				xcm: xcm_on_reserve,
			},
		]))
	}

	fn teleport_fees_instructions(
<<<<<<< HEAD
		dest: Location,
		fees: Asset,
=======
		origin: MultiLocation,
		dest: MultiLocation,
		fees: MultiAsset,
>>>>>>> 20723ea8
		weight_limit: WeightLimit,
	) -> Result<(Xcm<<T as Config>::RuntimeCall>, Xcm<()>), Error<T>> {
		let value = (origin, vec![fees.clone()]);
		ensure!(T::XcmTeleportFilter::contains(&value), Error::<T>::Filtered);

		let context = T::UniversalLocation::get();
		let reanchored_fees = fees
			.clone()
			.reanchored(&dest, &context)
			.map_err(|_| Error::<T>::CannotReanchor)?;

		// XcmContext irrelevant in teleports checks
		let dummy_context =
			XcmContext { origin: None, message_id: Default::default(), topic: None };
		// We should check that the asset can actually be teleported out (for this to
		// be in error, there would need to be an accounting violation by ourselves,
		// so it's unlikely, but we don't want to allow that kind of bug to leak into
		// a trusted chain.
		<T::XcmExecutor as XcmAssetTransfers>::AssetTransactor::can_check_out(
			&dest,
			&fees,
			&dummy_context,
		)
		.map_err(|_| Error::<T>::CannotCheckOutTeleport)?;
		<T::XcmExecutor as XcmAssetTransfers>::AssetTransactor::check_out(
			&dest,
			&fees,
			&dummy_context,
		);

		let fees: Assets = fees.into();
		let local_execute_xcm = Xcm(vec![
			// withdraw fees
			WithdrawAsset(fees.clone()),
			// burn fees
			BurnAsset(fees),
		]);
		let xcm_on_dest = Xcm(vec![
			// (dest) chain receive teleported assets burned on origin chain
			ReceiveTeleportedAsset(reanchored_fees.clone().into()),
			// buy exec using `fees` in holding received in above instruction
			BuyExecution { fees: reanchored_fees, weight_limit },
		]);
		Ok((local_execute_xcm, xcm_on_dest))
	}

	fn teleport_assets_program(
		dest: Location,
		beneficiary: Location,
		assets: Vec<Asset>,
		mut fees: Asset,
		weight_limit: WeightLimit,
	) -> Result<Xcm<<T as Config>::RuntimeCall>, Error<T>> {
		let context = T::UniversalLocation::get();
		fees.reanchor(&dest, &context).map_err(|_| Error::<T>::CannotReanchor)?;
		let max_assets = assets.len() as u32;
		let xcm_on_dest = Xcm(vec![
			BuyExecution { fees, weight_limit },
			DepositAsset { assets: Wild(AllCounted(max_assets)), beneficiary },
		]);
		Ok(Xcm(vec![
			WithdrawAsset(assets.into()),
			SetFeesMode { jit_withdraw: true },
			InitiateTeleport { assets: Wild(AllCounted(max_assets)), dest, xcm: xcm_on_dest },
		]))
	}

	/// Halve `fees` fungible amount.
	pub(crate) fn halve_fees(fees: Asset) -> Result<(Asset, Asset), Error<T>> {
		match fees.fun {
			Fungible(amount) => {
				let fee1 = amount.saturating_div(2);
				let fee2 = amount.saturating_sub(fee1);
				ensure!(fee1 > 0, Error::<T>::FeesNotMet);
				ensure!(fee2 > 0, Error::<T>::FeesNotMet);
				Ok((Asset::from((fees.id.clone(), fee1)), Asset::from((fees.id.clone(), fee2))))
			},
			NonFungible(_) => Err(Error::<T>::FeesNotMet),
		}
	}

	/// Will always make progress, and will do its best not to use much more than `weight_cutoff`
	/// in doing so.
	pub(crate) fn check_xcm_version_change(
		mut stage: VersionMigrationStage,
		weight_cutoff: Weight,
	) -> (Weight, Option<VersionMigrationStage>) {
		let mut weight_used = Weight::zero();

		let sv_migrate_weight = T::WeightInfo::migrate_supported_version();
		let vn_migrate_weight = T::WeightInfo::migrate_version_notifiers();
		let vnt_already_notified_weight = T::WeightInfo::already_notified_target();
		let vnt_notify_weight = T::WeightInfo::notify_current_targets();
		let vnt_migrate_weight = T::WeightInfo::migrate_version_notify_targets();
		let vnt_migrate_fail_weight = T::WeightInfo::notify_target_migration_fail();
		let vnt_notify_migrate_weight = T::WeightInfo::migrate_and_notify_old_targets();

		use VersionMigrationStage::*;

		if stage == MigrateSupportedVersion {
			// We assume that supported XCM version only ever increases, so just cycle through lower
			// XCM versioned from the current.
			for v in 0..XCM_VERSION {
				for (old_key, value) in SupportedVersion::<T>::drain_prefix(v) {
					if let Ok(new_key) = old_key.into_latest() {
						SupportedVersion::<T>::insert(XCM_VERSION, new_key, value);
					}
					weight_used.saturating_accrue(sv_migrate_weight);
					if weight_used.any_gte(weight_cutoff) {
						return (weight_used, Some(stage))
					}
				}
			}
			stage = MigrateVersionNotifiers;
		}
		if stage == MigrateVersionNotifiers {
			for v in 0..XCM_VERSION {
				for (old_key, value) in VersionNotifiers::<T>::drain_prefix(v) {
					if let Ok(new_key) = old_key.into_latest() {
						VersionNotifiers::<T>::insert(XCM_VERSION, new_key, value);
					}
					weight_used.saturating_accrue(vn_migrate_weight);
					if weight_used.any_gte(weight_cutoff) {
						return (weight_used, Some(stage))
					}
				}
			}
			stage = NotifyCurrentTargets(None);
		}

		let xcm_version = T::AdvertisedXcmVersion::get();

		if let NotifyCurrentTargets(maybe_last_raw_key) = stage {
			let mut iter = match maybe_last_raw_key {
				Some(k) => VersionNotifyTargets::<T>::iter_prefix_from(XCM_VERSION, k),
				None => VersionNotifyTargets::<T>::iter_prefix(XCM_VERSION),
			};
			while let Some((key, value)) = iter.next() {
				let (query_id, max_weight, target_xcm_version) = value;
				let new_key: Location = match key.clone().try_into() {
					Ok(k) if target_xcm_version != xcm_version => k,
					_ => {
						// We don't early return here since we need to be certain that we
						// make some progress.
						weight_used.saturating_accrue(vnt_already_notified_weight);
						continue
					},
				};
				let response = Response::Version(xcm_version);
				let message =
					Xcm(vec![QueryResponse { query_id, response, max_weight, querier: None }]);
				let event = match send_xcm::<T::XcmRouter>(new_key.clone(), message) {
					Ok((message_id, cost)) => {
						let value = (query_id, max_weight, xcm_version);
						VersionNotifyTargets::<T>::insert(XCM_VERSION, key, value);
						Event::VersionChangeNotified {
							destination: new_key,
							result: xcm_version,
							cost,
							message_id,
						}
					},
					Err(e) => {
						VersionNotifyTargets::<T>::remove(XCM_VERSION, key);
						Event::NotifyTargetSendFail { location: new_key, query_id, error: e.into() }
					},
				};
				Self::deposit_event(event);
				weight_used.saturating_accrue(vnt_notify_weight);
				if weight_used.any_gte(weight_cutoff) {
					let last = Some(iter.last_raw_key().into());
					return (weight_used, Some(NotifyCurrentTargets(last)))
				}
			}
			stage = MigrateAndNotifyOldTargets;
		}
		if stage == MigrateAndNotifyOldTargets {
			for v in 0..XCM_VERSION {
				for (old_key, value) in VersionNotifyTargets::<T>::drain_prefix(v) {
					let (query_id, max_weight, target_xcm_version) = value;
					let new_key = match Location::try_from(old_key.clone()) {
						Ok(k) => k,
						Err(()) => {
							Self::deposit_event(Event::NotifyTargetMigrationFail {
								location: old_key,
								query_id: value.0,
							});
							weight_used.saturating_accrue(vnt_migrate_fail_weight);
							if weight_used.any_gte(weight_cutoff) {
								return (weight_used, Some(stage))
							}
							continue
						},
					};

					let versioned_key = LatestVersionedLocation(&new_key);
					if target_xcm_version == xcm_version {
						VersionNotifyTargets::<T>::insert(XCM_VERSION, versioned_key, value);
						weight_used.saturating_accrue(vnt_migrate_weight);
					} else {
						// Need to notify target.
						let response = Response::Version(xcm_version);
						let message = Xcm(vec![QueryResponse {
							query_id,
							response,
							max_weight,
							querier: None,
						}]);
						let event = match send_xcm::<T::XcmRouter>(new_key.clone(), message) {
							Ok((message_id, cost)) => {
								VersionNotifyTargets::<T>::insert(
									XCM_VERSION,
									versioned_key,
									(query_id, max_weight, xcm_version),
								);
								Event::VersionChangeNotified {
									destination: new_key,
									result: xcm_version,
									cost,
									message_id,
								}
							},
							Err(e) => Event::NotifyTargetSendFail {
								location: new_key,
								query_id,
								error: e.into(),
							},
						};
						Self::deposit_event(event);
						weight_used.saturating_accrue(vnt_notify_migrate_weight);
					}
					if weight_used.any_gte(weight_cutoff) {
						return (weight_used, Some(stage))
					}
				}
			}
		}
		(weight_used, None)
	}

	/// Request that `dest` informs us of its version.
	pub fn request_version_notify(dest: impl Into<Location>) -> XcmResult {
		let dest = dest.into();
		let versioned_dest = VersionedLocation::from(dest.clone());
		let already = VersionNotifiers::<T>::contains_key(XCM_VERSION, &versioned_dest);
		ensure!(!already, XcmError::InvalidLocation);
		let query_id = QueryCounter::<T>::mutate(|q| {
			let r = *q;
			q.saturating_inc();
			r
		});
		// TODO #3735: Correct weight.
		let instruction = SubscribeVersion { query_id, max_response_weight: Weight::zero() };
		let (message_id, cost) = send_xcm::<T::XcmRouter>(dest.clone(), Xcm(vec![instruction]))?;
		Self::deposit_event(Event::VersionNotifyRequested { destination: dest, cost, message_id });
		VersionNotifiers::<T>::insert(XCM_VERSION, &versioned_dest, query_id);
		let query_status =
			QueryStatus::VersionNotifier { origin: versioned_dest, is_active: false };
		Queries::<T>::insert(query_id, query_status);
		Ok(())
	}

	/// Request that `dest` ceases informing us of its version.
	pub fn unrequest_version_notify(dest: impl Into<Location>) -> XcmResult {
		let dest = dest.into();
		let versioned_dest = LatestVersionedLocation(&dest);
		let query_id = VersionNotifiers::<T>::take(XCM_VERSION, versioned_dest)
			.ok_or(XcmError::InvalidLocation)?;
		let (message_id, cost) =
			send_xcm::<T::XcmRouter>(dest.clone(), Xcm(vec![UnsubscribeVersion]))?;
		Self::deposit_event(Event::VersionNotifyUnrequested {
			destination: dest,
			cost,
			message_id,
		});
		Queries::<T>::remove(query_id);
		Ok(())
	}

	/// Relay an XCM `message` from a given `interior` location in this context to a given `dest`
	/// location. The `fee_payer` is charged for the delivery unless `None` in which case fees
	/// are not charged (and instead borne by the chain).
	pub fn send_xcm(
		interior: impl Into<Junctions>,
		dest: impl Into<Location>,
		mut message: Xcm<()>,
	) -> Result<XcmHash, SendError> {
		let interior = interior.into();
		let dest = dest.into();
		let maybe_fee_payer = if interior != Junctions::Here {
			message.0.insert(0, DescendOrigin(interior.clone()));
			Some(interior.into())
		} else {
			None
		};
		log::debug!(target: "xcm::send_xcm", "dest: {:?}, message: {:?}", &dest, &message);
		let (ticket, price) = validate_send::<T::XcmRouter>(dest, message)?;
		if let Some(fee_payer) = maybe_fee_payer {
			Self::charge_fees(fee_payer, price).map_err(|_| SendError::Fees)?;
		}
		T::XcmRouter::deliver(ticket)
	}

	pub fn check_account() -> T::AccountId {
		const ID: PalletId = PalletId(*b"py/xcmch");
		AccountIdConversion::<T::AccountId>::into_account_truncating(&ID)
	}

	/// Create a new expectation of a query response with the querier being here.
	fn do_new_query(
		responder: impl Into<Location>,
		maybe_notify: Option<(u8, u8)>,
		timeout: BlockNumberFor<T>,
		match_querier: impl Into<Location>,
	) -> u64 {
		QueryCounter::<T>::mutate(|q| {
			let r = *q;
			q.saturating_inc();
			Queries::<T>::insert(
				r,
				QueryStatus::Pending {
					responder: responder.into().into(),
					maybe_match_querier: Some(match_querier.into().into()),
					maybe_notify,
					timeout,
				},
			);
			r
		})
	}

	/// Consume `message` and return another which is equivalent to it except that it reports
	/// back the outcome and dispatches `notify` on this chain.
	///
	/// - `message`: The message whose outcome should be reported.
	/// - `responder`: The origin from which a response should be expected.
	/// - `notify`: A dispatchable function which will be called once the outcome of `message` is
	///   known. It may be a dispatchable in any pallet of the local chain, but other than the usual
	///   origin, it must accept exactly two arguments: `query_id: QueryId` and `outcome: Response`,
	///   and in that order. It should expect that the origin is `Origin::Response` and will contain
	///   the responder's location.
	/// - `timeout`: The block number after which it is permissible for `notify` not to be called
	///   even if a response is received.
	///
	/// `report_outcome_notify` may return an error if the `responder` is not invertible.
	///
	/// It is assumed that the querier of the response will be `Here`.
	///
	/// NOTE: `notify` gets called as part of handling an incoming message, so it should be
	/// lightweight. Its weight is estimated during this function and stored ready for
	/// weighing `ReportOutcome` on the way back. If it turns out to be heavier once it returns
	/// then reporting the outcome will fail. Futhermore if the estimate is too high, then it
	/// may be put in the overweight queue and need to be manually executed.
	pub fn report_outcome_notify(
		message: &mut Xcm<()>,
		responder: impl Into<Location>,
		notify: impl Into<<T as Config>::RuntimeCall>,
		timeout: BlockNumberFor<T>,
	) -> Result<(), XcmError> {
		let responder = responder.into();
		let destination = T::UniversalLocation::get()
			.invert_target(&responder)
			.map_err(|()| XcmError::LocationNotInvertible)?;
		let notify: <T as Config>::RuntimeCall = notify.into();
		let max_weight = notify.get_dispatch_info().weight;
		let query_id = Self::new_notify_query(responder, notify, timeout, Here);
		let response_info = QueryResponseInfo { destination, query_id, max_weight };
		let report_error = Xcm(vec![ReportError(response_info)]);
		message.0.insert(0, SetAppendix(report_error));
		Ok(())
	}

	/// Attempt to create a new query ID and register it as a query that is yet to respond, and
	/// which will call a dispatchable when a response happens.
	pub fn new_notify_query(
		responder: impl Into<Location>,
		notify: impl Into<<T as Config>::RuntimeCall>,
		timeout: BlockNumberFor<T>,
		match_querier: impl Into<Location>,
	) -> u64 {
		let notify = notify.into().using_encoded(|mut bytes| Decode::decode(&mut bytes)).expect(
			"decode input is output of Call encode; Call guaranteed to have two enums; qed",
		);
		Self::do_new_query(responder, Some(notify), timeout, match_querier)
	}

	/// Note that a particular destination to whom we would like to send a message is unknown
	/// and queue it for version discovery.
	fn note_unknown_version(dest: &Location) {
		log::trace!(
			target: "xcm::pallet_xcm::note_unknown_version",
			"XCM version is unknown for destination: {:?}",
			dest,
		);
		let versioned_dest = VersionedLocation::from(dest.clone());
		VersionDiscoveryQueue::<T>::mutate(|q| {
			if let Some(index) = q.iter().position(|i| &i.0 == &versioned_dest) {
				// exists - just bump the count.
				q[index].1.saturating_inc();
			} else {
				let _ = q.try_push((versioned_dest, 1));
			}
		});
	}

	/// Withdraw given `assets` from the given `location` and pay as XCM fees.
	///
	/// Fails if:
	/// - the `assets` are not known on this chain;
	/// - the `assets` cannot be withdrawn with that location as the Origin.
	fn charge_fees(location: Location, assets: Assets) -> DispatchResult {
		T::XcmExecutor::charge_fees(location.clone(), assets.clone())
			.map_err(|_| Error::<T>::FeesNotMet)?;
		Self::deposit_event(Event::FeesPaid { paying: location, fees: assets });
		Ok(())
	}
}

pub struct LockTicket<T: Config> {
	sovereign_account: T::AccountId,
	amount: BalanceOf<T>,
	unlocker: Location,
	item_index: Option<usize>,
}

impl<T: Config> xcm_executor::traits::Enact for LockTicket<T> {
	fn enact(self) -> Result<(), xcm_executor::traits::LockError> {
		use xcm_executor::traits::LockError::UnexpectedState;
		let mut locks = LockedFungibles::<T>::get(&self.sovereign_account).unwrap_or_default();
		match self.item_index {
			Some(index) => {
				ensure!(locks.len() > index, UnexpectedState);
				ensure!(locks[index].1.try_as::<_>() == Ok(&self.unlocker), UnexpectedState);
				locks[index].0 = locks[index].0.max(self.amount);
			},
			None => {
				locks
					.try_push((self.amount, self.unlocker.into()))
					.map_err(|(_balance, _location)| UnexpectedState)?;
			},
		}
		LockedFungibles::<T>::insert(&self.sovereign_account, locks);
		T::Currency::extend_lock(
			*b"py/xcmlk",
			&self.sovereign_account,
			self.amount,
			WithdrawReasons::all(),
		);
		Ok(())
	}
}

pub struct UnlockTicket<T: Config> {
	sovereign_account: T::AccountId,
	amount: BalanceOf<T>,
	unlocker: Location,
}

impl<T: Config> xcm_executor::traits::Enact for UnlockTicket<T> {
	fn enact(self) -> Result<(), xcm_executor::traits::LockError> {
		use xcm_executor::traits::LockError::UnexpectedState;
		let mut locks =
			LockedFungibles::<T>::get(&self.sovereign_account).ok_or(UnexpectedState)?;
		let mut maybe_remove_index = None;
		let mut locked = BalanceOf::<T>::zero();
		let mut found = false;
		// We could just as well do with with an into_iter, filter_map and collect, however this way
		// avoids making an allocation.
		for (i, x) in locks.iter_mut().enumerate() {
			if x.1.try_as::<_>().defensive() == Ok(&self.unlocker) {
				x.0 = x.0.saturating_sub(self.amount);
				if x.0.is_zero() {
					maybe_remove_index = Some(i);
				}
				found = true;
			}
			locked = locked.max(x.0);
		}
		ensure!(found, UnexpectedState);
		if let Some(remove_index) = maybe_remove_index {
			locks.swap_remove(remove_index);
		}
		LockedFungibles::<T>::insert(&self.sovereign_account, locks);
		let reasons = WithdrawReasons::all();
		T::Currency::set_lock(*b"py/xcmlk", &self.sovereign_account, locked, reasons);
		Ok(())
	}
}

pub struct ReduceTicket<T: Config> {
	key: (u32, T::AccountId, VersionedAssetId),
	amount: u128,
	locker: VersionedLocation,
	owner: VersionedLocation,
}

impl<T: Config> xcm_executor::traits::Enact for ReduceTicket<T> {
	fn enact(self) -> Result<(), xcm_executor::traits::LockError> {
		use xcm_executor::traits::LockError::UnexpectedState;
		let mut record = RemoteLockedFungibles::<T>::get(&self.key).ok_or(UnexpectedState)?;
		ensure!(self.locker == record.locker && self.owner == record.owner, UnexpectedState);
		let new_amount = record.amount.checked_sub(self.amount).ok_or(UnexpectedState)?;
		ensure!(record.amount_held().map_or(true, |h| new_amount >= h), UnexpectedState);
		if new_amount == 0 {
			RemoteLockedFungibles::<T>::remove(&self.key);
		} else {
			record.amount = new_amount;
			RemoteLockedFungibles::<T>::insert(&self.key, &record);
		}
		Ok(())
	}
}

impl<T: Config> xcm_executor::traits::AssetLock for Pallet<T> {
	type LockTicket = LockTicket<T>;
	type UnlockTicket = UnlockTicket<T>;
	type ReduceTicket = ReduceTicket<T>;

	fn prepare_lock(
		unlocker: Location,
		asset: Asset,
		owner: Location,
	) -> Result<LockTicket<T>, xcm_executor::traits::LockError> {
		use xcm_executor::traits::LockError::*;
		let sovereign_account = T::SovereignAccountOf::convert_location(&owner).ok_or(BadOwner)?;
		let amount = T::CurrencyMatcher::matches_fungible(&asset).ok_or(UnknownAsset)?;
		ensure!(T::Currency::free_balance(&sovereign_account) >= amount, AssetNotOwned);
		let locks = LockedFungibles::<T>::get(&sovereign_account).unwrap_or_default();
		let item_index = locks.iter().position(|x| x.1.try_as::<_>() == Ok(&unlocker));
		ensure!(item_index.is_some() || locks.len() < T::MaxLockers::get() as usize, NoResources);
		Ok(LockTicket { sovereign_account, amount, unlocker, item_index })
	}

	fn prepare_unlock(
		unlocker: Location,
		asset: Asset,
		owner: Location,
	) -> Result<UnlockTicket<T>, xcm_executor::traits::LockError> {
		use xcm_executor::traits::LockError::*;
		let sovereign_account = T::SovereignAccountOf::convert_location(&owner).ok_or(BadOwner)?;
		let amount = T::CurrencyMatcher::matches_fungible(&asset).ok_or(UnknownAsset)?;
		ensure!(T::Currency::free_balance(&sovereign_account) >= amount, AssetNotOwned);
		let locks = LockedFungibles::<T>::get(&sovereign_account).unwrap_or_default();
		let item_index =
			locks.iter().position(|x| x.1.try_as::<_>() == Ok(&unlocker)).ok_or(NotLocked)?;
		ensure!(locks[item_index].0 >= amount, NotLocked);
		Ok(UnlockTicket { sovereign_account, amount, unlocker })
	}

	fn note_unlockable(
		locker: Location,
		asset: Asset,
		mut owner: Location,
	) -> Result<(), xcm_executor::traits::LockError> {
		use xcm_executor::traits::LockError::*;
		ensure!(T::TrustedLockers::contains(&locker, &asset), NotTrusted);
		let amount = match asset.fun {
			Fungible(a) => a,
			NonFungible(_) => return Err(Unimplemented),
		};
		owner.remove_network_id();
		let account = T::SovereignAccountOf::convert_location(&owner).ok_or(BadOwner)?;
		let locker = locker.into();
		let owner = owner.into();
		let id: VersionedAssetId = asset.id.into();
		let key = (XCM_VERSION, account, id);
		let mut record =
			RemoteLockedFungibleRecord { amount, owner, locker, consumers: BoundedVec::default() };
		if let Some(old) = RemoteLockedFungibles::<T>::get(&key) {
			// Make sure that the new record wouldn't clobber any old data.
			ensure!(old.locker == record.locker && old.owner == record.owner, WouldClobber);
			record.consumers = old.consumers;
			record.amount = record.amount.max(old.amount);
		}
		RemoteLockedFungibles::<T>::insert(&key, record);
		Ok(())
	}

	fn prepare_reduce_unlockable(
		locker: Location,
		asset: Asset,
		mut owner: Location,
	) -> Result<Self::ReduceTicket, xcm_executor::traits::LockError> {
		use xcm_executor::traits::LockError::*;
		let amount = match asset.fun {
			Fungible(a) => a,
			NonFungible(_) => return Err(Unimplemented),
		};
		owner.remove_network_id();
		let sovereign_account = T::SovereignAccountOf::convert_location(&owner).ok_or(BadOwner)?;
		let locker = locker.into();
		let owner = owner.into();
		let id: VersionedAssetId = asset.id.into();
		let key = (XCM_VERSION, sovereign_account, id);

		let record = RemoteLockedFungibles::<T>::get(&key).ok_or(NotLocked)?;
		// Make sure that the record contains what we expect and there's enough to unlock.
		ensure!(locker == record.locker && owner == record.owner, WouldClobber);
		ensure!(record.amount >= amount, NotEnoughLocked);
		ensure!(
			record.amount_held().map_or(true, |h| record.amount.saturating_sub(amount) >= h),
			InUse
		);
		Ok(ReduceTicket { key, amount, locker, owner })
	}
}

impl<T: Config> WrapVersion for Pallet<T> {
	fn wrap_version<RuntimeCall>(
		dest: &Location,
		xcm: impl Into<VersionedXcm<RuntimeCall>>,
	) -> Result<VersionedXcm<RuntimeCall>, ()> {
		SupportedVersion::<T>::get(XCM_VERSION, LatestVersionedLocation(dest))
			.or_else(|| {
				Self::note_unknown_version(dest);
				SafeXcmVersion::<T>::get()
			})
			.ok_or_else(|| {
				log::trace!(
					target: "xcm::pallet_xcm::wrap_version",
					"Could not determine a version to wrap XCM for destination: {:?}",
					dest,
				);
				()
			})
			.and_then(|v| xcm.into().into_version(v.min(XCM_VERSION)))
	}
}

impl<T: Config> VersionChangeNotifier for Pallet<T> {
	/// Start notifying `location` should the XCM version of this chain change.
	///
	/// When it does, this type should ensure a `QueryResponse` message is sent with the given
	/// `query_id` & `max_weight` and with a `response` of `Response::Version`. This should happen
	/// until/unless `stop` is called with the correct `query_id`.
	///
	/// If the `location` has an ongoing notification and when this function is called, then an
	/// error should be returned.
	fn start(
		dest: &Location,
		query_id: QueryId,
		max_weight: Weight,
		_context: &XcmContext,
	) -> XcmResult {
		let versioned_dest = LatestVersionedLocation(dest);
		let already = VersionNotifyTargets::<T>::contains_key(XCM_VERSION, versioned_dest);
		ensure!(!already, XcmError::InvalidLocation);

		let xcm_version = T::AdvertisedXcmVersion::get();
		let response = Response::Version(xcm_version);
		let instruction = QueryResponse { query_id, response, max_weight, querier: None };
		let (message_id, cost) = send_xcm::<T::XcmRouter>(dest.clone(), Xcm(vec![instruction]))?;
		Self::deposit_event(Event::<T>::VersionNotifyStarted {
			destination: dest.clone(),
			cost,
			message_id,
		});

		let value = (query_id, max_weight, xcm_version);
		VersionNotifyTargets::<T>::insert(XCM_VERSION, versioned_dest, value);
		Ok(())
	}

	/// Stop notifying `location` should the XCM change. This is a no-op if there was never a
	/// subscription.
	fn stop(dest: &Location, _context: &XcmContext) -> XcmResult {
		VersionNotifyTargets::<T>::remove(XCM_VERSION, LatestVersionedLocation(dest));
		Ok(())
	}

	/// Return true if a location is subscribed to XCM version changes.
	fn is_subscribed(dest: &Location) -> bool {
		let versioned_dest = LatestVersionedLocation(dest);
		VersionNotifyTargets::<T>::contains_key(XCM_VERSION, versioned_dest)
	}
}

impl<T: Config> DropAssets for Pallet<T> {
	fn drop_assets(origin: &Location, assets: AssetsInHolding, _context: &XcmContext) -> Weight {
		if assets.is_empty() {
			return Weight::zero()
		}
		let versioned = VersionedAssets::from(Assets::from(assets));
		let hash = BlakeTwo256::hash_of(&(&origin, &versioned));
		AssetTraps::<T>::mutate(hash, |n| *n += 1);
		Self::deposit_event(Event::AssetsTrapped {
			hash,
			origin: origin.clone(),
			assets: versioned,
		});
		// TODO #3735: Put the real weight in there.
		Weight::zero()
	}
}

impl<T: Config> ClaimAssets for Pallet<T> {
	fn claim_assets(
		origin: &Location,
		ticket: &Location,
		assets: &Assets,
		_context: &XcmContext,
	) -> bool {
		let mut versioned = VersionedAssets::from(assets.clone());
		match ticket.unpack() {
			(0, [GeneralIndex(i)]) =>
				versioned = match versioned.into_version(*i as u32) {
					Ok(v) => v,
					Err(()) => return false,
				},
			(0, []) => (),
			_ => return false,
		};
		let hash = BlakeTwo256::hash_of(&(origin.clone(), versioned.clone()));
		match AssetTraps::<T>::get(hash) {
			0 => return false,
			1 => AssetTraps::<T>::remove(hash),
			n => AssetTraps::<T>::insert(hash, n - 1),
		}
		Self::deposit_event(Event::AssetsClaimed {
			hash,
			origin: origin.clone(),
			assets: versioned,
		});
		return true
	}
}

impl<T: Config> OnResponse for Pallet<T> {
	fn expecting_response(
		origin: &Location,
		query_id: QueryId,
		querier: Option<&Location>,
	) -> bool {
		match Queries::<T>::get(query_id) {
			Some(QueryStatus::Pending { responder, maybe_match_querier, .. }) =>
				Location::try_from(responder).map_or(false, |r| origin == &r) &&
					maybe_match_querier.map_or(true, |match_querier| {
						Location::try_from(match_querier).map_or(false, |match_querier| {
							querier.map_or(false, |q| q == &match_querier)
						})
					}),
			Some(QueryStatus::VersionNotifier { origin: r, .. }) =>
				Location::try_from(r).map_or(false, |r| origin == &r),
			_ => false,
		}
	}

	fn on_response(
		origin: &Location,
		query_id: QueryId,
		querier: Option<&Location>,
		response: Response,
		max_weight: Weight,
		_context: &XcmContext,
	) -> Weight {
		let origin = origin.clone();
		match (response, Queries::<T>::get(query_id)) {
			(
				Response::Version(v),
				Some(QueryStatus::VersionNotifier { origin: expected_origin, is_active }),
			) => {
				let origin: Location = match expected_origin.try_into() {
					Ok(o) if o == origin => o,
					Ok(o) => {
						Self::deposit_event(Event::InvalidResponder {
							origin: origin.clone(),
							query_id,
							expected_location: Some(o),
						});
						return Weight::zero()
					},
					_ => {
						Self::deposit_event(Event::InvalidResponder {
							origin: origin.clone(),
							query_id,
							expected_location: None,
						});
						// TODO #3735: Correct weight for this.
						return Weight::zero()
					},
				};
				// TODO #3735: Check max_weight is correct.
				if !is_active {
					Queries::<T>::insert(
						query_id,
						QueryStatus::VersionNotifier {
							origin: origin.clone().into(),
							is_active: true,
						},
					);
				}
				// We're being notified of a version change.
				SupportedVersion::<T>::insert(XCM_VERSION, LatestVersionedLocation(&origin), v);
				Self::deposit_event(Event::SupportedVersionChanged {
					location: origin,
					version: v,
				});
				Weight::zero()
			},
			(
				response,
				Some(QueryStatus::Pending { responder, maybe_notify, maybe_match_querier, .. }),
			) => {
				if let Some(match_querier) = maybe_match_querier {
					let match_querier = match Location::try_from(match_querier) {
						Ok(mq) => mq,
						Err(_) => {
							Self::deposit_event(Event::InvalidQuerierVersion {
								origin: origin.clone(),
								query_id,
							});
							return Weight::zero()
						},
					};
					if querier.map_or(true, |q| q != &match_querier) {
						Self::deposit_event(Event::InvalidQuerier {
							origin: origin.clone(),
							query_id,
							expected_querier: match_querier,
							maybe_actual_querier: querier.cloned(),
						});
						return Weight::zero()
					}
				}
				let responder = match Location::try_from(responder) {
					Ok(r) => r,
					Err(_) => {
						Self::deposit_event(Event::InvalidResponderVersion {
							origin: origin.clone(),
							query_id,
						});
						return Weight::zero()
					},
				};
				if origin != responder {
					Self::deposit_event(Event::InvalidResponder {
						origin: origin.clone(),
						query_id,
						expected_location: Some(responder),
					});
					return Weight::zero()
				}
				return match maybe_notify {
					Some((pallet_index, call_index)) => {
						// This is a bit horrible, but we happen to know that the `Call` will
						// be built by `(pallet_index: u8, call_index: u8, QueryId, Response)`.
						// So we just encode that and then re-encode to a real Call.
						let bare = (pallet_index, call_index, query_id, response);
						if let Ok(call) = bare.using_encoded(|mut bytes| {
							<T as Config>::RuntimeCall::decode(&mut bytes)
						}) {
							Queries::<T>::remove(query_id);
							let weight = call.get_dispatch_info().weight;
							if weight.any_gt(max_weight) {
								let e = Event::NotifyOverweight {
									query_id,
									pallet_index,
									call_index,
									actual_weight: weight,
									max_budgeted_weight: max_weight,
								};
								Self::deposit_event(e);
								return Weight::zero()
							}
							let dispatch_origin = Origin::Response(origin.clone()).into();
							match call.dispatch(dispatch_origin) {
								Ok(post_info) => {
									let e = Event::Notified { query_id, pallet_index, call_index };
									Self::deposit_event(e);
									post_info.actual_weight
								},
								Err(error_and_info) => {
									let e = Event::NotifyDispatchError {
										query_id,
										pallet_index,
										call_index,
									};
									Self::deposit_event(e);
									// Not much to do with the result as it is. It's up to the
									// parachain to ensure that the message makes sense.
									error_and_info.post_info.actual_weight
								},
							}
							.unwrap_or(weight)
						} else {
							let e =
								Event::NotifyDecodeFailed { query_id, pallet_index, call_index };
							Self::deposit_event(e);
							Weight::zero()
						}
					},
					None => {
						let e = Event::ResponseReady { query_id, response: response.clone() };
						Self::deposit_event(e);
						let at = frame_system::Pallet::<T>::current_block_number();
						let response = response.into();
						Queries::<T>::insert(query_id, QueryStatus::Ready { response, at });
						Weight::zero()
					},
				}
			},
			_ => {
				let e = Event::UnexpectedResponse { origin: origin.clone(), query_id };
				Self::deposit_event(e);
				Weight::zero()
			},
		}
	}
}

impl<T: Config> CheckSuspension for Pallet<T> {
	fn is_suspended<Call>(
		_origin: &Location,
		_instructions: &mut [Instruction<Call>],
		_max_weight: Weight,
		_properties: &mut Properties,
	) -> bool {
		XcmExecutionSuspended::<T>::get()
	}
}

/// Ensure that the origin `o` represents an XCM (`Transact`) origin.
///
/// Returns `Ok` with the location of the XCM sender or an `Err` otherwise.
pub fn ensure_xcm<OuterOrigin>(o: OuterOrigin) -> Result<Location, BadOrigin>
where
	OuterOrigin: Into<Result<Origin, OuterOrigin>>,
{
	match o.into() {
		Ok(Origin::Xcm(location)) => Ok(location),
		_ => Err(BadOrigin),
	}
}

/// Ensure that the origin `o` represents an XCM response origin.
///
/// Returns `Ok` with the location of the responder or an `Err` otherwise.
pub fn ensure_response<OuterOrigin>(o: OuterOrigin) -> Result<Location, BadOrigin>
where
	OuterOrigin: Into<Result<Origin, OuterOrigin>>,
{
	match o.into() {
		Ok(Origin::Response(location)) => Ok(location),
		_ => Err(BadOrigin),
	}
}

/// Filter for `Location` to find those which represent a strict majority approval of an
/// identified plurality.
///
/// May reasonably be used with `EnsureXcm`.
pub struct IsMajorityOfBody<Prefix, Body>(PhantomData<(Prefix, Body)>);
impl<Prefix: Get<Location>, Body: Get<BodyId>> Contains<Location>
	for IsMajorityOfBody<Prefix, Body>
{
	fn contains(l: &Location) -> bool {
		let maybe_suffix = l.match_and_split(&Prefix::get());
		matches!(maybe_suffix, Some(Plurality { id, part }) if id == &Body::get() && part.is_majority())
	}
}

/// Filter for `Location` to find those which represent a voice of an identified plurality.
///
/// May reasonably be used with `EnsureXcm`.
pub struct IsVoiceOfBody<Prefix, Body>(PhantomData<(Prefix, Body)>);
impl<Prefix: Get<Location>, Body: Get<BodyId>> Contains<Location> for IsVoiceOfBody<Prefix, Body> {
	fn contains(l: &Location) -> bool {
		let maybe_suffix = l.match_and_split(&Prefix::get());
		matches!(maybe_suffix, Some(Plurality { id, part }) if id == &Body::get() && part == &BodyPart::Voice)
	}
}

/// `EnsureOrigin` implementation succeeding with a `Location` value to recognize and filter
/// the `Origin::Xcm` item.
pub struct EnsureXcm<F>(PhantomData<F>);
impl<O: OriginTrait + From<Origin>, F: Contains<Location>> EnsureOrigin<O> for EnsureXcm<F>
where
	O::PalletsOrigin: From<Origin> + TryInto<Origin, Error = O::PalletsOrigin>,
{
	type Success = Location;

	fn try_origin(outer: O) -> Result<Self::Success, O> {
		outer.try_with_caller(|caller| {
			caller.try_into().and_then(|o| match o {
				Origin::Xcm(location) if F::contains(&location) => Ok(location),
				Origin::Xcm(location) => Err(Origin::Xcm(location).into()),
				o => Err(o.into()),
			})
		})
	}

	#[cfg(feature = "runtime-benchmarks")]
	fn try_successful_origin() -> Result<O, ()> {
		Ok(O::from(Origin::Xcm(Here.into())))
	}
}

/// `EnsureOrigin` implementation succeeding with a `Location` value to recognize and filter
/// the `Origin::Response` item.
pub struct EnsureResponse<F>(PhantomData<F>);
impl<O: OriginTrait + From<Origin>, F: Contains<Location>> EnsureOrigin<O> for EnsureResponse<F>
where
	O::PalletsOrigin: From<Origin> + TryInto<Origin, Error = O::PalletsOrigin>,
{
	type Success = Location;

	fn try_origin(outer: O) -> Result<Self::Success, O> {
		outer.try_with_caller(|caller| {
			caller.try_into().and_then(|o| match o {
				Origin::Response(responder) => Ok(responder),
				o => Err(o.into()),
			})
		})
	}

	#[cfg(feature = "runtime-benchmarks")]
	fn try_successful_origin() -> Result<O, ()> {
		Ok(O::from(Origin::Response(Here.into())))
	}
}

/// A simple passthrough where we reuse the `Location`-typed XCM origin as the inner value of
/// this crate's `Origin::Xcm` value.
pub struct XcmPassthrough<RuntimeOrigin>(PhantomData<RuntimeOrigin>);
impl<RuntimeOrigin: From<crate::Origin>> ConvertOrigin<RuntimeOrigin>
	for XcmPassthrough<RuntimeOrigin>
{
	fn convert_origin(
		origin: impl Into<Location>,
		kind: OriginKind,
	) -> Result<RuntimeOrigin, Location> {
		let origin = origin.into();
		match kind {
			OriginKind::Xcm => Ok(crate::Origin::Xcm(origin).into()),
			_ => Err(origin),
		}
	}
}<|MERGE_RESOLUTION|>--- conflicted
+++ resolved
@@ -1356,11 +1356,7 @@
 				TransferType::DestinationReserve =>
 					Self::destination_reserve_fees_instructions(dest.clone(), fees, weight_limit)?,
 				TransferType::Teleport =>
-<<<<<<< HEAD
-					Self::teleport_fees_instructions(dest.clone(), fees, weight_limit)?,
-=======
-					Self::teleport_fees_instructions(origin_location, dest, fees, weight_limit)?,
->>>>>>> 20723ea8
+					Self::teleport_fees_instructions(origin_location.clone(), dest.clone(), fees, weight_limit)?,
 				TransferType::RemoteReserve(_) =>
 					return Err(Error::<T>::InvalidAssetUnsupportedReserve.into()),
 			});
@@ -1695,14 +1691,9 @@
 	}
 
 	fn teleport_fees_instructions(
-<<<<<<< HEAD
+		origin: Location,
 		dest: Location,
 		fees: Asset,
-=======
-		origin: MultiLocation,
-		dest: MultiLocation,
-		fees: MultiAsset,
->>>>>>> 20723ea8
 		weight_limit: WeightLimit,
 	) -> Result<(Xcm<<T as Config>::RuntimeCall>, Xcm<()>), Error<T>> {
 		let value = (origin, vec![fees.clone()]);
