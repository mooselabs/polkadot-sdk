--- conflicted
+++ resolved
@@ -1078,11 +1078,7 @@
 			});
 			let di = c.get_dispatch_info();
 			assert_eq!(di.pays_fee, Pays::No);
-<<<<<<< HEAD
-			let r = p.validate_only(Some(42).into(), &c, &di, 20, External);
-=======
 			let r = p.validate_only(Some(42).into(), &c, &di, 20, External, 0);
->>>>>>> ca8beaed
 			assert_eq!(r.unwrap().0, ValidTransaction::default());
 		});
 	}
@@ -1095,21 +1091,13 @@
 				statement: StatementKind::Regular.to_text().to_vec(),
 			});
 			let di = c.get_dispatch_info();
-<<<<<<< HEAD
-			let r = p.validate_only(Some(42).into(), &c, &di, 20, External);
-=======
 			let r = p.validate_only(Some(42).into(), &c, &di, 20, External, 0);
->>>>>>> ca8beaed
 			assert!(r.is_err());
 			let c = RuntimeCall::Claims(ClaimsCall::attest {
 				statement: StatementKind::Saft.to_text().to_vec(),
 			});
 			let di = c.get_dispatch_info();
-<<<<<<< HEAD
-			let r = p.validate_only(Some(69).into(), &c, &di, 20, External);
-=======
 			let r = p.validate_only(Some(69).into(), &c, &di, 20, External, 0);
->>>>>>> ca8beaed
 			assert!(r.is_err());
 		});
 	}
