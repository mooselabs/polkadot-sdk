--- conflicted
+++ resolved
@@ -13,16 +13,10 @@
 [dependencies]
 parity-scale-codec = { version = "3.6.1", default-features = false, features = ["derive", "max-encoded-len"] }
 scale-info = { version = "2.10.0", default-features = false, features = ["derive"] }
-<<<<<<< HEAD
-log = { version = "0.4.17", default-features = false }
-serde = { version = "1.0.193", default-features = false }
-serde_derive = { version = "1.0.117", optional = true }
-serde_json = { version = "1.0.108", default-features = false, features = ["alloc"] }
-=======
 log = { workspace = true }
 serde = { workspace = true }
 serde_derive = { optional = true, workspace = true }
->>>>>>> 82f3c3e2
+serde_json = { features = ["alloc"], workspace = true }
 static_assertions = "1.1.0"
 smallvec = "1.8.0"
 
@@ -119,10 +113,7 @@
 remote-externalities = { package = "frame-remote-externalities", path = "../../../substrate/utils/frame/remote-externalities" }
 sp-trie = { path = "../../../substrate/primitives/trie" }
 separator = "0.4.1"
-<<<<<<< HEAD
-=======
 serde_json = { workspace = true, default-features = true }
->>>>>>> 82f3c3e2
 sp-tracing = { path = "../../../substrate/primitives/tracing", default-features = false }
 tokio = { version = "1.24.2", features = ["macros"] }
 
