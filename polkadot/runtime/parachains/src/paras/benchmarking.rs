--- conflicted
+++ resolved
@@ -193,51 +193,6 @@
 	#[benchmark]
 	fn include_pvf_check_statement() {
 		let (stmt, signature) = pvf_check::prepare_inclusion_bench::<T>();
-<<<<<<< HEAD
-	}: {
-		#[allow(deprecated)]
-		let _ = Pallet::<T>::include_pvf_check_statement(RawOrigin::None.into(), stmt, signature);
-	}
-
-	include_pvf_check_statement_finalize_upgrade_accept {
-		let (stmt, signature) = pvf_check::prepare_finalization_bench::<T>(
-			VoteCause::Upgrade,
-			VoteOutcome::Accept,
-		);
-	}: {
-		#[allow(deprecated)]
-		let _ = Pallet::<T>::include_pvf_check_statement(RawOrigin::None.into(), stmt, signature);
-	}
-
-	include_pvf_check_statement_finalize_upgrade_reject {
-		let (stmt, signature) = pvf_check::prepare_finalization_bench::<T>(
-			VoteCause::Upgrade,
-			VoteOutcome::Reject,
-		);
-	}: {
-		#[allow(deprecated)]
-		let _ = Pallet::<T>::include_pvf_check_statement(RawOrigin::None.into(), stmt, signature);
-	}
-
-	include_pvf_check_statement_finalize_onboarding_accept {
-		let (stmt, signature) = pvf_check::prepare_finalization_bench::<T>(
-			VoteCause::Onboarding,
-			VoteOutcome::Accept,
-		);
-	}: {
-		#[allow(deprecated)]
-		let _ = Pallet::<T>::include_pvf_check_statement(RawOrigin::None.into(), stmt, signature);
-	}
-
-	include_pvf_check_statement_finalize_onboarding_reject {
-		let (stmt, signature) = pvf_check::prepare_finalization_bench::<T>(
-			VoteCause::Onboarding,
-			VoteOutcome::Reject,
-		);
-	}: {
-		#[allow(deprecated)]
-		let _ = Pallet::<T>::include_pvf_check_statement(RawOrigin::None.into(), stmt, signature);
-=======
 
 		#[block]
 		{
@@ -292,59 +247,20 @@
 			let _ =
 				Pallet::<T>::include_pvf_check_statement(RawOrigin::None.into(), stmt, signature);
 		}
->>>>>>> 59a5cdc7
-	}
-
-	include_pvf_check_statement_finalize_general_upgrade_accept {
-		let (stmt, signature) = pvf_check::prepare_finalization_bench::<T>(
-			VoteCause::Upgrade,
-			VoteOutcome::Accept,
-		);
-	}: {
-		let _ = Pallet::<T>::include_pvf_check_statement_general(RawOrigin::Authorized.into(), stmt, signature);
-	}
-
-	include_pvf_check_statement_finalize_general_upgrade_reject {
-		let (stmt, signature) = pvf_check::prepare_finalization_bench::<T>(
-			VoteCause::Upgrade,
-			VoteOutcome::Reject,
-		);
-	}: {
-		let _ = Pallet::<T>::include_pvf_check_statement_general(RawOrigin::Authorized.into(), stmt, signature);
-	}
-
-	include_pvf_check_statement_finalize_general_onboarding_accept {
-		let (stmt, signature) = pvf_check::prepare_finalization_bench::<T>(
-			VoteCause::Onboarding,
-			VoteOutcome::Accept,
-		);
-	}: {
-		let _ = Pallet::<T>::include_pvf_check_statement_general(RawOrigin::Authorized.into(), stmt, signature);
-	}
-
-	include_pvf_check_statement_finalize_general_onboarding_reject {
-		let (stmt, signature) = pvf_check::prepare_finalization_bench::<T>(
-			VoteCause::Onboarding,
-			VoteOutcome::Reject,
-		);
-	}: {
-		let _ = Pallet::<T>::include_pvf_check_statement_general(RawOrigin::Authorized.into(), stmt, signature);
-	}
-
-	include_pvf_check_statement_general {
+	}
+
+	#[benchmark]
+	fn authorize_include_pvf_check_statement() {
 		let (stmt, signature) = pvf_check::prepare_inclusion_bench::<T>();
-	}: {
-		let _ = Pallet::<T>::include_pvf_check_statement_general(RawOrigin::Authorized.into(), stmt, signature);
-	}
-
-	authorize_include_pvf_check_statement_general {
-		let (stmt, signature) = pvf_check::prepare_inclusion_bench::<T>();
-	}: {
-		use frame_support::pallet_prelude::Authorize;
-		Call::<T>::include_pvf_check_statement_general { stmt, signature }
-			.authorize(TransactionSource::Local)
-			.expect("Call give some authorization")
-			.expect("Authorization is valid");
+
+		#[block]
+		 {
+			use frame_support::pallet_prelude::Authorize;
+			Call::<T>::include_pvf_check_statement_general { stmt, signature }
+				.authorize(TransactionSource::Local)
+				.expect("Call give some authorization")
+				.expect("Authorization is valid");
+		}
 	}
 
 	impl_benchmark_test_suite!(
