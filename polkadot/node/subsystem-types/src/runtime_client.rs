// Copyright (C) Parity Technologies (UK) Ltd.
// This file is part of Polkadot.

// Polkadot is free software: you can redistribute it and/or modify
// it under the terms of the GNU General Public License as published by
// the Free Software Foundation, either version 3 of the License, or
// (at your option) any later version.

// Polkadot is distributed in the hope that it will be useful,
// but WITHOUT ANY WARRANTY; without even the implied warranty of
// MERCHANTABILITY or FITNESS FOR A PARTICULAR PURPOSE.  See the
// GNU General Public License for more details.

// You should have received a copy of the GNU General Public License
// along with Polkadot.  If not, see <http://www.gnu.org/licenses/>.

use async_trait::async_trait;
use polkadot_primitives::{
	async_backing, runtime_api::ParachainHost, slashing, vstaging::ApprovalVotingParams, Block,
	BlockNumber, CandidateCommitments, CandidateEvent, CandidateHash, CommittedCandidateReceipt,
	CoreState, DisputeState, ExecutorParams, GroupRotationInfo, Hash, Id, InboundDownwardMessage,
	InboundHrmpMessage, OccupiedCoreAssumption, PersistedValidationData, PvfCheckStatement,
	ScrapedOnChainVotes, SessionIndex, SessionInfo, ValidationCode, ValidationCodeHash,
	ValidatorId, ValidatorIndex, ValidatorSignature,
};
use sc_transaction_pool_api::OffchainTransactionPoolFactory;
use sp_api::{ApiError, ApiExt, ProvideRuntimeApi};
use sp_authority_discovery::AuthorityDiscoveryApi;
use sp_consensus_babe::{BabeApi, Epoch};
use std::{collections::BTreeMap, sync::Arc};

/// Exposes all runtime calls that are used by the runtime API subsystem.
#[async_trait]
pub trait RuntimeApiSubsystemClient {
	/// Parachain host API version
	async fn api_version_parachain_host(&self, at: Hash) -> Result<Option<u32>, ApiError>;

	// === ParachainHost API ===

	/// Get the current validators.
	async fn validators(&self, at: Hash) -> Result<Vec<ValidatorId>, ApiError>;

	/// Returns the validator groups and rotation info localized based on the hypothetical child
	///  of a block whose state  this is invoked on. Note that `now` in the `GroupRotationInfo`
	/// should be the successor of the number of the block.
	async fn validator_groups(
		&self,
		at: Hash,
	) -> Result<(Vec<Vec<ValidatorIndex>>, GroupRotationInfo<BlockNumber>), ApiError>;

	/// Yields information on all availability cores as relevant to the child block.
	/// Cores are either free or occupied. Free cores can have paras assigned to them.
	async fn availability_cores(
		&self,
		at: Hash,
	) -> Result<Vec<CoreState<Hash, BlockNumber>>, ApiError>;

	/// Yields the persisted validation data for the given `ParaId` along with an assumption that
	/// should be used if the para currently occupies a core.
	///
	/// Returns `None` if either the para is not registered or the assumption is `Freed`
	/// and the para already occupies a core.
	async fn persisted_validation_data(
		&self,
		at: Hash,
		para_id: Id,
		assumption: OccupiedCoreAssumption,
	) -> Result<Option<PersistedValidationData<Hash, BlockNumber>>, ApiError>;

	/// Returns the persisted validation data for the given `ParaId` along with the corresponding
	/// validation code hash. Instead of accepting assumption about the para, matches the validation
	/// data hash against an expected one and yields `None` if they're not equal.
	async fn assumed_validation_data(
		&self,
		at: Hash,
		para_id: Id,
		expected_persisted_validation_data_hash: Hash,
	) -> Result<Option<(PersistedValidationData<Hash, BlockNumber>, ValidationCodeHash)>, ApiError>;

	/// Checks if the given validation outputs pass the acceptance criteria.
	async fn check_validation_outputs(
		&self,
		at: Hash,
		para_id: Id,
		outputs: CandidateCommitments,
	) -> Result<bool, ApiError>;

	/// Returns the session index expected at a child of the block.
	///
	/// This can be used to instantiate a `SigningContext`.
	async fn session_index_for_child(&self, at: Hash) -> Result<SessionIndex, ApiError>;

	/// Fetch the validation code used by a para, making the given `OccupiedCoreAssumption`.
	///
	/// Returns `None` if either the para is not registered or the assumption is `Freed`
	/// and the para already occupies a core.
	async fn validation_code(
		&self,
		at: Hash,
		para_id: Id,
		assumption: OccupiedCoreAssumption,
	) -> Result<Option<ValidationCode>, ApiError>;

	/// Get the receipt of a candidate pending availability. This returns `Some` for any paras
	/// assigned to occupied cores in `availability_cores` and `None` otherwise.
	async fn candidate_pending_availability(
		&self,
		at: Hash,
		para_id: Id,
	) -> Result<Option<CommittedCandidateReceipt<Hash>>, ApiError>;

	/// Get a vector of events concerning candidates that occurred within a block.
	async fn candidate_events(&self, at: Hash) -> Result<Vec<CandidateEvent<Hash>>, ApiError>;

	/// Get all the pending inbound messages in the downward message queue for a para.
	async fn dmq_contents(
		&self,
		at: Hash,
		recipient: Id,
	) -> Result<Vec<InboundDownwardMessage<BlockNumber>>, ApiError>;

	/// Get the contents of all channels addressed to the given recipient. Channels that have no
	/// messages in them are also included.
	async fn inbound_hrmp_channels_contents(
		&self,
		at: Hash,
		recipient: Id,
	) -> Result<BTreeMap<Id, Vec<InboundHrmpMessage<BlockNumber>>>, ApiError>;

	/// Get the validation code from its hash.
	async fn validation_code_by_hash(
		&self,
		at: Hash,
		hash: ValidationCodeHash,
	) -> Result<Option<ValidationCode>, ApiError>;

	/// Scrape dispute relevant from on-chain, backing votes and resolved disputes.
	async fn on_chain_votes(&self, at: Hash)
		-> Result<Option<ScrapedOnChainVotes<Hash>>, ApiError>;

	/***** Added in v2 **** */

	/// Get the session info for the given session, if stored.
	///
	/// NOTE: This function is only available since parachain host version 2.
	async fn session_info(
		&self,
		at: Hash,
		index: SessionIndex,
	) -> Result<Option<SessionInfo>, ApiError>;

	/// Submits a PVF pre-checking statement into the transaction pool.
	///
	/// NOTE: This function is only available since parachain host version 2.
	async fn submit_pvf_check_statement(
		&self,
		at: Hash,
		stmt: PvfCheckStatement,
		signature: ValidatorSignature,
	) -> Result<(), ApiError>;

	/// Returns code hashes of PVFs that require pre-checking by validators in the active set.
	///
	/// NOTE: This function is only available since parachain host version 2.
	async fn pvfs_require_precheck(&self, at: Hash) -> Result<Vec<ValidationCodeHash>, ApiError>;

	/// Fetch the hash of the validation code used by a para, making the given
	/// `OccupiedCoreAssumption`.
	///
	/// NOTE: This function is only available since parachain host version 2.
	async fn validation_code_hash(
		&self,
		at: Hash,
		para_id: Id,
		assumption: OccupiedCoreAssumption,
	) -> Result<Option<ValidationCodeHash>, ApiError>;

	/***** Added in v3 **** */

	/// Returns all onchain disputes.
	/// This is a staging method! Do not use on production runtimes!
	async fn disputes(
		&self,
		at: Hash,
	) -> Result<Vec<(SessionIndex, CandidateHash, DisputeState<BlockNumber>)>, ApiError>;

	/// Returns a list of validators that lost a past session dispute and need to be slashed.
	///
	/// WARNING: This is a staging method! Do not use on production runtimes!
	async fn unapplied_slashes(
		&self,
		at: Hash,
	) -> Result<Vec<(SessionIndex, CandidateHash, slashing::PendingSlashes)>, ApiError>;

	/// Returns a merkle proof of a validator session key in a past session.
	///
	/// WARNING: This is a staging method! Do not use on production runtimes!
	async fn key_ownership_proof(
		&self,
		at: Hash,
		validator_id: ValidatorId,
	) -> Result<Option<slashing::OpaqueKeyOwnershipProof>, ApiError>;

	/// Submits an unsigned extrinsic to slash validators who lost a dispute about
	/// a candidate of a past session.
	///
	/// WARNING: This is a staging method! Do not use on production runtimes!
	async fn submit_report_dispute_lost(
		&self,
		at: Hash,
		dispute_proof: slashing::DisputeProof,
		key_ownership_proof: slashing::OpaqueKeyOwnershipProof,
	) -> Result<Option<()>, ApiError>;

	// === BABE API ===

	/// Returns information regarding the current epoch.
	async fn current_epoch(&self, at: Hash) -> Result<Epoch, ApiError>;

	// === AuthorityDiscovery API ===

	/// Retrieve authority identifiers of the current and next authority set.
	async fn authorities(
		&self,
		at: Hash,
	) -> std::result::Result<Vec<sp_authority_discovery::AuthorityId>, ApiError>;

	/// Get the execution environment parameter set by parent hash, if stored
	async fn session_executor_params(
		&self,
		at: Hash,
		session_index: SessionIndex,
	) -> Result<Option<ExecutorParams>, ApiError>;

	// === v6 ===
	/// Get the minimum number of backing votes.
	async fn minimum_backing_votes(
		&self,
		at: Hash,
		session_index: SessionIndex,
	) -> Result<u32, ApiError>;

	// === v7: Asynchronous backing API ===

	/// Returns candidate's acceptance limitations for asynchronous backing for a relay parent.
	async fn async_backing_params(
		&self,
		at: Hash,
	) -> Result<polkadot_primitives::AsyncBackingParams, ApiError>;

	/// Returns the state of parachain backing for a given para.
	/// This is a staging method! Do not use on production runtimes!
	async fn para_backing_state(
		&self,
		at: Hash,
		para_id: Id,
	) -> Result<Option<async_backing::BackingState>, ApiError>;

<<<<<<< HEAD
	// == v8: Approval voting params ==
	/// Approval voting configuration parameters
	async fn approval_voting_params(&self, at: Hash) -> Result<ApprovalVotingParams, ApiError>;
=======
	// === v8 ===
	/// Gets the disabled validators at a specific block height
	async fn disabled_validators(&self, at: Hash) -> Result<Vec<ValidatorIndex>, ApiError>;
>>>>>>> b053f923
}

/// Default implementation of [`RuntimeApiSubsystemClient`] using the client.
pub struct DefaultSubsystemClient<Client> {
	client: Arc<Client>,
	offchain_transaction_pool_factory: OffchainTransactionPoolFactory<Block>,
}

impl<Client> DefaultSubsystemClient<Client> {
	/// Create new instance.
	pub fn new(
		client: Arc<Client>,
		offchain_transaction_pool_factory: OffchainTransactionPoolFactory<Block>,
	) -> Self {
		Self { client, offchain_transaction_pool_factory }
	}
}

#[async_trait]
impl<Client> RuntimeApiSubsystemClient for DefaultSubsystemClient<Client>
where
	Client: ProvideRuntimeApi<Block> + Send + Sync,
	Client::Api: ParachainHost<Block> + BabeApi<Block> + AuthorityDiscoveryApi<Block>,
{
	async fn validators(&self, at: Hash) -> Result<Vec<ValidatorId>, ApiError> {
		self.client.runtime_api().validators(at)
	}

	async fn validator_groups(
		&self,
		at: Hash,
	) -> Result<(Vec<Vec<ValidatorIndex>>, GroupRotationInfo<BlockNumber>), ApiError> {
		self.client.runtime_api().validator_groups(at)
	}

	async fn availability_cores(
		&self,
		at: Hash,
	) -> Result<Vec<CoreState<Hash, BlockNumber>>, ApiError> {
		self.client.runtime_api().availability_cores(at)
	}

	async fn persisted_validation_data(
		&self,
		at: Hash,
		para_id: Id,
		assumption: OccupiedCoreAssumption,
	) -> Result<Option<PersistedValidationData<Hash, BlockNumber>>, ApiError> {
		self.client.runtime_api().persisted_validation_data(at, para_id, assumption)
	}

	async fn assumed_validation_data(
		&self,
		at: Hash,
		para_id: Id,
		expected_persisted_validation_data_hash: Hash,
	) -> Result<Option<(PersistedValidationData<Hash, BlockNumber>, ValidationCodeHash)>, ApiError>
	{
		self.client.runtime_api().assumed_validation_data(
			at,
			para_id,
			expected_persisted_validation_data_hash,
		)
	}

	async fn check_validation_outputs(
		&self,
		at: Hash,
		para_id: Id,
		outputs: CandidateCommitments,
	) -> Result<bool, ApiError> {
		self.client.runtime_api().check_validation_outputs(at, para_id, outputs)
	}

	async fn session_index_for_child(&self, at: Hash) -> Result<SessionIndex, ApiError> {
		self.client.runtime_api().session_index_for_child(at)
	}

	async fn validation_code(
		&self,
		at: Hash,
		para_id: Id,
		assumption: OccupiedCoreAssumption,
	) -> Result<Option<ValidationCode>, ApiError> {
		self.client.runtime_api().validation_code(at, para_id, assumption)
	}

	async fn candidate_pending_availability(
		&self,
		at: Hash,
		para_id: Id,
	) -> Result<Option<CommittedCandidateReceipt<Hash>>, ApiError> {
		self.client.runtime_api().candidate_pending_availability(at, para_id)
	}

	async fn candidate_events(&self, at: Hash) -> Result<Vec<CandidateEvent<Hash>>, ApiError> {
		self.client.runtime_api().candidate_events(at)
	}

	async fn dmq_contents(
		&self,
		at: Hash,
		recipient: Id,
	) -> Result<Vec<InboundDownwardMessage<BlockNumber>>, ApiError> {
		self.client.runtime_api().dmq_contents(at, recipient)
	}

	async fn inbound_hrmp_channels_contents(
		&self,
		at: Hash,
		recipient: Id,
	) -> Result<BTreeMap<Id, Vec<InboundHrmpMessage<BlockNumber>>>, ApiError> {
		self.client.runtime_api().inbound_hrmp_channels_contents(at, recipient)
	}

	async fn validation_code_by_hash(
		&self,
		at: Hash,
		hash: ValidationCodeHash,
	) -> Result<Option<ValidationCode>, ApiError> {
		self.client.runtime_api().validation_code_by_hash(at, hash)
	}

	async fn on_chain_votes(
		&self,
		at: Hash,
	) -> Result<Option<ScrapedOnChainVotes<Hash>>, ApiError> {
		self.client.runtime_api().on_chain_votes(at)
	}

	async fn session_executor_params(
		&self,
		at: Hash,
		session_index: SessionIndex,
	) -> Result<Option<ExecutorParams>, ApiError> {
		self.client.runtime_api().session_executor_params(at, session_index)
	}

	async fn session_info(
		&self,
		at: Hash,
		index: SessionIndex,
	) -> Result<Option<SessionInfo>, ApiError> {
		self.client.runtime_api().session_info(at, index)
	}

	async fn submit_pvf_check_statement(
		&self,
		at: Hash,
		stmt: PvfCheckStatement,
		signature: ValidatorSignature,
	) -> Result<(), ApiError> {
		let mut runtime_api = self.client.runtime_api();

		runtime_api.register_extension(
			self.offchain_transaction_pool_factory.offchain_transaction_pool(at),
		);

		runtime_api.submit_pvf_check_statement(at, stmt, signature)
	}

	async fn pvfs_require_precheck(&self, at: Hash) -> Result<Vec<ValidationCodeHash>, ApiError> {
		self.client.runtime_api().pvfs_require_precheck(at)
	}

	async fn validation_code_hash(
		&self,
		at: Hash,
		para_id: Id,
		assumption: OccupiedCoreAssumption,
	) -> Result<Option<ValidationCodeHash>, ApiError> {
		self.client.runtime_api().validation_code_hash(at, para_id, assumption)
	}

	async fn current_epoch(&self, at: Hash) -> Result<Epoch, ApiError> {
		self.client.runtime_api().current_epoch(at)
	}

	async fn authorities(
		&self,
		at: Hash,
	) -> std::result::Result<Vec<sp_authority_discovery::AuthorityId>, ApiError> {
		self.client.runtime_api().authorities(at)
	}

	async fn api_version_parachain_host(&self, at: Hash) -> Result<Option<u32>, ApiError> {
		self.client.runtime_api().api_version::<dyn ParachainHost<Block>>(at)
	}

	async fn disputes(
		&self,
		at: Hash,
	) -> Result<Vec<(SessionIndex, CandidateHash, DisputeState<BlockNumber>)>, ApiError> {
		self.client.runtime_api().disputes(at)
	}

	async fn unapplied_slashes(
		&self,
		at: Hash,
	) -> Result<Vec<(SessionIndex, CandidateHash, slashing::PendingSlashes)>, ApiError> {
		self.client.runtime_api().unapplied_slashes(at)
	}

	async fn key_ownership_proof(
		&self,
		at: Hash,
		validator_id: ValidatorId,
	) -> Result<Option<slashing::OpaqueKeyOwnershipProof>, ApiError> {
		self.client.runtime_api().key_ownership_proof(at, validator_id)
	}

	async fn submit_report_dispute_lost(
		&self,
		at: Hash,
		dispute_proof: slashing::DisputeProof,
		key_ownership_proof: slashing::OpaqueKeyOwnershipProof,
	) -> Result<Option<()>, ApiError> {
		let mut runtime_api = self.client.runtime_api();

		runtime_api.register_extension(
			self.offchain_transaction_pool_factory.offchain_transaction_pool(at),
		);

		runtime_api.submit_report_dispute_lost(at, dispute_proof, key_ownership_proof)
	}

	/// Approval voting configuration parameters
	async fn approval_voting_params(&self, at: Hash) -> Result<ApprovalVotingParams, ApiError> {
		self.client.runtime_api().approval_voting_params(at)
	}

	async fn minimum_backing_votes(
		&self,
		at: Hash,
		_session_index: SessionIndex,
	) -> Result<u32, ApiError> {
		self.client.runtime_api().minimum_backing_votes(at)
	}

	async fn para_backing_state(
		&self,
		at: Hash,
		para_id: Id,
	) -> Result<Option<async_backing::BackingState>, ApiError> {
		self.client.runtime_api().para_backing_state(at, para_id)
	}

	async fn async_backing_params(
		&self,
		at: Hash,
	) -> Result<async_backing::AsyncBackingParams, ApiError> {
		self.client.runtime_api().async_backing_params(at)
	}

	async fn disabled_validators(&self, at: Hash) -> Result<Vec<ValidatorIndex>, ApiError> {
		self.client.runtime_api().disabled_validators(at)
	}
}<|MERGE_RESOLUTION|>--- conflicted
+++ resolved
@@ -256,15 +256,13 @@
 		para_id: Id,
 	) -> Result<Option<async_backing::BackingState>, ApiError>;
 
-<<<<<<< HEAD
-	// == v8: Approval voting params ==
-	/// Approval voting configuration parameters
-	async fn approval_voting_params(&self, at: Hash) -> Result<ApprovalVotingParams, ApiError>;
-=======
 	// === v8 ===
 	/// Gets the disabled validators at a specific block height
 	async fn disabled_validators(&self, at: Hash) -> Result<Vec<ValidatorIndex>, ApiError>;
->>>>>>> b053f923
+
+	// == v9: Approval voting params ==
+	/// Approval voting configuration parameters
+	async fn approval_voting_params(&self, at: Hash) -> Result<ApprovalVotingParams, ApiError>;
 }
 
 /// Default implementation of [`RuntimeApiSubsystemClient`] using the client.
