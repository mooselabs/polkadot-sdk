// Copyright (C) Parity Technologies (UK) Ltd.
// This file is part of Polkadot.

// Polkadot is free software: you can redistribute it and/or modify
// it under the terms of the GNU General Public License as published by
// the Free Software Foundation, either version 3 of the License, or
// (at your option) any later version.

// Polkadot is distributed in the hope that it will be useful,
// but WITHOUT ANY WARRANTY; without even the implied warranty of
// MERCHANTABILITY or FITNESS FOR A PARTICULAR PURPOSE.  See the
// GNU General Public License for more details.

// You should have received a copy of the GNU General Public License
// along with Polkadot.  If not, see <http://www.gnu.org/licenses/>.

//! Message types for the overseer and subsystems.
//!
//! These messages are intended to define the protocol by which different subsystems communicate
//! with each other and signals that they receive from an overseer to coordinate their work.
//! This is intended for use with the `polkadot-overseer` crate.
//!
//! Subsystems' APIs are defined separately from their implementation, leading to easier mocking.

use futures::channel::oneshot;
use sc_network::{Multiaddr, ReputationChange};
use thiserror::Error;

pub use sc_network::IfDisconnected;

use polkadot_node_network_protocol::{
	self as net_protocol, peer_set::PeerSet, request_response::Requests, PeerId,
};
use polkadot_node_primitives::{
	approval::{
		v1::{BlockApprovalMeta, DelayTranche},
		v2::{CandidateBitfield, IndirectAssignmentCertV2, IndirectSignedApprovalVoteV2},
	},
	AvailableData, BabeEpoch, BlockWeight, CandidateVotes, CollationGenerationConfig,
	CollationSecondedSignal, DisputeMessage, DisputeStatus, ErasureChunk, PoV,
	SignedDisputeStatement, SignedFullStatement, SignedFullStatementWithPVD, SubmitCollationParams,
	ValidationResult,
};
use polkadot_primitives::{
	async_backing, slashing,
	vstaging::{
		self, async_backing::Constraints, BackedCandidate, CandidateReceiptV2 as CandidateReceipt,
		CommittedCandidateReceiptV2 as CommittedCandidateReceipt, CoreState,
	},
	ApprovalVotingParams, AuthorityDiscoveryId, BlockNumber, CandidateCommitments, CandidateHash,
	CandidateIndex, CoreIndex, DisputeState, ExecutorParams, GroupIndex, GroupRotationInfo, Hash,
	HeadData, Header as BlockHeader, Id as ParaId, InboundDownwardMessage, InboundHrmpMessage,
	MultiDisputeStatementSet, NodeFeatures, OccupiedCoreAssumption, PersistedValidationData,
	PvfCheckStatement, PvfExecKind as RuntimePvfExecKind, SessionIndex, SessionInfo,
	SignedAvailabilityBitfield, SignedAvailabilityBitfields, ValidationCode, ValidationCodeHash,
	ValidatorId, ValidatorIndex, ValidatorSignature,
};
use polkadot_statement_table::v2::Misbehavior;
use std::{
	collections::{BTreeMap, HashMap, HashSet, VecDeque},
	sync::Arc,
};

/// Network events as transmitted to other subsystems, wrapped in their message types.
pub mod network_bridge_event;
pub use network_bridge_event::NetworkBridgeEvent;

/// A request to the candidate backing subsystem to check whether
/// we can second this candidate.
#[derive(Debug, Copy, Clone)]
pub struct CanSecondRequest {
	/// Para id of the candidate.
	pub candidate_para_id: ParaId,
	/// The relay-parent of the candidate.
	pub candidate_relay_parent: Hash,
	/// Hash of the candidate.
	pub candidate_hash: CandidateHash,
	/// Parent head data hash.
	pub parent_head_data_hash: Hash,
}

/// Messages received by the Candidate Backing subsystem.
#[derive(Debug)]
pub enum CandidateBackingMessage {
	/// Requests a set of backable candidates attested by the subsystem.
	///
	/// The order of candidates of the same para must be preserved in the response.
	/// If a backed candidate of a para cannot be retrieved, the response should not contain any
	/// candidates of the same para that follow it in the input vector. In other words, assuming
	/// candidates are supplied in dependency order, we must ensure that this dependency order is
	/// preserved.
	GetBackableCandidates(
		HashMap<ParaId, Vec<(CandidateHash, Hash)>>,
		oneshot::Sender<HashMap<ParaId, Vec<BackedCandidate>>>,
	),
	/// Request the subsystem to check whether it's allowed to second given candidate.
	/// The rule is to only fetch collations that can either be directly chained to any
	/// FragmentChain in the view or there is at least one FragmentChain where this candidate is a
	/// potentially unconnected candidate (we predict that it may become connected to a
	/// FragmentChain in the future).
	///
	/// Always responds with `false` if async backing is disabled for candidate's relay
	/// parent.
	CanSecond(CanSecondRequest, oneshot::Sender<bool>),
	/// Note that the Candidate Backing subsystem should second the given candidate in the context
	/// of the given relay-parent (ref. by hash). This candidate must be validated.
	Second(Hash, CandidateReceipt, PersistedValidationData, PoV),
	/// Note a validator's statement about a particular candidate in the context of the given
	/// relay-parent. Disagreements about validity must be escalated to a broader check by the
	/// Disputes Subsystem, though that escalation is deferred until the approval voting stage to
	/// guarantee availability. Agreements are simply tallied until a quorum is reached.
	Statement(Hash, SignedFullStatementWithPVD),
}

/// Blanket error for validation failing for internal reasons.
#[derive(Debug, Error)]
#[error("Validation failed with {0:?}")]
pub struct ValidationFailed(pub String);

/// The outcome of the candidate-validation's PVF pre-check request.
#[derive(Debug, PartialEq)]
pub enum PreCheckOutcome {
	/// The PVF has been compiled successfully within the given constraints.
	Valid,
	/// The PVF could not be compiled. This variant is used when the candidate-validation subsystem
	/// can be sure that the PVF is invalid. To give a couple of examples: a PVF that cannot be
	/// decompressed or that does not represent a structurally valid WebAssembly file.
	Invalid,
	/// This variant is used when the PVF cannot be compiled but for other reasons that are not
	/// included into [`PreCheckOutcome::Invalid`]. This variant can indicate that the PVF in
	/// question is invalid, however it is not necessary that PVF that received this judgement
	/// is invalid.
	///
	/// For example, if during compilation the preparation worker was killed we cannot be sure why
	/// it happened: because the PVF was malicious made the worker to use too much memory or its
	/// because the host machine is under severe memory pressure and it decided to kill the worker.
	Failed,
}

/// Messages received by the Validation subsystem.
///
/// ## Validation Requests
///
/// Validation requests made to the subsystem should return an error only on internal error.
/// Otherwise, they should return either `Ok(ValidationResult::Valid(_))`
/// or `Ok(ValidationResult::Invalid)`.
#[derive(Debug)]
pub enum CandidateValidationMessage {
	/// Validate a candidate with provided, exhaustive parameters for validation.
	///
	/// Explicitly provide the `PersistedValidationData` and `ValidationCode` so this can do full
	/// validation without needing to access the state of the relay-chain.
	///
	/// This request doesn't involve acceptance criteria checking, therefore only useful for the
	/// cases where the validity of the candidate is established. This is the case for the typical
	/// use-case: secondary checkers would use this request relying on the full prior checks
	/// performed by the relay-chain.
	ValidateFromExhaustive {
		/// Persisted validation data
		validation_data: PersistedValidationData,
		/// Validation code
		validation_code: ValidationCode,
		/// The candidate receipt
		candidate_receipt: CandidateReceipt,
		/// The proof-of-validity
		pov: Arc<PoV>,
		/// Session's executor parameters
		executor_params: ExecutorParams,
		/// Execution kind, used for timeouts and retries (backing/approvals)
		exec_kind: PvfExecKind,
		/// The sending side of the response channel
		response_sender: oneshot::Sender<Result<ValidationResult, ValidationFailed>>,
	},
	/// Try to compile the given validation code and send back
	/// the outcome.
	///
	/// The validation code is specified by the hash and will be queried from the runtime API at
	/// the given relay-parent.
	PreCheck {
		/// Relay-parent
		relay_parent: Hash,
		/// Validation code hash
		validation_code_hash: ValidationCodeHash,
		/// The sending side of the response channel
		response_sender: oneshot::Sender<PreCheckOutcome>,
	},
}

/// Extends primitives::PvfExecKind, which is a runtime parameter we don't want to change,
/// to separate and prioritize execution jobs by request type.
#[derive(Debug, Clone, Copy, PartialEq, Eq)]
pub enum PvfExecKind {
	/// For dispute requests
	Dispute,
	/// For approval requests
	Approval,
	/// For backing requests from system parachains. With relay parent hash
	BackingSystemParas(Hash),
	/// For backing requests. With relay parent hash
	Backing(Hash),
}

impl PvfExecKind {
	/// Converts priority level to &str
	pub fn as_str(&self) -> &str {
		match *self {
			Self::Dispute => "dispute",
			Self::Approval => "approval",
			Self::BackingSystemParas(_) => "backing_system_paras",
			Self::Backing(_) => "backing",
		}
	}
}

impl From<PvfExecKind> for RuntimePvfExecKind {
	fn from(exec: PvfExecKind) -> Self {
		match exec {
			PvfExecKind::Dispute => RuntimePvfExecKind::Approval,
			PvfExecKind::Approval => RuntimePvfExecKind::Approval,
			PvfExecKind::BackingSystemParas(_) => RuntimePvfExecKind::Backing,
			PvfExecKind::Backing(_) => RuntimePvfExecKind::Backing,
		}
	}
}

/// Messages received by the Collator Protocol subsystem.
#[derive(Debug, derive_more::From)]
pub enum CollatorProtocolMessage {
	/// Signal to the collator protocol that it should connect to validators with the expectation
	/// of collating on the given para. This is only expected to be called once, early on, if at
	/// all, and only by the Collation Generation subsystem. As such, it will overwrite the value
	/// of the previous signal.
	///
	/// This should be sent before any `DistributeCollation` message.
	CollateOn(ParaId),
	/// Provide a collation to distribute to validators with an optional result sender.
	DistributeCollation {
		/// The receipt of the candidate.
		candidate_receipt: CandidateReceipt,
		/// The hash of the parent head-data.
		/// Here to avoid computing the hash of the parent head data twice.
		parent_head_data_hash: Hash,
		/// Proof of validity.
		pov: PoV,
		/// This parent head-data is needed for elastic scaling.
		parent_head_data: HeadData,
		/// The result sender should be informed when at least one parachain validator seconded the
		/// collation. It is also completely okay to just drop the sender.
		result_sender: Option<oneshot::Sender<CollationSecondedSignal>>,
		/// The core index where the candidate should be backed.
		core_index: CoreIndex,
	},
	/// Get a network bridge update.
	#[from]
	NetworkBridgeUpdate(NetworkBridgeEvent<net_protocol::CollatorProtocolMessage>),
	/// We recommended a particular candidate to be seconded, but it was invalid; penalize the
	/// collator.
	///
	/// The hash is the relay parent.
	Invalid(Hash, CandidateReceipt),
	/// The candidate we recommended to be seconded was validated successfully.
	///
	/// The hash is the relay parent.
	Seconded(Hash, SignedFullStatement),
}

impl Default for CollatorProtocolMessage {
	fn default() -> Self {
		Self::CollateOn(Default::default())
	}
}

/// Messages received by the dispute coordinator subsystem.
///
/// NOTE: Any response oneshots might get cancelled if the `DisputeCoordinator` was not yet
/// properly initialized for some reason.
#[derive(Debug)]
pub enum DisputeCoordinatorMessage {
	/// Import statements by validators about a candidate.
	///
	/// The subsystem will silently discard ancient statements or sets of only dispute-specific
	/// statements for candidates that are previously unknown to the subsystem. The former is
	/// simply because ancient data is not relevant and the latter is as a DoS prevention
	/// mechanism. Both backing and approval statements already undergo anti-DoS procedures in
	/// their respective subsystems, but statements cast specifically for disputes are not
	/// necessarily relevant to any candidate the system is already aware of and thus present a DoS
	/// vector. Our expectation is that nodes will notify each other of disputes over the network
	/// by providing (at least) 2 conflicting statements, of which one is either a backing or
	/// validation statement.
	///
	/// This does not do any checking of the message signature.
	ImportStatements {
		/// The candidate receipt itself.
		candidate_receipt: CandidateReceipt,
		/// The session the candidate appears in.
		session: SessionIndex,
		/// Statements, with signatures checked, by validators participating in disputes.
		///
		/// The validator index passed alongside each statement should correspond to the index
		/// of the validator in the set.
		statements: Vec<(SignedDisputeStatement, ValidatorIndex)>,
		/// Inform the requester once we finished importing (if a sender was provided).
		///
		/// This is:
		/// - we discarded the votes because
		/// 		- they were ancient or otherwise invalid (result: `InvalidImport`)
		/// 		- or we were not able to recover availability for an unknown candidate (result:
		///		`InvalidImport`)
		/// 		- or were known already (in that case the result will still be `ValidImport`)
		/// - or we recorded them because (`ValidImport`)
		/// 		- we cast our own vote already on that dispute
		/// 		- or we have approval votes on that candidate
		/// 		- or other explicit votes on that candidate already recorded
		/// 		- or recovered availability for the candidate
		/// 		- or the imported statements are backing/approval votes, which are always accepted.
		pending_confirmation: Option<oneshot::Sender<ImportStatementsResult>>,
	},
	/// Fetch a list of all recent disputes the coordinator is aware of.
	/// These are disputes which have occurred any time in recent sessions,
	/// and which may have already concluded.
	RecentDisputes(oneshot::Sender<Vec<(SessionIndex, CandidateHash, DisputeStatus)>>),
	/// Fetch a list of all active disputes that the coordinator is aware of.
	/// These disputes are either not yet concluded or recently concluded.
	ActiveDisputes(oneshot::Sender<Vec<(SessionIndex, CandidateHash, DisputeStatus)>>),
	/// Get candidate votes for a candidate.
	QueryCandidateVotes(
		Vec<(SessionIndex, CandidateHash)>,
		oneshot::Sender<Vec<(SessionIndex, CandidateHash, CandidateVotes)>>,
	),
	/// Sign and issue local dispute votes. A value of `true` indicates validity, and `false`
	/// invalidity.
	IssueLocalStatement(SessionIndex, CandidateHash, CandidateReceipt, bool),
	/// Determine the highest undisputed block within the given chain, based on where candidates
	/// were included. If even the base block should not be finalized due to a dispute,
	/// then `None` should be returned on the channel.
	///
	/// The block descriptions begin counting upwards from the block after the given `base_number`.
	/// The `base_number` is typically the number of the last finalized block but may be slightly
	/// higher. This block is inevitably going to be finalized so it is not accounted for by this
	/// function.
	DetermineUndisputedChain {
		/// The lowest possible block to vote on.
		base: (BlockNumber, Hash),
		/// Descriptions of all the blocks counting upwards from the block after the base number
		block_descriptions: Vec<BlockDescription>,
		/// The block to vote on, might be base in case there is no better.
		tx: oneshot::Sender<(BlockNumber, Hash)>,
	},
}

/// The result of `DisputeCoordinatorMessage::ImportStatements`.
#[derive(Copy, Clone, Debug, PartialEq, Eq)]
pub enum ImportStatementsResult {
	/// Import was invalid (candidate was not available)  and the sending peer should get banned.
	InvalidImport,
	/// Import was valid and can be confirmed to peer.
	ValidImport,
}

/// Messages going to the dispute distribution subsystem.
#[derive(Debug)]
pub enum DisputeDistributionMessage {
	/// Tell dispute distribution to distribute an explicit dispute statement to
	/// validators.
	SendDispute(DisputeMessage),
}

/// Messages received from other subsystems.
#[derive(Debug)]
pub enum NetworkBridgeRxMessage {
	/// Inform the distribution subsystems about the new
	/// gossip network topology formed.
	///
	/// The only reason to have this here, is the availability of the
	/// authority discovery service, otherwise, the `GossipSupport`
	/// subsystem would make more sense.
	NewGossipTopology {
		/// The session info this gossip topology is concerned with.
		session: SessionIndex,
		/// Our validator index in the session, if any.
		local_index: Option<ValidatorIndex>,
		/// The canonical shuffling of validators for the session.
		canonical_shuffling: Vec<(AuthorityDiscoveryId, ValidatorIndex)>,
		/// The reverse mapping of `canonical_shuffling`: from validator index
		/// to the index in `canonical_shuffling`
		shuffled_indices: Vec<usize>,
	},
	/// Inform the distribution subsystems about `AuthorityDiscoveryId` key rotations.
	UpdatedAuthorityIds {
		/// The `PeerId` of the peer that updated its `AuthorityDiscoveryId`s.
		peer_id: PeerId,
		/// The updated authority discovery keys of the peer.
		authority_ids: HashSet<AuthorityDiscoveryId>,
	},
}

/// Type of peer reporting
#[derive(Debug)]
pub enum ReportPeerMessage {
	/// Single peer report about malicious actions which should be sent right away
	Single(PeerId, ReputationChange),
	/// Delayed report for other actions.
	Batch(HashMap<PeerId, i32>),
}

/// Messages received from other subsystems by the network bridge subsystem.
#[derive(Debug)]
pub enum NetworkBridgeTxMessage {
	/// Report a peer for their actions.
	ReportPeer(ReportPeerMessage),

	/// Disconnect a peer from the given peer-set without affecting their reputation.
	DisconnectPeer(PeerId, PeerSet),

	/// Send a message to one or more peers on the validation peer-set.
	SendValidationMessage(Vec<PeerId>, net_protocol::VersionedValidationProtocol),

	/// Send a message to one or more peers on the collation peer-set.
	SendCollationMessage(Vec<PeerId>, net_protocol::VersionedCollationProtocol),

	/// Send a batch of validation messages.
	///
	/// NOTE: Messages will be processed in order (at least statement distribution relies on this).
	SendValidationMessages(Vec<(Vec<PeerId>, net_protocol::VersionedValidationProtocol)>),

	/// Send a batch of collation messages.
	///
	/// NOTE: Messages will be processed in order.
	SendCollationMessages(Vec<(Vec<PeerId>, net_protocol::VersionedCollationProtocol)>),

	/// Send requests via substrate request/response.
	/// Second parameter, tells what to do if we are not yet connected to the peer.
	SendRequests(Vec<Requests>, IfDisconnected),

	/// Connect to peers who represent the given `validator_ids`.
	///
	/// Also ask the network to stay connected to these peers at least
	/// until a new request is issued.
	///
	/// Because it overrides the previous request, it must be ensured
	/// that `validator_ids` include all peers the subsystems
	/// are interested in (per `PeerSet`).
	///
	/// A caller can learn about validator connections by listening to the
	/// `PeerConnected` events from the network bridge.
	ConnectToValidators {
		/// Ids of the validators to connect to.
		validator_ids: Vec<AuthorityDiscoveryId>,
		/// The underlying protocol to use for this request.
		peer_set: PeerSet,
		/// Sends back the number of `AuthorityDiscoveryId`s which
		/// authority discovery has failed to resolve.
		failed: oneshot::Sender<usize>,
	},
	/// Alternative to `ConnectToValidators` in case you already know the `Multiaddrs` you want to
	/// be connected to.
	ConnectToResolvedValidators {
		/// Each entry corresponds to the addresses of an already resolved validator.
		validator_addrs: Vec<HashSet<Multiaddr>>,
		/// The peer set we want the connection on.
		peer_set: PeerSet,
	},

	/// Extends the known validators set with new peers we already know the `Multiaddrs`, this is
	/// usually needed for validators that change their address mid-session. It is usually called
	/// after a ConnectToResolvedValidators at the beginning of the session.
	AddToResolvedValidators {
		/// Each entry corresponds to the addresses of an already resolved validator.
		validator_addrs: Vec<HashSet<Multiaddr>>,
		/// The peer set we want the connection on.
		peer_set: PeerSet,
	},
}

/// Availability Distribution Message.
#[derive(Debug)]
pub enum AvailabilityDistributionMessage {
	/// Instruct availability distribution to fetch a remote PoV.
	///
	/// NOTE: The result of this fetch is not yet locally validated and could be bogus.
	FetchPoV {
		/// The relay parent giving the necessary context.
		relay_parent: Hash,
		/// Validator to fetch the PoV from.
		from_validator: ValidatorIndex,
		/// The id of the parachain that produced this PoV.
		/// This field is only used to provide more context when logging errors
		/// from the `AvailabilityDistribution` subsystem.
		para_id: ParaId,
		/// Candidate hash to fetch the PoV for.
		candidate_hash: CandidateHash,
		/// Expected hash of the PoV, a PoV not matching this hash will be rejected.
		pov_hash: Hash,
		/// Sender for getting back the result of this fetch.
		///
		/// The sender will be canceled if the fetching failed for some reason.
		tx: oneshot::Sender<PoV>,
	},
}

/// Availability Recovery Message.
#[derive(Debug, derive_more::From)]
pub enum AvailabilityRecoveryMessage {
	/// Recover available data from validators on the network.
	RecoverAvailableData(
		CandidateReceipt,
		SessionIndex,
		Option<GroupIndex>, // Optional backing group to request from first.
		Option<CoreIndex>,  /* A `CoreIndex` needs to be specified for the recovery process to
		                     * prefer systematic chunk recovery. */
		oneshot::Sender<Result<AvailableData, crate::errors::RecoveryError>>,
	),
}

/// Bitfield distribution message.
#[derive(Debug, derive_more::From)]
pub enum BitfieldDistributionMessage {
	/// Distribute a bitfield via gossip to other validators.
	DistributeBitfield(Hash, SignedAvailabilityBitfield),

	/// Event from the network bridge.
	#[from]
	NetworkBridgeUpdate(NetworkBridgeEvent<net_protocol::BitfieldDistributionMessage>),
}

/// Availability store subsystem message.
#[derive(Debug)]
pub enum AvailabilityStoreMessage {
	/// Query a `AvailableData` from the AV store.
	QueryAvailableData(CandidateHash, oneshot::Sender<Option<AvailableData>>),

	/// Query whether a `AvailableData` exists within the AV Store.
	///
	/// This is useful in cases when existence
	/// matters, but we don't want to necessarily pass around multiple
	/// megabytes of data to get a single bit of information.
	QueryDataAvailability(CandidateHash, oneshot::Sender<bool>),

	/// Query an `ErasureChunk` from the AV store by the candidate hash and validator index.
	QueryChunk(CandidateHash, ValidatorIndex, oneshot::Sender<Option<ErasureChunk>>),

	/// Get the size of an `ErasureChunk` from the AV store by the candidate hash.
	QueryChunkSize(CandidateHash, oneshot::Sender<Option<usize>>),

	/// Query all chunks that we have for the given candidate hash.
	QueryAllChunks(CandidateHash, oneshot::Sender<Vec<(ValidatorIndex, ErasureChunk)>>),

	/// Query whether an `ErasureChunk` exists within the AV Store.
	///
	/// This is useful in cases like bitfield signing, when existence
	/// matters, but we don't want to necessarily pass around large
	/// quantities of data to get a single bit of information.
	QueryChunkAvailability(CandidateHash, ValidatorIndex, oneshot::Sender<bool>),

	/// Store an `ErasureChunk` in the AV store.
	///
	/// Return `Ok(())` if the store operation succeeded, `Err(())` if it failed.
	StoreChunk {
		/// A hash of the candidate this chunk belongs to.
		candidate_hash: CandidateHash,
		/// Validator index. May not be equal to the chunk index.
		validator_index: ValidatorIndex,
		/// The chunk itself.
		chunk: ErasureChunk,
		/// Sending side of the channel to send result to.
		tx: oneshot::Sender<Result<(), ()>>,
	},

	/// Computes and checks the erasure root of `AvailableData` before storing all of its chunks in
	/// the AV store.
	///
	/// Return `Ok(())` if the store operation succeeded, `Err(StoreAvailableData)` if it failed.
	StoreAvailableData {
		/// A hash of the candidate this `available_data` belongs to.
		candidate_hash: CandidateHash,
		/// The number of validators in the session.
		n_validators: u32,
		/// The `AvailableData` itself.
		available_data: AvailableData,
		/// Erasure root we expect to get after chunking.
		expected_erasure_root: Hash,
		/// Core index where the candidate was backed.
		core_index: CoreIndex,
		/// Node features at the candidate relay parent. Used for computing the validator->chunk
		/// mapping.
		node_features: NodeFeatures,
		/// Sending side of the channel to send result to.
		tx: oneshot::Sender<Result<(), StoreAvailableDataError>>,
	},
}

/// The error result type of a [`AvailabilityStoreMessage::StoreAvailableData`] request.
#[derive(Error, Debug, Clone, PartialEq, Eq)]
#[allow(missing_docs)]
pub enum StoreAvailableDataError {
	#[error("The computed erasure root did not match expected one")]
	InvalidErasureRoot,
}

/// A response channel for the result of a chain API request.
pub type ChainApiResponseChannel<T> = oneshot::Sender<Result<T, crate::errors::ChainApiError>>;

/// Chain API request subsystem message.
#[derive(Debug)]
pub enum ChainApiMessage {
	/// Request the block number by hash.
	/// Returns `None` if a block with the given hash is not present in the db.
	BlockNumber(Hash, ChainApiResponseChannel<Option<BlockNumber>>),
	/// Request the block header by hash.
	/// Returns `None` if a block with the given hash is not present in the db.
	BlockHeader(Hash, ChainApiResponseChannel<Option<BlockHeader>>),
	/// Get the cumulative weight of the given block, by hash.
	/// If the block or weight is unknown, this returns `None`.
	///
	/// Note: this is the weight within the low-level fork-choice rule,
	/// not the high-level one implemented in the chain-selection subsystem.
	///
	/// Weight is used for comparing blocks in a fork-choice rule.
	BlockWeight(Hash, ChainApiResponseChannel<Option<BlockWeight>>),
	/// Request the finalized block hash by number.
	/// Returns `None` if a block with the given number is not present in the db.
	/// Note: the caller must ensure the block is finalized.
	FinalizedBlockHash(BlockNumber, ChainApiResponseChannel<Option<Hash>>),
	/// Request the last finalized block number.
	/// This request always succeeds.
	FinalizedBlockNumber(ChainApiResponseChannel<BlockNumber>),
	/// Request the `k` ancestor block hashes of a block with the given hash.
	/// The response channel may return a `Vec` of size up to `k`
	/// filled with ancestors hashes with the following order:
	/// `parent`, `grandparent`, ... up to the hash of genesis block
	/// with number 0, including it.
	Ancestors {
		/// The hash of the block in question.
		hash: Hash,
		/// The number of ancestors to request.
		k: usize,
		/// The response channel.
		response_channel: ChainApiResponseChannel<Vec<Hash>>,
	},
}

/// Chain selection subsystem messages
#[derive(Debug)]
pub enum ChainSelectionMessage {
	/// Signal to the chain selection subsystem that a specific block has been approved.
	Approved(Hash),
	/// Request the leaves in descending order by score.
	Leaves(oneshot::Sender<Vec<Hash>>),
	/// Request the best leaf containing the given block in its ancestry. Return `None` if
	/// there is no such leaf.
	BestLeafContaining(Hash, oneshot::Sender<Option<Hash>>),
	/// The passed blocks must be marked as reverted, and their children must be marked
	/// as non-viable.
	RevertBlocks(Vec<(BlockNumber, Hash)>),
}

/// A sender for the result of a runtime API request.
pub type RuntimeApiSender<T> = oneshot::Sender<Result<T, crate::errors::RuntimeApiError>>;

/// A request to the Runtime API subsystem.
#[derive(Debug)]
pub enum RuntimeApiRequest {
	/// Get the version of the runtime API, if any.
	Version(RuntimeApiSender<u32>),
	/// Get the next, current and some previous authority discovery set deduplicated.
	Authorities(RuntimeApiSender<Vec<AuthorityDiscoveryId>>),
	/// Get the current validator set.
	Validators(RuntimeApiSender<Vec<ValidatorId>>),
	/// Get the validator groups and group rotation info.
	ValidatorGroups(RuntimeApiSender<(Vec<Vec<ValidatorIndex>>, GroupRotationInfo)>),
	/// Get information on all availability cores.
	AvailabilityCores(RuntimeApiSender<Vec<CoreState>>),
	/// Get the persisted validation data for a particular para, taking the given
	/// `OccupiedCoreAssumption`, which will inform on how the validation data should be computed
	/// if the para currently occupies a core.
	PersistedValidationData(
		ParaId,
		OccupiedCoreAssumption,
		RuntimeApiSender<Option<PersistedValidationData>>,
	),
	/// Get the persisted validation data for a particular para along with the current validation
	/// code hash, matching the data hash against an expected one.
	AssumedValidationData(
		ParaId,
		Hash,
		RuntimeApiSender<Option<(PersistedValidationData, ValidationCodeHash)>>,
	),
	/// Sends back `true` if the validation outputs pass all acceptance criteria checks.
	CheckValidationOutputs(
		ParaId,
		polkadot_primitives::CandidateCommitments,
		RuntimeApiSender<bool>,
	),
	/// Get the session index that a child of the block will have.
	SessionIndexForChild(RuntimeApiSender<SessionIndex>),
	/// Get the validation code for a para, taking the given `OccupiedCoreAssumption`, which
	/// will inform on how the validation data should be computed if the para currently
	/// occupies a core.
	ValidationCode(ParaId, OccupiedCoreAssumption, RuntimeApiSender<Option<ValidationCode>>),
	/// Get validation code by its hash, either past, current or future code can be returned, as
	/// long as state is still available.
	ValidationCodeByHash(ValidationCodeHash, RuntimeApiSender<Option<ValidationCode>>),
	/// Get the candidate pending availability for a particular parachain by parachain / core
	/// index
	CandidatePendingAvailability(ParaId, RuntimeApiSender<Option<CommittedCandidateReceipt>>),
	/// Get all events concerning candidates (backing, inclusion, time-out) in the parent of
	/// the block in whose state this request is executed.
	CandidateEvents(RuntimeApiSender<Vec<vstaging::CandidateEvent>>),
	/// Get the execution environment parameter set by session index
	SessionExecutorParams(SessionIndex, RuntimeApiSender<Option<ExecutorParams>>),
	/// Get the session info for the given session, if stored.
	SessionInfo(SessionIndex, RuntimeApiSender<Option<SessionInfo>>),
	/// Get all the pending inbound messages in the downward message queue for a para.
	DmqContents(ParaId, RuntimeApiSender<Vec<InboundDownwardMessage<BlockNumber>>>),
	/// Get the contents of all channels addressed to the given recipient. Channels that have no
	/// messages in them are also included.
	InboundHrmpChannelsContents(
		ParaId,
		RuntimeApiSender<BTreeMap<ParaId, Vec<InboundHrmpMessage<BlockNumber>>>>,
	),
	/// Get information about the BABE epoch the block was included in.
	CurrentBabeEpoch(RuntimeApiSender<BabeEpoch>),
	/// Get all disputes in relation to a relay parent.
	FetchOnChainVotes(RuntimeApiSender<Option<polkadot_primitives::vstaging::ScrapedOnChainVotes>>),
	/// Submits a PVF pre-checking statement into the transaction pool.
	SubmitPvfCheckStatement(PvfCheckStatement, ValidatorSignature, RuntimeApiSender<()>),
	/// Returns code hashes of PVFs that require pre-checking by validators in the active set.
	PvfsRequirePrecheck(RuntimeApiSender<Vec<ValidationCodeHash>>),
	/// Get the validation code used by the specified para, taking the given
	/// `OccupiedCoreAssumption`, which will inform on how the validation data should be computed
	/// if the para currently occupies a core.
	ValidationCodeHash(
		ParaId,
		OccupiedCoreAssumption,
		RuntimeApiSender<Option<ValidationCodeHash>>,
	),
	/// Returns all on-chain disputes at given block number. Available in `v3`.
	Disputes(RuntimeApiSender<Vec<(SessionIndex, CandidateHash, DisputeState<BlockNumber>)>>),
	/// Returns a list of validators that lost a past session dispute and need to be slashed.
	/// `V5`
	UnappliedSlashes(
		RuntimeApiSender<Vec<(SessionIndex, CandidateHash, slashing::PendingSlashes)>>,
	),
	/// Returns a merkle proof of a validator session key.
	/// `V5`
	KeyOwnershipProof(ValidatorId, RuntimeApiSender<Option<slashing::OpaqueKeyOwnershipProof>>),
	/// Submits an unsigned extrinsic to slash validator who lost a past session dispute.
	/// `V5`
	SubmitReportDisputeLost(
		slashing::DisputeProof,
		slashing::OpaqueKeyOwnershipProof,
		RuntimeApiSender<Option<()>>,
	),
	/// Get the minimum required backing votes.
	MinimumBackingVotes(SessionIndex, RuntimeApiSender<u32>),
	/// Returns all disabled validators at a given block height.
	DisabledValidators(RuntimeApiSender<Vec<ValidatorIndex>>),
	/// Get the backing state of the given para.
	ParaBackingState(ParaId, RuntimeApiSender<Option<vstaging::async_backing::BackingState>>),
	/// Get candidate's acceptance limitations for asynchronous backing for a relay parent.
	///
	/// If it's not supported by the Runtime, the async backing is said to be disabled.
	AsyncBackingParams(RuntimeApiSender<async_backing::AsyncBackingParams>),
	/// Get the node features.
	NodeFeatures(SessionIndex, RuntimeApiSender<NodeFeatures>),
	/// Approval voting params
	/// `V10`
	ApprovalVotingParams(SessionIndex, RuntimeApiSender<ApprovalVotingParams>),
	/// Fetch the `ClaimQueue` from scheduler pallet
	/// `V11`
	ClaimQueue(RuntimeApiSender<BTreeMap<CoreIndex, VecDeque<ParaId>>>),
	/// Get the candidates pending availability for a particular parachain
	/// `V11`
	CandidatesPendingAvailability(ParaId, RuntimeApiSender<Vec<CommittedCandidateReceipt>>),
	/// Get the backing constraints for a particular parachain.
	/// `V12`
	BackingConstraints(ParaId, RuntimeApiSender<Option<Constraints>>),
<<<<<<< HEAD
=======
	/// Get the lookahead from the scheduler params.
	/// `V12`
	SchedulingLookahead(SessionIndex, RuntimeApiSender<u32>),
>>>>>>> 83db0474
}

impl RuntimeApiRequest {
	/// Runtime version requirements for each message

	/// `Disputes`
	pub const DISPUTES_RUNTIME_REQUIREMENT: u32 = 3;

	/// `ExecutorParams`
	pub const EXECUTOR_PARAMS_RUNTIME_REQUIREMENT: u32 = 4;

	/// `UnappliedSlashes`
	pub const UNAPPLIED_SLASHES_RUNTIME_REQUIREMENT: u32 = 5;

	/// `KeyOwnershipProof`
	pub const KEY_OWNERSHIP_PROOF_RUNTIME_REQUIREMENT: u32 = 5;

	/// `SubmitReportDisputeLost`
	pub const SUBMIT_REPORT_DISPUTE_LOST_RUNTIME_REQUIREMENT: u32 = 5;

	/// `MinimumBackingVotes`
	pub const MINIMUM_BACKING_VOTES_RUNTIME_REQUIREMENT: u32 = 6;

	/// Minimum version to enable asynchronous backing: `AsyncBackingParams` and `ParaBackingState`.
	pub const ASYNC_BACKING_STATE_RUNTIME_REQUIREMENT: u32 = 7;

	/// `DisabledValidators`
	pub const DISABLED_VALIDATORS_RUNTIME_REQUIREMENT: u32 = 8;

	/// `Node features`
	pub const NODE_FEATURES_RUNTIME_REQUIREMENT: u32 = 9;

	/// `approval_voting_params`
	pub const APPROVAL_VOTING_PARAMS_REQUIREMENT: u32 = 10;

	/// `ClaimQueue`
	pub const CLAIM_QUEUE_RUNTIME_REQUIREMENT: u32 = 11;

	/// `candidates_pending_availability`
	pub const CANDIDATES_PENDING_AVAILABILITY_RUNTIME_REQUIREMENT: u32 = 11;

	/// `backing_constraints`
	pub const CONSTRAINTS_RUNTIME_REQUIREMENT: u32 = 12;
<<<<<<< HEAD
=======

	/// `SchedulingLookahead`
	pub const SCHEDULING_LOOKAHEAD_RUNTIME_REQUIREMENT: u32 = 12;
>>>>>>> 83db0474
}

/// A message to the Runtime API subsystem.
#[derive(Debug)]
pub enum RuntimeApiMessage {
	/// Make a request of the runtime API against the post-state of the given relay-parent.
	Request(Hash, RuntimeApiRequest),
}

/// Statement distribution message.
#[derive(Debug, derive_more::From)]
pub enum StatementDistributionMessage {
	/// We have originated a signed statement in the context of
	/// given relay-parent hash and it should be distributed to other validators.
	Share(Hash, SignedFullStatementWithPVD),
	/// The candidate received enough validity votes from the backing group.
	///
	/// If the candidate is backed as a result of a local statement, this message MUST
	/// be preceded by a `Share` message for that statement. This ensures that Statement
	/// Distribution is always aware of full candidates prior to receiving the `Backed`
	/// notification, even when the group size is 1 and the candidate is seconded locally.
	Backed(CandidateHash),
	/// Event from the network bridge.
	#[from]
	NetworkBridgeUpdate(NetworkBridgeEvent<net_protocol::StatementDistributionMessage>),
}

/// This data becomes intrinsics or extrinsics which should be included in a future relay chain
/// block.
// It needs to be clonable because multiple potential block authors can request copies.
#[derive(Debug, Clone)]
pub enum ProvisionableData {
	/// This bitfield indicates the availability of various candidate blocks.
	Bitfield(Hash, SignedAvailabilityBitfield),
	/// Misbehavior reports are self-contained proofs of validator misbehavior.
	MisbehaviorReport(Hash, ValidatorIndex, Misbehavior),
	/// Disputes trigger a broad dispute resolution process.
	Dispute(Hash, ValidatorSignature),
}

/// Inherent data returned by the provisioner
#[derive(Debug, Clone)]
pub struct ProvisionerInherentData {
	/// Signed bitfields.
	pub bitfields: SignedAvailabilityBitfields,
	/// Backed candidates.
	pub backed_candidates: Vec<BackedCandidate>,
	/// Dispute statement sets.
	pub disputes: MultiDisputeStatementSet,
}

/// Message to the Provisioner.
///
/// In all cases, the Hash is that of the relay parent.
#[derive(Debug)]
pub enum ProvisionerMessage {
	/// This message allows external subsystems to request the set of bitfields and backed
	/// candidates associated with a particular potential block hash.
	///
	/// This is expected to be used by a proposer, to inject that information into the
	/// `InherentData` where it can be assembled into the `ParaInherent`.
	RequestInherentData(Hash, oneshot::Sender<ProvisionerInherentData>),
	/// This data should become part of a relay chain block
	ProvisionableData(Hash, ProvisionableData),
}

/// Message to the Collation Generation subsystem.
#[derive(Debug)]
pub enum CollationGenerationMessage {
	/// Initialize the collation generation subsystem.
	Initialize(CollationGenerationConfig),
	/// Reinitialize the collation generation subsystem, overriding the existing config.
	Reinitialize(CollationGenerationConfig),
	/// Submit a collation to the subsystem. This will package it into a signed
	/// [`CommittedCandidateReceipt`] and distribute along the network to validators.
	///
	/// If sent before `Initialize`, this will be ignored.
	SubmitCollation(SubmitCollationParams),
}

/// The result type of [`ApprovalVotingMessage::ImportAssignment`] request.
#[derive(Debug, Clone, PartialEq, Eq)]
pub enum AssignmentCheckResult {
	/// The vote was accepted and should be propagated onwards.
	Accepted,
	/// The vote was valid but duplicate and should not be propagated onwards.
	AcceptedDuplicate,
	/// The vote was valid but too far in the future to accept right now.
	TooFarInFuture,
	/// The vote was bad and should be ignored, reporting the peer who propagated it.
	Bad(AssignmentCheckError),
}

/// The error result type of [`ApprovalVotingMessage::ImportAssignment`] request.
#[derive(Error, Debug, Clone, PartialEq, Eq)]
#[allow(missing_docs)]
pub enum AssignmentCheckError {
	#[error("Unknown block: {0:?}")]
	UnknownBlock(Hash),
	#[error("Unknown session index: {0}")]
	UnknownSessionIndex(SessionIndex),
	#[error("Invalid candidate index: {0}")]
	InvalidCandidateIndex(CandidateIndex),
	#[error("Invalid candidate {0}: {1:?}")]
	InvalidCandidate(CandidateIndex, CandidateHash),
	#[error("Invalid cert: {0:?}, reason: {1}")]
	InvalidCert(ValidatorIndex, String),
	#[error("Internal state mismatch: {0:?}, {1:?}")]
	Internal(Hash, CandidateHash),
	#[error("Oversized candidate or core bitfield >= {0}")]
	InvalidBitfield(usize),
}

/// The result type of [`ApprovalVotingMessage::ImportApproval`] request.
#[derive(Debug, Clone, PartialEq, Eq)]
pub enum ApprovalCheckResult {
	/// The vote was accepted and should be propagated onwards.
	Accepted,
	/// The vote was bad and should be ignored, reporting the peer who propagated it.
	Bad(ApprovalCheckError),
}

/// The error result type of [`ApprovalVotingMessage::ImportApproval`] request.
#[derive(Error, Debug, Clone, PartialEq, Eq)]
#[allow(missing_docs)]
pub enum ApprovalCheckError {
	#[error("Unknown block: {0:?}")]
	UnknownBlock(Hash),
	#[error("Unknown session index: {0}")]
	UnknownSessionIndex(SessionIndex),
	#[error("Invalid candidate index: {0}")]
	InvalidCandidateIndex(CandidateIndex),
	#[error("Invalid validator index: {0:?}")]
	InvalidValidatorIndex(ValidatorIndex),
	#[error("Invalid candidate {0}: {1:?}")]
	InvalidCandidate(CandidateIndex, CandidateHash),
	#[error("Invalid signature: {0:?}")]
	InvalidSignature(ValidatorIndex),
	#[error("No assignment for {0:?}")]
	NoAssignment(ValidatorIndex),
	#[error("Internal state mismatch: {0:?}, {1:?}")]
	Internal(Hash, CandidateHash),
}

/// Describes a relay-chain block by the para-chain candidates
/// it includes.
#[derive(Clone, Debug)]
pub struct BlockDescription {
	/// The relay-chain block hash.
	pub block_hash: Hash,
	/// The session index of this block.
	pub session: SessionIndex,
	/// The set of para-chain candidates.
	pub candidates: Vec<CandidateHash>,
}

/// Message to the approval voting parallel subsystem running both approval-distribution and
/// approval-voting logic in parallel. This is a combination of all the messages ApprovalVoting and
/// ApprovalDistribution subsystems can receive.
///
/// The reason this exists is, so that we can keep both modes of running in the same polkadot
/// binary, based on the value of `--approval-voting-parallel-enabled`, we decide if we run with two
/// different subsystems for approval-distribution and approval-voting or run the approval-voting
/// parallel which has several parallel workers for the approval-distribution and a worker for
/// approval-voting.
///
/// This is meant to be a temporary state until we can safely remove running the two subsystems
/// individually.
#[derive(Debug, derive_more::From)]
pub enum ApprovalVotingParallelMessage {
	/// Gets mapped into `ApprovalVotingMessage::ApprovedAncestor`
	ApprovedAncestor(Hash, BlockNumber, oneshot::Sender<Option<HighestApprovedAncestorBlock>>),

	/// Gets mapped into `ApprovalVotingMessage::GetApprovalSignaturesForCandidate`
	GetApprovalSignaturesForCandidate(
		CandidateHash,
		oneshot::Sender<HashMap<ValidatorIndex, (Vec<CandidateHash>, ValidatorSignature)>>,
	),
	/// Gets mapped into `ApprovalDistributionMessage::NewBlocks`
	NewBlocks(Vec<BlockApprovalMeta>),
	/// Gets mapped into `ApprovalDistributionMessage::DistributeAssignment`
	DistributeAssignment(IndirectAssignmentCertV2, CandidateBitfield),
	/// Gets mapped into `ApprovalDistributionMessage::DistributeApproval`
	DistributeApproval(IndirectSignedApprovalVoteV2),
	/// An update from the network bridge, gets mapped into
	/// `ApprovalDistributionMessage::NetworkBridgeUpdate`
	#[from]
	NetworkBridgeUpdate(NetworkBridgeEvent<net_protocol::ApprovalDistributionMessage>),

	/// Gets mapped into `ApprovalDistributionMessage::GetApprovalSignatures`
	GetApprovalSignatures(
		HashSet<(Hash, CandidateIndex)>,
		oneshot::Sender<HashMap<ValidatorIndex, (Hash, Vec<CandidateIndex>, ValidatorSignature)>>,
	),
	/// Gets mapped into `ApprovalDistributionMessage::ApprovalCheckingLagUpdate`
	ApprovalCheckingLagUpdate(BlockNumber),
}

impl TryFrom<ApprovalVotingParallelMessage> for ApprovalVotingMessage {
	type Error = ();

	fn try_from(msg: ApprovalVotingParallelMessage) -> Result<Self, Self::Error> {
		match msg {
			ApprovalVotingParallelMessage::ApprovedAncestor(hash, number, tx) =>
				Ok(ApprovalVotingMessage::ApprovedAncestor(hash, number, tx)),
			ApprovalVotingParallelMessage::GetApprovalSignaturesForCandidate(candidate, tx) =>
				Ok(ApprovalVotingMessage::GetApprovalSignaturesForCandidate(candidate, tx)),
			_ => Err(()),
		}
	}
}

impl TryFrom<ApprovalVotingParallelMessage> for ApprovalDistributionMessage {
	type Error = ();

	fn try_from(msg: ApprovalVotingParallelMessage) -> Result<Self, Self::Error> {
		match msg {
			ApprovalVotingParallelMessage::NewBlocks(blocks) =>
				Ok(ApprovalDistributionMessage::NewBlocks(blocks)),
			ApprovalVotingParallelMessage::DistributeAssignment(assignment, claimed_cores) =>
				Ok(ApprovalDistributionMessage::DistributeAssignment(assignment, claimed_cores)),
			ApprovalVotingParallelMessage::DistributeApproval(vote) =>
				Ok(ApprovalDistributionMessage::DistributeApproval(vote)),
			ApprovalVotingParallelMessage::NetworkBridgeUpdate(msg) =>
				Ok(ApprovalDistributionMessage::NetworkBridgeUpdate(msg)),
			ApprovalVotingParallelMessage::GetApprovalSignatures(candidate_indicies, tx) =>
				Ok(ApprovalDistributionMessage::GetApprovalSignatures(candidate_indicies, tx)),
			ApprovalVotingParallelMessage::ApprovalCheckingLagUpdate(lag) =>
				Ok(ApprovalDistributionMessage::ApprovalCheckingLagUpdate(lag)),
			_ => Err(()),
		}
	}
}

impl From<ApprovalDistributionMessage> for ApprovalVotingParallelMessage {
	fn from(msg: ApprovalDistributionMessage) -> Self {
		match msg {
			ApprovalDistributionMessage::NewBlocks(blocks) =>
				ApprovalVotingParallelMessage::NewBlocks(blocks),
			ApprovalDistributionMessage::DistributeAssignment(cert, bitfield) =>
				ApprovalVotingParallelMessage::DistributeAssignment(cert, bitfield),
			ApprovalDistributionMessage::DistributeApproval(vote) =>
				ApprovalVotingParallelMessage::DistributeApproval(vote),
			ApprovalDistributionMessage::NetworkBridgeUpdate(msg) =>
				ApprovalVotingParallelMessage::NetworkBridgeUpdate(msg),
			ApprovalDistributionMessage::GetApprovalSignatures(candidate_indicies, tx) =>
				ApprovalVotingParallelMessage::GetApprovalSignatures(candidate_indicies, tx),
			ApprovalDistributionMessage::ApprovalCheckingLagUpdate(lag) =>
				ApprovalVotingParallelMessage::ApprovalCheckingLagUpdate(lag),
		}
	}
}

/// Response type to `ApprovalVotingMessage::ApprovedAncestor`.
#[derive(Clone, Debug)]
pub struct HighestApprovedAncestorBlock {
	/// The block hash of the highest viable ancestor.
	pub hash: Hash,
	/// The block number of the highest viable ancestor.
	pub number: BlockNumber,
	/// Block descriptions in the direct path between the
	/// initially provided hash and the highest viable ancestor.
	/// Primarily for use with `DetermineUndisputedChain`.
	/// Must be sorted from lowest to highest block number.
	pub descriptions: Vec<BlockDescription>,
}

/// A checked indirect assignment, the crypto for the cert has been validated
/// and the `candidate_bitfield` is correctly claimed at `delay_tranche`.
#[derive(Debug)]
pub struct CheckedIndirectAssignment {
	assignment: IndirectAssignmentCertV2,
	candidate_indices: CandidateBitfield,
	tranche: DelayTranche,
}

impl CheckedIndirectAssignment {
	/// Builds a checked assignment from an assignment that was checked to be valid for the
	/// `claimed_candidate_indices` at the give tranche
	pub fn from_checked(
		assignment: IndirectAssignmentCertV2,
		claimed_candidate_indices: CandidateBitfield,
		tranche: DelayTranche,
	) -> Self {
		Self { assignment, candidate_indices: claimed_candidate_indices, tranche }
	}

	/// Returns the indirect assignment.
	pub fn assignment(&self) -> &IndirectAssignmentCertV2 {
		&self.assignment
	}

	/// Returns the candidate bitfield claimed by the assignment.
	pub fn candidate_indices(&self) -> &CandidateBitfield {
		&self.candidate_indices
	}

	/// Returns the tranche this assignment is claimed at.
	pub fn tranche(&self) -> DelayTranche {
		self.tranche
	}
}

/// A checked indirect signed approval vote.
///
/// The crypto for the vote has been validated and the signature can be trusted as being valid and
/// to correspond to the `validator_index` inside the structure.
#[derive(Debug, derive_more::Deref, derive_more::Into)]
pub struct CheckedIndirectSignedApprovalVote(IndirectSignedApprovalVoteV2);

impl CheckedIndirectSignedApprovalVote {
	/// Builds a checked vote from a vote that was checked to be valid and correctly signed.
	pub fn from_checked(vote: IndirectSignedApprovalVoteV2) -> Self {
		Self(vote)
	}
}

/// Message to the Approval Voting subsystem.
#[derive(Debug)]
pub enum ApprovalVotingMessage {
	/// Import an assignment into the approval-voting database.
	///
	/// Should not be sent unless the block hash is known and the VRF assignment checks out.
	ImportAssignment(CheckedIndirectAssignment, Option<oneshot::Sender<AssignmentCheckResult>>),
	/// Import an approval vote into approval-voting database
	///
	/// Should not be sent unless the block hash within the indirect vote is known, vote is
	/// correctly signed and we had a previous assignment for the candidate.
	ImportApproval(CheckedIndirectSignedApprovalVote, Option<oneshot::Sender<ApprovalCheckResult>>),
	/// Returns the highest possible ancestor hash of the provided block hash which is
	/// acceptable to vote on finality for.
	/// The `BlockNumber` provided is the number of the block's ancestor which is the
	/// earliest possible vote.
	///
	/// It can also return the same block hash, if that is acceptable to vote upon.
	/// Return `None` if the input hash is unrecognized.
	ApprovedAncestor(Hash, BlockNumber, oneshot::Sender<Option<HighestApprovedAncestorBlock>>),

	/// Retrieve all available approval signatures for a candidate from approval-voting.
	///
	/// This message involves a linear search for candidates on each relay chain fork and also
	/// requires calling into `approval-distribution`: Calls should be infrequent and bounded.
	GetApprovalSignaturesForCandidate(
		CandidateHash,
		oneshot::Sender<HashMap<ValidatorIndex, (Vec<CandidateHash>, ValidatorSignature)>>,
	),
}

/// Message to the Approval Distribution subsystem.
#[derive(Debug, derive_more::From)]
pub enum ApprovalDistributionMessage {
	/// Notify the `ApprovalDistribution` subsystem about new blocks
	/// and the candidates contained within them.
	NewBlocks(Vec<BlockApprovalMeta>),
	/// Distribute an assignment cert from the local validator. The cert is assumed
	/// to be valid, relevant, and for the given relay-parent and validator index.
	DistributeAssignment(IndirectAssignmentCertV2, CandidateBitfield),
	/// Distribute an approval vote for the local validator. The approval vote is assumed to be
	/// valid, relevant, and the corresponding approval already issued.
	/// If not, the subsystem is free to drop the message.
	DistributeApproval(IndirectSignedApprovalVoteV2),
	/// An update from the network bridge.
	#[from]
	NetworkBridgeUpdate(NetworkBridgeEvent<net_protocol::ApprovalDistributionMessage>),

	/// Get all approval signatures for all chains a candidate appeared in.
	GetApprovalSignatures(
		HashSet<(Hash, CandidateIndex)>,
		oneshot::Sender<HashMap<ValidatorIndex, (Hash, Vec<CandidateIndex>, ValidatorSignature)>>,
	),
	/// Approval checking lag update measured in blocks.
	ApprovalCheckingLagUpdate(BlockNumber),
}

/// Message to the Gossip Support subsystem.
#[derive(Debug, derive_more::From)]
pub enum GossipSupportMessage {
	/// Dummy constructor, so we can receive networking events.
	#[from]
	NetworkBridgeUpdate(NetworkBridgeEvent<net_protocol::GossipSupportNetworkMessage>),
}

/// Request introduction of a seconded candidate into the prospective parachains subsystem.
#[derive(Debug, PartialEq, Eq, Clone)]
pub struct IntroduceSecondedCandidateRequest {
	/// The para-id of the candidate.
	pub candidate_para: ParaId,
	/// The candidate receipt itself.
	pub candidate_receipt: CommittedCandidateReceipt,
	/// The persisted validation data of the candidate.
	pub persisted_validation_data: PersistedValidationData,
}

/// A hypothetical candidate to be evaluated for potential/actual membership
/// in the prospective parachains subsystem.
///
/// Hypothetical candidates are either complete or incomplete.
/// Complete candidates have already had their (potentially heavy)
/// candidate receipt fetched, while incomplete candidates are simply
/// claims about properties that a fetched candidate would have.
///
/// Complete candidates can be evaluated more strictly than incomplete candidates.
#[derive(Debug, PartialEq, Eq, Clone)]
pub enum HypotheticalCandidate {
	/// A complete candidate.
	Complete {
		/// The hash of the candidate.
		candidate_hash: CandidateHash,
		/// The receipt of the candidate.
		receipt: Arc<CommittedCandidateReceipt>,
		/// The persisted validation data of the candidate.
		persisted_validation_data: PersistedValidationData,
	},
	/// An incomplete candidate.
	Incomplete {
		/// The claimed hash of the candidate.
		candidate_hash: CandidateHash,
		/// The claimed para-ID of the candidate.
		candidate_para: ParaId,
		/// The claimed head-data hash of the candidate.
		parent_head_data_hash: Hash,
		/// The claimed relay parent of the candidate.
		candidate_relay_parent: Hash,
	},
}

impl HypotheticalCandidate {
	/// Get the `CandidateHash` of the hypothetical candidate.
	pub fn candidate_hash(&self) -> CandidateHash {
		match *self {
			HypotheticalCandidate::Complete { candidate_hash, .. } => candidate_hash,
			HypotheticalCandidate::Incomplete { candidate_hash, .. } => candidate_hash,
		}
	}

	/// Get the `ParaId` of the hypothetical candidate.
	pub fn candidate_para(&self) -> ParaId {
		match *self {
			HypotheticalCandidate::Complete { ref receipt, .. } => receipt.descriptor.para_id(),
			HypotheticalCandidate::Incomplete { candidate_para, .. } => candidate_para,
		}
	}

	/// Get parent head data hash of the hypothetical candidate.
	pub fn parent_head_data_hash(&self) -> Hash {
		match *self {
			HypotheticalCandidate::Complete { ref persisted_validation_data, .. } =>
				persisted_validation_data.parent_head.hash(),
			HypotheticalCandidate::Incomplete { parent_head_data_hash, .. } =>
				parent_head_data_hash,
		}
	}

	/// Get candidate's relay parent.
	pub fn relay_parent(&self) -> Hash {
		match *self {
			HypotheticalCandidate::Complete { ref receipt, .. } =>
				receipt.descriptor.relay_parent(),
			HypotheticalCandidate::Incomplete { candidate_relay_parent, .. } =>
				candidate_relay_parent,
		}
	}

	/// Get the output head data hash, if the candidate is complete.
	pub fn output_head_data_hash(&self) -> Option<Hash> {
		match *self {
			HypotheticalCandidate::Complete { ref receipt, .. } =>
				Some(receipt.descriptor.para_head()),
			HypotheticalCandidate::Incomplete { .. } => None,
		}
	}

	/// Get the candidate commitments, if the candidate is complete.
	pub fn commitments(&self) -> Option<&CandidateCommitments> {
		match *self {
			HypotheticalCandidate::Complete { ref receipt, .. } => Some(&receipt.commitments),
			HypotheticalCandidate::Incomplete { .. } => None,
		}
	}

	/// Get the persisted validation data, if the candidate is complete.
	pub fn persisted_validation_data(&self) -> Option<&PersistedValidationData> {
		match *self {
			HypotheticalCandidate::Complete { ref persisted_validation_data, .. } =>
				Some(persisted_validation_data),
			HypotheticalCandidate::Incomplete { .. } => None,
		}
	}

	/// Get the validation code hash, if the candidate is complete.
	pub fn validation_code_hash(&self) -> Option<ValidationCodeHash> {
		match *self {
			HypotheticalCandidate::Complete { ref receipt, .. } =>
				Some(receipt.descriptor.validation_code_hash()),
			HypotheticalCandidate::Incomplete { .. } => None,
		}
	}
}

/// Request specifying which candidates are either already included
/// or might become included in fragment chain under a given active leaf (or any active leaf if
/// `fragment_chain_relay_parent` is `None`).
#[derive(Debug, PartialEq, Eq, Clone)]
pub struct HypotheticalMembershipRequest {
	/// Candidates, in arbitrary order, which should be checked for
	/// hypothetical/actual membership in fragment chains.
	pub candidates: Vec<HypotheticalCandidate>,
	/// Either a specific fragment chain to check, otherwise all.
	pub fragment_chain_relay_parent: Option<Hash>,
}

/// A request for the persisted validation data stored in the prospective
/// parachains subsystem.
#[derive(Debug)]
pub struct ProspectiveValidationDataRequest {
	/// The para-id of the candidate.
	pub para_id: ParaId,
	/// The relay-parent of the candidate.
	pub candidate_relay_parent: Hash,
	/// The parent head-data.
	pub parent_head_data: ParentHeadData,
}

/// The parent head-data hash with optional data itself.
#[derive(Debug, Clone)]
pub enum ParentHeadData {
	/// Parent head-data hash.
	OnlyHash(Hash),
	/// Parent head-data along with its hash.
	WithData {
		/// This will be provided for collations with elastic scaling enabled.
		head_data: HeadData,
		/// Parent head-data hash.
		hash: Hash,
	},
}

impl ParentHeadData {
	/// Return the hash of the parent head-data.
	pub fn hash(&self) -> Hash {
		match self {
			ParentHeadData::OnlyHash(hash) => *hash,
			ParentHeadData::WithData { hash, .. } => *hash,
		}
	}
}

/// Indicates the relay-parents whose fragment chain a candidate
/// is present in or can be added in (right now or in the future).
pub type HypotheticalMembership = Vec<Hash>;

/// A collection of ancestor candidates of a parachain.
pub type Ancestors = HashSet<CandidateHash>;

/// Messages sent to the Prospective Parachains subsystem.
#[derive(Debug)]
pub enum ProspectiveParachainsMessage {
	/// Inform the Prospective Parachains Subsystem of a new seconded candidate.
	///
	/// The response sender returns false if the candidate was rejected by prospective parachains,
	/// true otherwise (if it was accepted or already present)
	IntroduceSecondedCandidate(IntroduceSecondedCandidateRequest, oneshot::Sender<bool>),
	/// Inform the Prospective Parachains Subsystem that a previously introduced candidate
	/// has been backed. This requires that the candidate was successfully introduced in
	/// the past.
	CandidateBacked(ParaId, CandidateHash),
	/// Try getting N backable candidate hashes along with their relay parents for the given
	/// parachain, under the given relay-parent hash, which is a descendant of the given ancestors.
	/// Timed out ancestors should not be included in the collection.
	/// N should represent the number of scheduled cores of this ParaId.
	/// A timed out ancestor frees the cores of all of its descendants, so if there's a hole in the
	/// supplied ancestor path, we'll get candidates that backfill those timed out slots first. It
	/// may also return less/no candidates, if there aren't enough backable candidates recorded.
	GetBackableCandidates(
		Hash,
		ParaId,
		u32,
		Ancestors,
		oneshot::Sender<Vec<(CandidateHash, Hash)>>,
	),
	/// Get the hypothetical or actual membership of candidates with the given properties
	/// under the specified active leave's fragment chain.
	///
	/// For each candidate, we return a vector of leaves where the candidate is present or could be
	/// added. "Could be added" either means that the candidate can be added to the chain right now
	/// or could be added in the future (we may not have its ancestors yet).
	/// Note that even if we think it could be added in the future, we may find out that it was
	/// invalid, as time passes.
	/// If an active leaf is not in the vector, it means that there's no
	/// chance this candidate will become valid under that leaf in the future.
	///
	/// If `fragment_chain_relay_parent` in the request is `Some()`, the return vector can only
	/// contain this relay parent (or none).
	GetHypotheticalMembership(
		HypotheticalMembershipRequest,
		oneshot::Sender<Vec<(HypotheticalCandidate, HypotheticalMembership)>>,
	),
	/// Get the minimum accepted relay-parent number for each para in the fragment chain
	/// for the given relay-chain block hash.
	///
	/// That is, if the block hash is known and is an active leaf, this returns the
	/// minimum relay-parent block number in the same branch of the relay chain which
	/// is accepted in the fragment chain for each para-id.
	///
	/// If the block hash is not an active leaf, this will return an empty vector.
	///
	/// Para-IDs which are omitted from this list can be assumed to have no
	/// valid candidate relay-parents under the given relay-chain block hash.
	///
	/// Para-IDs are returned in no particular order.
	GetMinimumRelayParents(Hash, oneshot::Sender<Vec<(ParaId, BlockNumber)>>),
	/// Get the validation data of some prospective candidate. The candidate doesn't need
	/// to be part of any fragment chain, but this only succeeds if the parent head-data and
	/// relay-parent are part of the `CandidateStorage` (meaning that it's a candidate which is
	/// part of some fragment chain or which prospective-parachains predicted will become part of
	/// some fragment chain).
	GetProspectiveValidationData(
		ProspectiveValidationDataRequest,
		oneshot::Sender<Option<PersistedValidationData>>,
	),
}<|MERGE_RESOLUTION|>--- conflicted
+++ resolved
@@ -775,12 +775,9 @@
 	/// Get the backing constraints for a particular parachain.
 	/// `V12`
 	BackingConstraints(ParaId, RuntimeApiSender<Option<Constraints>>),
-<<<<<<< HEAD
-=======
 	/// Get the lookahead from the scheduler params.
 	/// `V12`
 	SchedulingLookahead(SessionIndex, RuntimeApiSender<u32>),
->>>>>>> 83db0474
 }
 
 impl RuntimeApiRequest {
@@ -824,12 +821,9 @@
 
 	/// `backing_constraints`
 	pub const CONSTRAINTS_RUNTIME_REQUIREMENT: u32 = 12;
-<<<<<<< HEAD
-=======
 
 	/// `SchedulingLookahead`
 	pub const SCHEDULING_LOOKAHEAD_RUNTIME_REQUIREMENT: u32 = 12;
->>>>>>> 83db0474
 }
 
 /// A message to the Runtime API subsystem.
