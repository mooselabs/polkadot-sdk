// This file is part of Substrate.

// Copyright (C) Parity Technologies (UK) Ltd.
// SPDX-License-Identifier: GPL-3.0-or-later WITH Classpath-exception-2.0

// This program is free software: you can redistribute it and/or modify
// it under the terms of the GNU General Public License as published by
// the Free Software Foundation, either version 3 of the License, or
// (at your option) any later version.

// This program is distributed in the hope that it will be useful,
// but WITHOUT ANY WARRANTY; without even the implied warranty of
// MERCHANTABILITY or FITNESS FOR A PARTICULAR PURPOSE. See the
// GNU General Public License for more details.

// You should have received a copy of the GNU General Public License
// along with this program. If not, see <https://www.gnu.org/licenses/>.

//! Transaction pool view.
//!
//! The View represents the state of the transaction pool at given block. The view is created when
//! new block is notified to transaction pool. Views are removed on finalization.
//!
//! Refer to [*View*](../index.html#view) section for more details.

use super::metrics::MetricsLink as PrometheusMetrics;
use crate::{
	common::log_xt::log_xt_trace,
	graph::{
		self, base_pool::TimedTransactionSource, watcher::Watcher, ExtrinsicFor, ExtrinsicHash,
		IsValidator, ValidatedPoolSubmitOutcome, ValidatedTransaction, ValidatedTransactionFor,
	},
	LOG_TARGET,
};
use parking_lot::Mutex;
use sc_transaction_pool_api::{error::Error as TxPoolError, PoolStatus};
use sp_blockchain::HashAndNumber;
use sp_runtime::{
	generic::BlockId, traits::Block as BlockT, transaction_validity::TransactionValidityError,
	SaturatedConversion,
};
use std::{collections::HashMap, sync::Arc, time::Instant};

pub(super) struct RevalidationResult<ChainApi: graph::ChainApi> {
	revalidated: HashMap<ExtrinsicHash<ChainApi>, ValidatedTransactionFor<ChainApi>>,
	invalid_hashes: Vec<ExtrinsicHash<ChainApi>>,
}

/// Used to obtain result from RevalidationWorker on View side.
pub(super) type RevalidationResultReceiver<ChainApi> =
	tokio::sync::mpsc::Receiver<RevalidationResult<ChainApi>>;

/// Used to send revalidation result from RevalidationWorker to View.
pub(super) type RevalidationResultSender<ChainApi> =
	tokio::sync::mpsc::Sender<RevalidationResult<ChainApi>>;

/// Used to receive finish-revalidation-request from View on RevalidationWorker side.
pub(super) type FinishRevalidationRequestReceiver = tokio::sync::mpsc::Receiver<()>;

/// Used to send finish-revalidation-request from View to RevalidationWorker.
pub(super) type FinishRevalidationRequestSender = tokio::sync::mpsc::Sender<()>;

/// Endpoints of channels used on View side (maintain thread)
pub(super) struct FinishRevalidationLocalChannels<ChainApi: graph::ChainApi> {
	/// Used to send finish revalidation request.
	finish_revalidation_request_tx: Option<FinishRevalidationRequestSender>,
	/// Used to receive revalidation results.
	revalidation_result_rx: RevalidationResultReceiver<ChainApi>,
}

impl<ChainApi: graph::ChainApi> FinishRevalidationLocalChannels<ChainApi> {
	/// Creates a new instance of endpoints for channels used on View side
	pub fn new(
		finish_revalidation_request_tx: FinishRevalidationRequestSender,
		revalidation_result_rx: RevalidationResultReceiver<ChainApi>,
	) -> Self {
		Self {
			finish_revalidation_request_tx: Some(finish_revalidation_request_tx),
			revalidation_result_rx,
		}
	}

	/// Removes a finish revalidation sender
	///
	/// Should be called when revalidation was already terminated and finish revalidation message is
	/// no longer expected.
	fn remove_sender(&mut self) {
		self.finish_revalidation_request_tx = None;
	}
}

/// Endpoints of channels used on `RevalidationWorker` side (background thread)
pub(super) struct FinishRevalidationWorkerChannels<ChainApi: graph::ChainApi> {
	/// Used to receive finish revalidation request.
	finish_revalidation_request_rx: FinishRevalidationRequestReceiver,
	/// Used to send revalidation results.
	revalidation_result_tx: RevalidationResultSender<ChainApi>,
}

impl<ChainApi: graph::ChainApi> FinishRevalidationWorkerChannels<ChainApi> {
	/// Creates a new instance of endpoints for channels used on `RevalidationWorker` side
	pub fn new(
		finish_revalidation_request_rx: FinishRevalidationRequestReceiver,
		revalidation_result_tx: RevalidationResultSender<ChainApi>,
	) -> Self {
		Self { finish_revalidation_request_rx, revalidation_result_tx }
	}
}

/// Represents the state of transaction pool for given block.
///
/// Refer to [*View*](../index.html#view) section for more details on the purpose and life cycle of
/// the `View`.
pub(super) struct View<ChainApi: graph::ChainApi> {
	/// The internal pool keeping the set of ready and future transaction at the given block.
	pub(super) pool: graph::Pool<ChainApi>,
	/// The hash and number of the block with which this view is associated.
	pub(super) at: HashAndNumber<ChainApi::Block>,
	/// Endpoints of communication channel with background worker.
	revalidation_worker_channels: Mutex<Option<FinishRevalidationLocalChannels<ChainApi>>>,
	/// Prometheus's metrics endpoint.
	metrics: PrometheusMetrics,
}

impl<ChainApi> View<ChainApi>
where
	ChainApi: graph::ChainApi,
	<ChainApi::Block as BlockT>::Hash: Unpin,
{
	/// Creates a new empty view.
	pub(super) fn new(
		api: Arc<ChainApi>,
		at: HashAndNumber<ChainApi::Block>,
		options: graph::Options,
		metrics: PrometheusMetrics,
		is_validator: IsValidator,
	) -> Self {
		metrics.report(|metrics| metrics.non_cloned_views.inc());
		Self {
			pool: graph::Pool::new(options, is_validator, api),
			at,
			revalidation_worker_channels: Mutex::from(None),
			metrics,
		}
	}

	/// Creates a copy of the other view.
	pub(super) fn new_from_other(&self, at: &HashAndNumber<ChainApi::Block>) -> Self {
		View {
			at: at.clone(),
			pool: self.pool.deep_clone(),
			revalidation_worker_channels: Mutex::from(None),
			metrics: self.metrics.clone(),
		}
	}

	/// Imports many unvalidated extrinsics into the view.
	pub(super) async fn submit_many(
		&self,
		xts: impl IntoIterator<Item = (TimedTransactionSource, ExtrinsicFor<ChainApi>)>,
<<<<<<< HEAD
	) -> Vec<Result<ExtrinsicHash<ChainApi>, ChainApi::Error>> {
		if tracing::enabled!(target: LOG_TARGET, tracing::Level::TRACE) {
=======
	) -> Vec<Result<ValidatedPoolSubmitOutcome<ChainApi>, ChainApi::Error>> {
		if log::log_enabled!(target: LOG_TARGET, log::Level::Trace) {
>>>>>>> 682f8cd2
			let xts = xts.into_iter().collect::<Vec<_>>();
			log_xt_trace!(target: LOG_TARGET, xts.iter().map(|(_,xt)| self.pool.validated_pool().api().hash_and_length(xt).0), "[{:?}] view::submit_many at:{}", self.at.hash);
			self.pool.submit_at(&self.at, xts).await
		} else {
			self.pool.submit_at(&self.at, xts).await
		}
	}

	/// Import a single extrinsic and starts to watch its progress in the view.
	pub(super) async fn submit_and_watch(
		&self,
		source: TimedTransactionSource,
		xt: ExtrinsicFor<ChainApi>,
<<<<<<< HEAD
	) -> Result<Watcher<ExtrinsicHash<ChainApi>, ExtrinsicHash<ChainApi>>, ChainApi::Error> {
		tracing::trace!(
			target: LOG_TARGET,
			tx_hash = ?self.pool.validated_pool().api().hash_and_length(&xt).0,
			view_at_hash = ?self.at.hash,
			"view::submit_and_watch"
		);
=======
	) -> Result<ValidatedPoolSubmitOutcome<ChainApi>, ChainApi::Error> {
		log::trace!(target: LOG_TARGET, "[{:?}] view::submit_and_watch at:{}", self.pool.validated_pool().api().hash_and_length(&xt).0, self.at.hash);
>>>>>>> 682f8cd2
		self.pool.submit_and_watch(&self.at, source, xt).await
	}

	/// Synchronously imports single unvalidated extrinsics into the view.
	pub(super) fn submit_local(
		&self,
		xt: ExtrinsicFor<ChainApi>,
	) -> Result<ValidatedPoolSubmitOutcome<ChainApi>, ChainApi::Error> {
		let (hash, length) = self.pool.validated_pool().api().hash_and_length(&xt);
		tracing::trace!(
			target: LOG_TARGET,
			?hash,
			view_at_hash = ?self.at.hash,
			"view::submit_local"
		);
		let validity = self
			.pool
			.validated_pool()
			.api()
			.validate_transaction_blocking(
				self.at.hash,
				sc_transaction_pool_api::TransactionSource::Local,
				Arc::from(xt.clone()),
			)?
			.map_err(|e| {
				match e {
					TransactionValidityError::Invalid(i) => TxPoolError::InvalidTransaction(i),
					TransactionValidityError::Unknown(u) => TxPoolError::UnknownTransaction(u),
				}
				.into()
			})?;

		let block_number = self
			.pool
			.validated_pool()
			.api()
			.block_id_to_number(&BlockId::hash(self.at.hash))?
			.ok_or_else(|| TxPoolError::InvalidBlockId(format!("{:?}", self.at.hash)))?;

		let validated = ValidatedTransaction::valid_at(
			block_number.saturated_into::<u64>(),
			hash,
			TimedTransactionSource::new_local(true),
			Arc::from(xt),
			length,
			validity,
		);

		self.pool.validated_pool().submit(vec![validated]).remove(0)
	}

	/// Status of the pool associated with the view.
	pub(super) fn status(&self) -> PoolStatus {
		self.pool.validated_pool().status()
	}

	/// Creates a watcher for given transaction.
	///
	/// Intended to be called for the transaction that already exists in the pool
	pub(super) fn create_watcher(
		&self,
		tx_hash: ExtrinsicHash<ChainApi>,
	) -> Watcher<ExtrinsicHash<ChainApi>, ExtrinsicHash<ChainApi>> {
		//todo(minor): some assert could be added here - to make sure that transaction actually
		// exists in the view.
		self.pool.validated_pool().create_watcher(tx_hash)
	}

	/// Revalidates some part of transaction from the internal pool.
	///
	/// Intended to be called from the revalidation worker. The revalidation process can be
	/// terminated by sending a message to the `rx` channel provided within
	/// `finish_revalidation_worker_channels`. Revalidation results are sent back over the `tx`
	/// channels and shall be applied in maintain thread.
	///
	/// View revalidation currently is not throttled, and until not terminated it will revalidate
	/// all the transactions. Note: this can be improved if CPU usage due to revalidation becomes a
	/// problem.
	pub(super) async fn revalidate(
		&self,
		finish_revalidation_worker_channels: FinishRevalidationWorkerChannels<ChainApi>,
	) {
		let FinishRevalidationWorkerChannels {
			mut finish_revalidation_request_rx,
			revalidation_result_tx,
		} = finish_revalidation_worker_channels;

		tracing::trace!(
			target: LOG_TARGET,
			at_hash = ?self.at.hash,
			"view::revalidate: at starting"
		);
		let start = Instant::now();
		let validated_pool = self.pool.validated_pool();
		let api = validated_pool.api();

		let batch: Vec<_> = validated_pool.ready().collect();
		let batch_len = batch.len();

		//todo: sort batch by revalidation timestamp | maybe not needed at all? xts will be getting
		//out of the view...
		//todo: revalidate future, remove if invalid [#5496]

		let mut invalid_hashes = Vec::new();
		let mut revalidated = HashMap::new();

		let mut validation_results = vec![];
		let mut batch_iter = batch.into_iter();
		loop {
			let mut should_break = false;
			tokio::select! {
							_ = finish_revalidation_request_rx.recv() => {
								tracing::trace!(
				target: LOG_TARGET,
				at_hash = ?self.at.hash,
				"view::revalidate: finish revalidation request received"
			);
								break
							}
							_ = async {
								if let Some(tx) = batch_iter.next() {
									let validation_result = (api.validate_transaction(self.at.hash, tx.source.clone().into(), tx.data.clone()).await, tx.hash, tx);
									validation_results.push(validation_result);
								} else {
									self.revalidation_worker_channels.lock().as_mut().map(|ch| ch.remove_sender());
									should_break = true;
								}
							} => {}
						}

			if should_break {
				break;
			}
		}

		let revalidation_duration = start.elapsed();
		self.metrics.report(|metrics| {
			metrics.view_revalidation_duration.observe(revalidation_duration.as_secs_f64());
		});
		tracing::debug!(
			target: LOG_TARGET,
			at_hash = ?self.at.hash,
			count = validation_results.len(),
			batch_len,
			took = ?revalidation_duration,
			"view::revalidate"
		);
		log_xt_trace!(data:tuple, target:LOG_TARGET, validation_results.iter().map(|x| (x.1, &x.0)), "[{:?}] view::revalidateresult: {:?}");

		for (validation_result, tx_hash, tx) in validation_results {
			match validation_result {
				Ok(Err(TransactionValidityError::Invalid(_))) => {
					invalid_hashes.push(tx_hash);
				},
				Ok(Ok(validity)) => {
					revalidated.insert(
						tx_hash,
						ValidatedTransaction::valid_at(
							self.at.number.saturated_into::<u64>(),
							tx_hash,
							tx.source.clone(),
							tx.data.clone(),
							api.hash_and_length(&tx.data).1,
							validity,
						),
					);
				},
				Ok(Err(TransactionValidityError::Unknown(error))) => {
					tracing::trace!(
						target: LOG_TARGET,
						?tx_hash,
						?error,
						"Removing. Cannot determine transaction validity"
					);
					invalid_hashes.push(tx_hash);
				},
				Err(validation_err) => {
					tracing::trace!(
						target: LOG_TARGET,
						?tx_hash,
						%validation_err,
						"Removing due to error during revalidation"
					);
					invalid_hashes.push(tx_hash);
				},
			}
		}

		tracing::trace!(
			target: LOG_TARGET,
			at_hash = ?self.at.hash,
			"view::revalidate: sending revalidation result"
		);
		if let Err(error) = revalidation_result_tx
			.send(RevalidationResult { invalid_hashes, revalidated })
			.await
		{
			tracing::trace!(
				target: LOG_TARGET,
				at_hash = ?self.at.hash,
				?error,
				"view::revalidate: sending revalidation_result failed"
			);
		}
	}

	/// Sends revalidation request to the background worker.
	///
	/// Creates communication channels required to stop revalidation request and receive the
	/// revalidation results and sends the revalidation request to the background worker.
	///
	/// Intended to be called from maintain thread, at the very end of the maintain process.
	///
	/// Refer to [*View revalidation*](../index.html#view-revalidation) for more details.
	pub(super) async fn start_background_revalidation(
		view: Arc<Self>,
		revalidation_queue: Arc<
			super::revalidation_worker::RevalidationQueue<ChainApi, ChainApi::Block>,
		>,
	) {
		tracing::trace!(
			target: LOG_TARGET,
			at_hash = ?view.at.hash,
			"view::start_background_revalidation"
		);
		let (finish_revalidation_request_tx, finish_revalidation_request_rx) =
			tokio::sync::mpsc::channel(1);
		let (revalidation_result_tx, revalidation_result_rx) = tokio::sync::mpsc::channel(1);

		let finish_revalidation_worker_channels = FinishRevalidationWorkerChannels::new(
			finish_revalidation_request_rx,
			revalidation_result_tx,
		);

		let finish_revalidation_local_channels = FinishRevalidationLocalChannels::new(
			finish_revalidation_request_tx,
			revalidation_result_rx,
		);

		*view.revalidation_worker_channels.lock() = Some(finish_revalidation_local_channels);
		revalidation_queue
			.revalidate_view(view.clone(), finish_revalidation_worker_channels)
			.await;
	}

	/// Terminates a background view revalidation.
	///
	/// Receives the results from the background worker and applies them to the internal pool.
	/// Intended to be called from the maintain thread, at the very beginning of the maintain
	/// process, before the new view is cloned and updated. Applying results before cloning ensures
	/// that view contains up-to-date set of revalidated transactions.
	///
	/// Refer to [*View revalidation*](../index.html#view-revalidation) for more details.
	pub(super) async fn finish_revalidation(&self) {
		tracing::trace!(
			target: LOG_TARGET,
			at_hash = ?self.at.hash,
			"view::finish_revalidation"
		);
		let Some(revalidation_worker_channels) = self.revalidation_worker_channels.lock().take()
		else {
			tracing::trace!(target:LOG_TARGET, "view::finish_revalidation: no finish_revalidation_request_tx");
			return
		};

		let FinishRevalidationLocalChannels {
			finish_revalidation_request_tx,
			mut revalidation_result_rx,
		} = revalidation_worker_channels;

		if let Some(finish_revalidation_request_tx) = finish_revalidation_request_tx {
			if let Err(e) = finish_revalidation_request_tx.send(()).await {
				tracing::trace!(
					target: LOG_TARGET,
					at_hash = ?self.at.hash,
					error = ?e,
					"view::finish_revalidation: sending cancellation request failed"
				);
			}
		}

		if let Some(revalidation_result) = revalidation_result_rx.recv().await {
			let start = Instant::now();
			let revalidated_len = revalidation_result.revalidated.len();
			let validated_pool = self.pool.validated_pool();
			validated_pool.remove_invalid(&revalidation_result.invalid_hashes);
			if revalidated_len > 0 {
				self.pool.resubmit(revalidation_result.revalidated);
			}

			self.metrics.report(|metrics| {
				let _ = (
					revalidation_result
						.invalid_hashes
						.len()
						.try_into()
						.map(|v| metrics.view_revalidation_invalid_txs.inc_by(v)),
					revalidated_len
						.try_into()
						.map(|v| metrics.view_revalidation_resubmitted_txs.inc_by(v)),
				);
			});

			tracing::debug!(
				target: LOG_TARGET,
				invalid = revalidation_result.invalid_hashes.len(),
				revalidated = revalidated_len,
				at_hash = ?self.at.hash,
				took = ?start.elapsed(),
				"view::finish_revalidation: applying revalidation result"
			);
		}
	}

	/// Returns true if the transaction with given hash is already imported into the view.
	pub(super) fn is_imported(&self, tx_hash: &ExtrinsicHash<ChainApi>) -> bool {
		const IGNORE_BANNED: bool = false;
		self.pool.validated_pool().check_is_known(tx_hash, IGNORE_BANNED).is_err()
	}

	/// Removes the whole transaction subtree from the inner pool.
	///
	/// Refer to [`crate::graph::ValidatedPool::remove_subtree`] for more details.
	pub fn remove_subtree<F>(
		&self,
		tx_hash: ExtrinsicHash<ChainApi>,
		listener_action: F,
	) -> Vec<ExtrinsicHash<ChainApi>>
	where
		F: Fn(&mut crate::graph::Listener<ChainApi>, ExtrinsicHash<ChainApi>),
	{
		self.pool.validated_pool().remove_subtree(tx_hash, listener_action)
	}
}<|MERGE_RESOLUTION|>--- conflicted
+++ resolved
@@ -158,13 +158,8 @@
 	pub(super) async fn submit_many(
 		&self,
 		xts: impl IntoIterator<Item = (TimedTransactionSource, ExtrinsicFor<ChainApi>)>,
-<<<<<<< HEAD
-	) -> Vec<Result<ExtrinsicHash<ChainApi>, ChainApi::Error>> {
-		if tracing::enabled!(target: LOG_TARGET, tracing::Level::TRACE) {
-=======
 	) -> Vec<Result<ValidatedPoolSubmitOutcome<ChainApi>, ChainApi::Error>> {
-		if log::log_enabled!(target: LOG_TARGET, log::Level::Trace) {
->>>>>>> 682f8cd2
+        if tracing::enabled!(target: LOG_TARGET, tracing::Level::TRACE) {
 			let xts = xts.into_iter().collect::<Vec<_>>();
 			log_xt_trace!(target: LOG_TARGET, xts.iter().map(|(_,xt)| self.pool.validated_pool().api().hash_and_length(xt).0), "[{:?}] view::submit_many at:{}", self.at.hash);
 			self.pool.submit_at(&self.at, xts).await
@@ -178,18 +173,13 @@
 		&self,
 		source: TimedTransactionSource,
 		xt: ExtrinsicFor<ChainApi>,
-<<<<<<< HEAD
-	) -> Result<Watcher<ExtrinsicHash<ChainApi>, ExtrinsicHash<ChainApi>>, ChainApi::Error> {
-		tracing::trace!(
+	) -> Result<ValidatedPoolSubmitOutcome<ChainApi>, ChainApi::Error> {
+        tracing::trace!(
 			target: LOG_TARGET,
 			tx_hash = ?self.pool.validated_pool().api().hash_and_length(&xt).0,
 			view_at_hash = ?self.at.hash,
 			"view::submit_and_watch"
 		);
-=======
-	) -> Result<ValidatedPoolSubmitOutcome<ChainApi>, ChainApi::Error> {
-		log::trace!(target: LOG_TARGET, "[{:?}] view::submit_and_watch at:{}", self.pool.validated_pool().api().hash_and_length(&xt).0, self.at.hash);
->>>>>>> 682f8cd2
 		self.pool.submit_and_watch(&self.at, source, xt).await
 	}
 
