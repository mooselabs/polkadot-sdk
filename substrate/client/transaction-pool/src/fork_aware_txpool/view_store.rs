--- conflicted
+++ resolved
@@ -257,28 +257,19 @@
 			.map(|view| view.submit_local(xt.clone()))
 			.find_or_first(Result::is_ok);
 
-<<<<<<< HEAD
-		if let Some(Err(error)) = result {
-			tracing::trace!(
-				target: LOG_TARGET,
-				?tx_hash,
-				%error,
-				"submit_local: err"
-			);
-			return Err(error)
-		};
-
-		Ok(tx_hash)
-=======
 		match result {
-			Some(Err(err)) => {
-				log::trace!(target: LOG_TARGET, "[{:?}] submit_local: err: {}", tx_hash, err);
-				Err(err)
+			Some(Err(error)) => {
+                tracing::trace!(
+				    target: LOG_TARGET,
+				    ?tx_hash,
+				    %error,
+				    "submit_local: err"
+                );
+				Err(error)
 			},
 			None => Ok(ViewStoreSubmitOutcome::new(tx_hash, None)),
 			Some(Ok(r)) => Ok(r.into()),
 		}
->>>>>>> 682f8cd2
 	}
 
 	/// Import a single extrinsic and starts to watch its progress in the pool.
@@ -327,29 +318,20 @@
 			.into_iter()
 			.find_or_first(Result::is_ok);
 
-<<<<<<< HEAD
-		if let Some(Err(error)) = maybe_error {
-			tracing::trace!(
-				target: LOG_TARGET,
-				?tx_hash,
-				%error,
-				"submit_and_watch: err"
-			);
-			return Err(error);
-		};
-
-		Ok(external_watcher)
-=======
 		match result {
-			Some(Err(err)) => {
-				log::trace!(target: LOG_TARGET, "[{:?}] submit_and_watch: err: {}", tx_hash, err);
-				return Err(err);
+			Some(Err(error)) => {
+                tracing::trace!(
+				    target: LOG_TARGET,
+				    ?tx_hash,
+				    %error,
+				    "submit_and_watch: err"
+			    );
+                return Err(error);
 			},
 			Some(Ok(result)) =>
 				Ok(ViewStoreSubmitOutcome::from(result).with_watcher(external_watcher)),
 			None => Ok(ViewStoreSubmitOutcome::new(tx_hash, None).with_watcher(external_watcher)),
 		}
->>>>>>> 682f8cd2
 	}
 
 	/// Returns the pool status for every active view.
