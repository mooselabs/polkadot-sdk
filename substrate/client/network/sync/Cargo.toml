--- conflicted
+++ resolved
@@ -28,12 +28,8 @@
 libp2p = "0.51.4"
 log = "0.4.17"
 mockall = "0.11.3"
-<<<<<<< HEAD
 parking_lot = "0.12.1"
-prost = "0.11"
-=======
 prost = "0.12"
->>>>>>> 3e8139e7
 schnellru = "0.2.1"
 smallvec = "1.11.0"
 thiserror = "1.0"
