--- conflicted
+++ resolved
@@ -27,10 +27,6 @@
 use futures::{FutureExt, Stream};
 use futures_timer::Delay;
 use ip_network::IpNetwork;
-<<<<<<< HEAD
-use libp2p::kad::RecordKey as KademliaKey;
-=======
->>>>>>> 5bc571b0
 use litep2p::{
 	protocol::{
 		libp2p::{
