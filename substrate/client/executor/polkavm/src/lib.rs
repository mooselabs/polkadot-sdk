// This file is part of Substrate.

// Copyright (C) Parity Technologies (UK) Ltd.
// SPDX-License-Identifier: GPL-3.0-or-later WITH Classpath-exception-2.0

// This program is free software: you can redistribute it and/or modify
// it under the terms of the GNU General Public License as published by
// the Free Software Foundation, either version 3 of the License, or
// (at your option) any later version.

// This program is distributed in the hope that it will be useful,
// but WITHOUT ANY WARRANTY; without even the implied warranty of
// MERCHANTABILITY or FITNESS FOR A PARTICULAR PURPOSE. See the
// GNU General Public License for more details.

// You should have received a copy of the GNU General Public License
// along with this program. If not, see <https://www.gnu.org/licenses/>.

use polkavm::{CallError, Caller, Reg};
use sc_executor_common::{
	error::{Error, WasmError},
	wasm_runtime::{AllocationStats, WasmInstance, WasmModule},
};
use sp_wasm_interface::{
	Function, FunctionContext, HostFunctions, Pointer, Value, ValueType, WordSize,
};

#[repr(transparent)]
<<<<<<< HEAD
pub struct InstancePre(polkavm::InstancePre<(), polkavm::CallError>);

#[repr(transparent)]
pub struct Instance(polkavm::Instance<(), polkavm::CallError>);
=======
pub struct InstancePre(polkavm::InstancePre<(), String>);

#[repr(transparent)]
pub struct Instance(polkavm::Instance<(), String>);
>>>>>>> ca781792

impl WasmModule for InstancePre {
	fn new_instance(&self) -> Result<Box<dyn WasmInstance>, Error> {
		Ok(Box::new(Instance(self.0.instantiate()?)))
	}
}

impl WasmInstance for Instance {
	fn call_with_allocation_stats(
		&mut self,
		name: &str,
		raw_data: &[u8],
	) -> (Result<Vec<u8>, Error>, Option<AllocationStats>) {
<<<<<<< HEAD
		// let Some(method_index) = self.0.module().exports().find(|e| e.symbol() name) else {
		// 	return (
		// 		Err(format!("cannot call into the runtime: export not found: '{name}'").into()),
		// 		None,
		// 	);
		// };
		log::warn!("CALL {name}, data len {}", raw_data.len());
=======
		let pc = match self.0.module().exports().find(|e| e.symbol() == name) {
			Some(export) => export.program_counter(),
			None =>
				return (
					Err(format!("cannot call into the runtime: export not found: '{name}'").into()),
					None,
				),
		};
>>>>>>> ca781792

		let Ok(raw_data_length) = u32::try_from(raw_data.len()) else {
			return (
				Err(format!("cannot call runtime method '{name}': input payload is too big").into()),
				None,
			);
		};

<<<<<<< HEAD
		let heap_size = self.0.heap_size();
		let data_pointer = self.0.module().memory_map().heap_base() + heap_size;
		log::warn!("DATA POINTER {data_pointer}, HEAP SIZE {heap_size}");

		match self.0.sbrk(raw_data_length) {
    		Ok(Some(sb)) => {
    			log::info!("SBRK returned {sb}");
    		},
    		_ => {
    			log::warn!("SBRK screwed up");
    		},
=======
		// TODO: This will leak guest memory; find a better solution.

		// Make sure that the memory is cleared...
		if let Err(err) = self.0.reset_memory() {
			return (
				Err(format!(
					"call into the runtime method '{name}' failed: reset memory failed: {err}"
				)
				.into()),
				None,
			);
		}

		// ... and allocate space for the input payload.
		if let Err(err) = self.0.sbrk(raw_data_length) {
			return (
				Err(format!(
					"call into the runtime method '{name}' failed: reset memory failed: {err}"
				)
				.into()),
				None,
			);
>>>>>>> ca781792
		}
		// // TODO: This will leak guest memory; find a better solution.
		// let mut state_args = polkavm::StateArgs::new();

		// // Make sure the memory is cleared...
		// state_args.reset_memory(true);
		// // ...and allocate space for the input payload.
		// state_args.sbrk(raw_data_length);

		// match self.0.update_state(state_args) {
		// 	Ok(()) => {},
		// 	Err(polkavm::ExecutionError::Trap(trap)) => {
		// 		return (Err(format!("call into the runtime method '{name}' failed: failed to prepare the guest's memory: {trap}").into()), None);
		// 	},
		// 	Err(polkavm::ExecutionError::Error(error)) => {
		// 		return (Err(format!("call into the runtime method '{name}' failed: failed to prepare the guest's memory: {error}").into()), None);
		// 	},
		// 	Err(polkavm::ExecutionError::OutOfGas) => unreachable!("gas metering is never enabled"),
		// }

		// Grab the address of where the guest's heap starts; that's where we've just allocated
		// the memory for the input payload.

		if let Err(err) = self.0.write_memory(data_pointer, raw_data) {
			return (Err(format!("call into the runtime method '{name}': failed to write the input payload into guest memory: {err}").into()), None);
		}

<<<<<<< HEAD
		// let mut state = ();
		// let mut call_args = polkavm::CallArgs::new(&mut state, method_index);
		// call_args.args_untyped(&[data_pointer, raw_data_length]);

		let res = self.0.call_typed(&mut (), name, (data_pointer, raw_data_length));
		if let Err(e) = res {
			log::warn!("TYPED CALL ERROR: {e:?}");
		}

		// match self.0.call(Default::default(), call_args) {
		// 	Ok(()) => {},
		// 	Err(polkavm::ExecutionError::Trap(trap)) => {
		// 		return (
		// 			Err(format!("call into the runtime method '{name}' failed: {trap}").into()),
		// 			None,
		// 		);
		// 	},
		// 	Err(polkavm::ExecutionError::Error(error)) => {
		// 		return (
		// 			Err(format!("call into the runtime method '{name}' failed: {error}").into()),
		// 			None,
		// 		);
		// 	},
		// 	Err(polkavm::ExecutionError::OutOfGas) => unreachable!("gas metering is never enabled"),
		// }

		let result_pointer = self.0.reg(Reg::A0);
		let result_length = self.0.reg(Reg::A1);
		// let output = match self.0.read_memory_into_vec(result_pointer, result_length) {
		// 	Ok(output) => output,
		// 	Err(error) => {
		// 		return (Err(format!("call into the runtime method '{name}' failed: failed to read the return payload: {error}").into()), None)
		// 	},
		// };
		// let res: u64 = self.0.get_result_typed();
		// let result_length= (res >> 32) as u32;
		// let result_pointer = res as u32;
		let mut buf = vec![0u8; result_length as usize];
		let output = match self.0.read_memory_into(result_pointer, buf.as_mut_slice()) {
=======
		match self.0.call_typed(&mut (), pc, (data_pointer, raw_data_length)) {
			Ok(()) => {},
			Err(CallError::Trap) =>
				return (
					Err(format!("call into the runtime method '{name}' failed: trap").into()),
					None,
				),
			Err(CallError::Error(err)) =>
				return (
					Err(format!("call into the runtime method '{name}' failed: {err}").into()),
					None,
				),
			Err(CallError::User(err)) =>
				return (
					Err(format!("call into the runtime method '{name}' failed: {err}").into()),
					None,
				),
			Err(CallError::NotEnoughGas) => unreachable!("gas metering is never enabled"),
		};

		let result_pointer = self.0.reg(Reg::A0);
		let result_length = self.0.reg(Reg::A1);
		let output = match self.0.read_memory(result_pointer as u32, result_length as u32) {
>>>>>>> ca781792
			Ok(output) => output,
			Err(error) => {
				return (Err(format!("call into the runtime method '{name}' failed: failed to read the return payload: {error}").into()), None)
			},
		};

		(Ok(output.to_vec()), None)
	}
}

struct Context<'r, 'a>(&'r mut polkavm::Caller<'a, ()>);

impl<'r, 'a> FunctionContext for Context<'r, 'a> {
	fn read_memory_into(
		&self,
		address: Pointer<u8>,
		dest: &mut [u8],
	) -> sp_wasm_interface::Result<()> {
		self.0
<<<<<<< HEAD
			.instance.read_memory_into(u32::from(address), dest)
=======
			.instance
			.read_memory_into(u32::from(address), dest)
>>>>>>> ca781792
			.map_err(|error| error.to_string())
			.map(|_| ())
	}

	fn write_memory(&mut self, address: Pointer<u8>, data: &[u8]) -> sp_wasm_interface::Result<()> {
<<<<<<< HEAD
		self.0.instance.write_memory(u32::from(address), data).map_err(|error| error.to_string())
	}

	fn allocate_memory(&mut self, size: WordSize) -> sp_wasm_interface::Result<Pointer<u8>> {
		let pointer = self.0.instance.sbrk(0).expect("fetching the current heap pointer never fails").expect("heap base is known");
		log::warn!("ALLOC: point to {pointer}");

		// TODO: This will leak guest memory; find a better solution.
		self.0.instance.sbrk(size).map_err(|e| format!("allocation failed: {}", e))?;
=======
		self.0
			.instance
			.write_memory(u32::from(address), data)
			.map_err(|error| error.to_string())
	}

	fn allocate_memory(&mut self, size: WordSize) -> sp_wasm_interface::Result<Pointer<u8>> {
		let pointer = match self.0.instance.sbrk(0) {
			Ok(pointer) => pointer.expect("fetching the current heap pointer never fails"),
			Err(err) => return Err(format!("sbrk failed: {err}")),
		};

		// TODO: This will leak guest memory; find a better solution.
		match self.0.instance.sbrk(size) {
			Ok(Some(_)) => (),
			Ok(None) => return Err(String::from("allocation error")),
			Err(err) => return Err(format!("sbrk failed: {err}")),
		}
>>>>>>> ca781792

		Ok(Pointer::new(pointer))
	}

	fn deallocate_memory(&mut self, _ptr: Pointer<u8>) -> sp_wasm_interface::Result<()> {
		// This is only used by the allocator host function, which is unused under PolkaVM.
		unimplemented!("'deallocate_memory' is never used when running under PolkaVM");
	}

	fn register_panic_error_message(&mut self, _message: &str) {
		unimplemented!("'register_panic_error_message' is never used when running under PolkaVM");
	}
}

<<<<<<< HEAD
fn call_host_function(
	caller: &mut Caller<()>,
	function: &dyn Function,
) -> Result<(), polkavm::CallError> {
=======
fn call_host_function(caller: &mut Caller<()>, function: &dyn Function) -> Result<(), String> {
>>>>>>> ca781792
	let mut args = [Value::I64(0); Reg::ARG_REGS.len()];
	let mut nth_reg = 0;
	for (nth_arg, kind) in function.signature().args.iter().enumerate() {
		match kind {
			ValueType::I32 => {
				args[nth_arg] = Value::I32(caller.instance.reg(Reg::ARG_REGS[nth_reg]) as i32);
				nth_reg += 1;
			},
			ValueType::F32 => {
<<<<<<< HEAD
				args[nth_arg] = Value::F32(caller.instance.reg(Reg::ARG_REGS[nth_reg]));
				nth_reg += 1;
			},
			ValueType::I64 => {
				let value_lo = caller.instance.reg(Reg::ARG_REGS[nth_reg]);
				nth_reg += 1;

				let value_hi = caller.instance.reg(Reg::ARG_REGS[nth_reg]);
				nth_reg += 1;

				args[nth_arg] =
					Value::I64((u64::from(value_lo) | (u64::from(value_hi) << 32)) as i64);
			},
			ValueType::F64 => {
				let value_lo = caller.instance.reg(Reg::ARG_REGS[nth_reg]);
				nth_reg += 1;

				let value_hi = caller.instance.reg(Reg::ARG_REGS[nth_reg]);
				nth_reg += 1;

				args[nth_arg] = Value::F64(u64::from(value_lo) | (u64::from(value_hi) << 32));
=======
				args[nth_arg] = Value::F32(caller.instance.reg(Reg::ARG_REGS[nth_reg]) as u32);
				nth_reg += 1;
>>>>>>> ca781792
			},
			ValueType::I64 =>
				if caller.instance.is_64_bit() {
					args[nth_arg] = Value::I64(caller.instance.reg(Reg::ARG_REGS[nth_reg]) as i64);
					nth_reg += 1;
				} else {
					let value_lo = caller.instance.reg(Reg::ARG_REGS[nth_reg]);
					nth_reg += 1;

					let value_hi = caller.instance.reg(Reg::ARG_REGS[nth_reg]);
					nth_reg += 1;

					args[nth_arg] =
						Value::I64((u64::from(value_lo) | (u64::from(value_hi) << 32)) as i64);
				},
			ValueType::F64 =>
				if caller.instance.is_64_bit() {
					args[nth_arg] = Value::F64(caller.instance.reg(Reg::ARG_REGS[nth_reg]));
					nth_reg += 1;
				} else {
					let value_lo = caller.instance.reg(Reg::ARG_REGS[nth_reg]);
					nth_reg += 1;

					let value_hi = caller.instance.reg(Reg::ARG_REGS[nth_reg]);
					nth_reg += 1;

					args[nth_arg] = Value::F64(u64::from(value_lo) | (u64::from(value_hi) << 32));
				},
		}
	}

	log::trace!(
		"Calling host function: '{}', args = {:?}",
		function.name(),
		&args[..function.signature().args.len()]
	);

	let value = match function
		.execute(&mut Context(caller), &mut args.into_iter().take(function.signature().args.len()))
	{
		Ok(value) => value,
		Err(error) => {
<<<<<<< HEAD
			log::warn!("Call into the host function '{}' failed: {error}", function.name());
			return Err(polkavm::CallError::Error(error.into()));
=======
			let name = function.name();
			return Err(format!("call into the host function '{name}' failed: {error}"))
>>>>>>> ca781792
		},
	};

	if let Some(value) = value {
		match value {
			Value::I32(value) => {
<<<<<<< HEAD
				caller.instance.set_reg(Reg::A0, value as u32);
			},
			Value::F32(value) => {
				caller.instance.set_reg(Reg::A0, value);
			},
			Value::I64(value) => {
				caller.instance.set_reg(Reg::A0, value as u32);
				caller.instance.set_reg(Reg::A1, (value >> 32) as u32);
			},
			Value::F64(value) => {
				caller.instance.set_reg(Reg::A0, value as u32);
				caller.instance.set_reg(Reg::A1, (value >> 32) as u32);
=======
				caller.instance.set_reg(Reg::A0, value as u64);
			},
			Value::F32(value) => {
				caller.instance.set_reg(Reg::A0, value as u64);
>>>>>>> ca781792
			},
			Value::I64(value) =>
				if caller.instance.is_64_bit() {
					caller.instance.set_reg(Reg::A0, value as u64);
				} else {
					caller.instance.set_reg(Reg::A0, value as u64);
					caller.instance.set_reg(Reg::A1, (value >> 32) as u64);
				},
			Value::F64(value) =>
				if caller.instance.is_64_bit() {
					caller.instance.set_reg(Reg::A0, value as u64);
				} else {
					caller.instance.set_reg(Reg::A0, value as u64);
					caller.instance.set_reg(Reg::A1, (value >> 32) as u64);
				},
		}
	}

	Ok(())
}

pub fn create_runtime<H>(blob: Vec<u8>) -> Result<Box<dyn WasmModule>, WasmError>
where
	H: HostFunctions,
{
	static ENGINE: std::sync::OnceLock<Result<polkavm::Engine, polkavm::Error>> =
		std::sync::OnceLock::new();

	let engine = ENGINE.get_or_init(|| {
		let config = polkavm::Config::from_env()?;
		polkavm::Engine::new(&config)
	});

	let engine = match engine {
		Ok(ref engine) => engine,
		Err(ref error) => {
			return Err(WasmError::Other(error.to_string()));
		},
	};

<<<<<<< HEAD
	let module = polkavm::Module::from_blob(&engine, &polkavm::ModuleConfig::default(), polkavm::ProgramBlob::parse(blob.into())?)?;
	let mut linker = polkavm::Linker::new();
	linker.define_fallback(|c, p| {
		log::warn!(target: "executor::polkavm", "Fallback function called on {p:?}");
		Ok(())
	});
	for function in H::host_functions() {
		linker.define_untyped(function.name(), |mut caller| call_host_function(&mut caller, function))?;
=======
	let module =
		polkavm::Module::from_blob(&engine, &polkavm::ModuleConfig::default(), blob.clone())?;

	let mut linker = polkavm::Linker::new();

	for function in H::host_functions() {
		linker.define_untyped(function.name(), |mut caller: Caller<()>| {
			call_host_function(&mut caller, function)
		})?;
>>>>>>> ca781792
	}
	let instance_pre = linker.instantiate_pre(&module)?;
	Ok(Box::new(InstancePre(instance_pre)))
}<|MERGE_RESOLUTION|>--- conflicted
+++ resolved
@@ -26,17 +26,10 @@
 };
 
 #[repr(transparent)]
-<<<<<<< HEAD
-pub struct InstancePre(polkavm::InstancePre<(), polkavm::CallError>);
-
-#[repr(transparent)]
-pub struct Instance(polkavm::Instance<(), polkavm::CallError>);
-=======
 pub struct InstancePre(polkavm::InstancePre<(), String>);
 
 #[repr(transparent)]
 pub struct Instance(polkavm::Instance<(), String>);
->>>>>>> ca781792
 
 impl WasmModule for InstancePre {
 	fn new_instance(&self) -> Result<Box<dyn WasmInstance>, Error> {
@@ -50,15 +43,6 @@
 		name: &str,
 		raw_data: &[u8],
 	) -> (Result<Vec<u8>, Error>, Option<AllocationStats>) {
-<<<<<<< HEAD
-		// let Some(method_index) = self.0.module().exports().find(|e| e.symbol() name) else {
-		// 	return (
-		// 		Err(format!("cannot call into the runtime: export not found: '{name}'").into()),
-		// 		None,
-		// 	);
-		// };
-		log::warn!("CALL {name}, data len {}", raw_data.len());
-=======
 		let pc = match self.0.module().exports().find(|e| e.symbol() == name) {
 			Some(export) => export.program_counter(),
 			None =>
@@ -67,7 +51,6 @@
 					None,
 				),
 		};
->>>>>>> ca781792
 
 		let Ok(raw_data_length) = u32::try_from(raw_data.len()) else {
 			return (
@@ -76,19 +59,6 @@
 			);
 		};
 
-<<<<<<< HEAD
-		let heap_size = self.0.heap_size();
-		let data_pointer = self.0.module().memory_map().heap_base() + heap_size;
-		log::warn!("DATA POINTER {data_pointer}, HEAP SIZE {heap_size}");
-
-		match self.0.sbrk(raw_data_length) {
-    		Ok(Some(sb)) => {
-    			log::info!("SBRK returned {sb}");
-    		},
-    		_ => {
-    			log::warn!("SBRK screwed up");
-    		},
-=======
 		// TODO: This will leak guest memory; find a better solution.
 
 		// Make sure that the memory is cleared...
@@ -111,7 +81,6 @@
 				.into()),
 				None,
 			);
->>>>>>> ca781792
 		}
 		// // TODO: This will leak guest memory; find a better solution.
 		// let mut state_args = polkavm::StateArgs::new();
@@ -124,62 +93,22 @@
 		// match self.0.update_state(state_args) {
 		// 	Ok(()) => {},
 		// 	Err(polkavm::ExecutionError::Trap(trap)) => {
-		// 		return (Err(format!("call into the runtime method '{name}' failed: failed to prepare the guest's memory: {trap}").into()), None);
-		// 	},
+		// 		return (Err(format!("call into the runtime method '{name}' failed: failed to prepare
+		// the guest's memory: {trap}").into()), None); 	},
 		// 	Err(polkavm::ExecutionError::Error(error)) => {
-		// 		return (Err(format!("call into the runtime method '{name}' failed: failed to prepare the guest's memory: {error}").into()), None);
-		// 	},
+		// 		return (Err(format!("call into the runtime method '{name}' failed: failed to prepare
+		// the guest's memory: {error}").into()), None); 	},
 		// 	Err(polkavm::ExecutionError::OutOfGas) => unreachable!("gas metering is never enabled"),
 		// }
 
 		// Grab the address of where the guest's heap starts; that's where we've just allocated
 		// the memory for the input payload.
+		let data_pointer = self.0.module().memory_map().heap_base();
 
 		if let Err(err) = self.0.write_memory(data_pointer, raw_data) {
 			return (Err(format!("call into the runtime method '{name}': failed to write the input payload into guest memory: {err}").into()), None);
 		}
 
-<<<<<<< HEAD
-		// let mut state = ();
-		// let mut call_args = polkavm::CallArgs::new(&mut state, method_index);
-		// call_args.args_untyped(&[data_pointer, raw_data_length]);
-
-		let res = self.0.call_typed(&mut (), name, (data_pointer, raw_data_length));
-		if let Err(e) = res {
-			log::warn!("TYPED CALL ERROR: {e:?}");
-		}
-
-		// match self.0.call(Default::default(), call_args) {
-		// 	Ok(()) => {},
-		// 	Err(polkavm::ExecutionError::Trap(trap)) => {
-		// 		return (
-		// 			Err(format!("call into the runtime method '{name}' failed: {trap}").into()),
-		// 			None,
-		// 		);
-		// 	},
-		// 	Err(polkavm::ExecutionError::Error(error)) => {
-		// 		return (
-		// 			Err(format!("call into the runtime method '{name}' failed: {error}").into()),
-		// 			None,
-		// 		);
-		// 	},
-		// 	Err(polkavm::ExecutionError::OutOfGas) => unreachable!("gas metering is never enabled"),
-		// }
-
-		let result_pointer = self.0.reg(Reg::A0);
-		let result_length = self.0.reg(Reg::A1);
-		// let output = match self.0.read_memory_into_vec(result_pointer, result_length) {
-		// 	Ok(output) => output,
-		// 	Err(error) => {
-		// 		return (Err(format!("call into the runtime method '{name}' failed: failed to read the return payload: {error}").into()), None)
-		// 	},
-		// };
-		// let res: u64 = self.0.get_result_typed();
-		// let result_length= (res >> 32) as u32;
-		// let result_pointer = res as u32;
-		let mut buf = vec![0u8; result_length as usize];
-		let output = match self.0.read_memory_into(result_pointer, buf.as_mut_slice()) {
-=======
 		match self.0.call_typed(&mut (), pc, (data_pointer, raw_data_length)) {
 			Ok(()) => {},
 			Err(CallError::Trap) =>
@@ -203,7 +132,6 @@
 		let result_pointer = self.0.reg(Reg::A0);
 		let result_length = self.0.reg(Reg::A1);
 		let output = match self.0.read_memory(result_pointer as u32, result_length as u32) {
->>>>>>> ca781792
 			Ok(output) => output,
 			Err(error) => {
 				return (Err(format!("call into the runtime method '{name}' failed: failed to read the return payload: {error}").into()), None)
@@ -223,28 +151,13 @@
 		dest: &mut [u8],
 	) -> sp_wasm_interface::Result<()> {
 		self.0
-<<<<<<< HEAD
-			.instance.read_memory_into(u32::from(address), dest)
-=======
 			.instance
 			.read_memory_into(u32::from(address), dest)
->>>>>>> ca781792
 			.map_err(|error| error.to_string())
 			.map(|_| ())
 	}
 
 	fn write_memory(&mut self, address: Pointer<u8>, data: &[u8]) -> sp_wasm_interface::Result<()> {
-<<<<<<< HEAD
-		self.0.instance.write_memory(u32::from(address), data).map_err(|error| error.to_string())
-	}
-
-	fn allocate_memory(&mut self, size: WordSize) -> sp_wasm_interface::Result<Pointer<u8>> {
-		let pointer = self.0.instance.sbrk(0).expect("fetching the current heap pointer never fails").expect("heap base is known");
-		log::warn!("ALLOC: point to {pointer}");
-
-		// TODO: This will leak guest memory; find a better solution.
-		self.0.instance.sbrk(size).map_err(|e| format!("allocation failed: {}", e))?;
-=======
 		self.0
 			.instance
 			.write_memory(u32::from(address), data)
@@ -263,7 +176,6 @@
 			Ok(None) => return Err(String::from("allocation error")),
 			Err(err) => return Err(format!("sbrk failed: {err}")),
 		}
->>>>>>> ca781792
 
 		Ok(Pointer::new(pointer))
 	}
@@ -278,14 +190,7 @@
 	}
 }
 
-<<<<<<< HEAD
-fn call_host_function(
-	caller: &mut Caller<()>,
-	function: &dyn Function,
-) -> Result<(), polkavm::CallError> {
-=======
 fn call_host_function(caller: &mut Caller<()>, function: &dyn Function) -> Result<(), String> {
->>>>>>> ca781792
 	let mut args = [Value::I64(0); Reg::ARG_REGS.len()];
 	let mut nth_reg = 0;
 	for (nth_arg, kind) in function.signature().args.iter().enumerate() {
@@ -295,32 +200,8 @@
 				nth_reg += 1;
 			},
 			ValueType::F32 => {
-<<<<<<< HEAD
-				args[nth_arg] = Value::F32(caller.instance.reg(Reg::ARG_REGS[nth_reg]));
-				nth_reg += 1;
-			},
-			ValueType::I64 => {
-				let value_lo = caller.instance.reg(Reg::ARG_REGS[nth_reg]);
-				nth_reg += 1;
-
-				let value_hi = caller.instance.reg(Reg::ARG_REGS[nth_reg]);
-				nth_reg += 1;
-
-				args[nth_arg] =
-					Value::I64((u64::from(value_lo) | (u64::from(value_hi) << 32)) as i64);
-			},
-			ValueType::F64 => {
-				let value_lo = caller.instance.reg(Reg::ARG_REGS[nth_reg]);
-				nth_reg += 1;
-
-				let value_hi = caller.instance.reg(Reg::ARG_REGS[nth_reg]);
-				nth_reg += 1;
-
-				args[nth_arg] = Value::F64(u64::from(value_lo) | (u64::from(value_hi) << 32));
-=======
 				args[nth_arg] = Value::F32(caller.instance.reg(Reg::ARG_REGS[nth_reg]) as u32);
 				nth_reg += 1;
->>>>>>> ca781792
 			},
 			ValueType::I64 =>
 				if caller.instance.is_64_bit() {
@@ -363,38 +244,18 @@
 	{
 		Ok(value) => value,
 		Err(error) => {
-<<<<<<< HEAD
-			log::warn!("Call into the host function '{}' failed: {error}", function.name());
-			return Err(polkavm::CallError::Error(error.into()));
-=======
 			let name = function.name();
 			return Err(format!("call into the host function '{name}' failed: {error}"))
->>>>>>> ca781792
 		},
 	};
 
 	if let Some(value) = value {
 		match value {
 			Value::I32(value) => {
-<<<<<<< HEAD
-				caller.instance.set_reg(Reg::A0, value as u32);
-			},
-			Value::F32(value) => {
-				caller.instance.set_reg(Reg::A0, value);
-			},
-			Value::I64(value) => {
-				caller.instance.set_reg(Reg::A0, value as u32);
-				caller.instance.set_reg(Reg::A1, (value >> 32) as u32);
-			},
-			Value::F64(value) => {
-				caller.instance.set_reg(Reg::A0, value as u32);
-				caller.instance.set_reg(Reg::A1, (value >> 32) as u32);
-=======
 				caller.instance.set_reg(Reg::A0, value as u64);
 			},
 			Value::F32(value) => {
 				caller.instance.set_reg(Reg::A0, value as u64);
->>>>>>> ca781792
 			},
 			Value::I64(value) =>
 				if caller.instance.is_64_bit() {
@@ -416,7 +277,7 @@
 	Ok(())
 }
 
-pub fn create_runtime<H>(blob: Vec<u8>) -> Result<Box<dyn WasmModule>, WasmError>
+pub fn create_runtime<H>(blob: &polkavm::ProgramBlob) -> Result<Box<dyn WasmModule>, WasmError>
 where
 	H: HostFunctions,
 {
@@ -435,16 +296,6 @@
 		},
 	};
 
-<<<<<<< HEAD
-	let module = polkavm::Module::from_blob(&engine, &polkavm::ModuleConfig::default(), polkavm::ProgramBlob::parse(blob.into())?)?;
-	let mut linker = polkavm::Linker::new();
-	linker.define_fallback(|c, p| {
-		log::warn!(target: "executor::polkavm", "Fallback function called on {p:?}");
-		Ok(())
-	});
-	for function in H::host_functions() {
-		linker.define_untyped(function.name(), |mut caller| call_host_function(&mut caller, function))?;
-=======
 	let module =
 		polkavm::Module::from_blob(&engine, &polkavm::ModuleConfig::default(), blob.clone())?;
 
@@ -454,7 +305,6 @@
 		linker.define_untyped(function.name(), |mut caller: Caller<()>| {
 			call_host_function(&mut caller, function)
 		})?;
->>>>>>> ca781792
 	}
 	let instance_pre = linker.instantiate_pre(&module)?;
 	Ok(Box::new(InstancePre(instance_pre)))
