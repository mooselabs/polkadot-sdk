--- conflicted
+++ resolved
@@ -16,11 +16,7 @@
 targets = ["x86_64-unknown-linux-gnu"]
 
 [dependencies]
-<<<<<<< HEAD
 jsonrpsee = { version = "0.21", features = ["client-core", "server", "macros"] }
-=======
-jsonrpsee = { version = "0.20.3", features = ["client-core", "macros", "server"] }
->>>>>>> a817d310
 futures = "0.3.21"
 serde = { version = "1.0.195", features = ["derive"] }
 thiserror = "1.0"
