--- conflicted
+++ resolved
@@ -250,17 +250,6 @@
 	}
 }
 
-<<<<<<< HEAD
-impl<T: Config> TransactionExtensionBase for ChargeAssetTxPayment<T>
-where
-	T::RuntimeCall: Dispatchable<Info = DispatchInfo, PostInfo = PostDispatchInfo>,
-	BalanceOf<T>: Send + Sync + From<u64>,
-	T::AssetId: Send + Sync,
-{
-	const IDENTIFIER: &'static str = "ChargeAssetTxPayment";
-	type Implicit = ();
-}
-
 /// The info passed between the validate and prepare steps for the `ChargeAssetTxPayment` extension.
 pub enum Val<T: Config> {
 	Charge {
@@ -291,8 +280,6 @@
 	},
 }
 
-=======
->>>>>>> c02478b8
 impl<T: Config> TransactionExtension<T::RuntimeCall> for ChargeAssetTxPayment<T>
 where
 	T::RuntimeCall: Dispatchable<Info = DispatchInfo, PostInfo = PostDispatchInfo>,
@@ -300,31 +287,10 @@
 	T::AssetId: Send + Sync,
 	<T::RuntimeCall as Dispatchable>::RuntimeOrigin: AsSystemOriginSigner<T::AccountId> + Clone,
 {
-<<<<<<< HEAD
+	const IDENTIFIER: &'static str = "ChargeAssetTxPayment";
+	type Implicit = ();
 	type Val = Val<T>;
 	type Pre = Pre<T>;
-=======
-	const IDENTIFIER: &'static str = "ChargeAssetTxPayment";
-	type Implicit = ();
-	type Val = (
-		// tip
-		BalanceOf<T>,
-		// who paid the fee
-		T::AccountId,
-		// transaction fee
-		BalanceOf<T>,
-	);
-	type Pre = (
-		// tip
-		BalanceOf<T>,
-		// who paid the fee
-		T::AccountId,
-		// imbalance resulting from withdrawing the fee
-		InitialPayment<T>,
-		// weight used by the extension
-		Weight,
-	);
->>>>>>> c02478b8
 
 	fn weight(&self, _: &T::RuntimeCall) -> Weight {
 		if self.asset_id.is_some() {
