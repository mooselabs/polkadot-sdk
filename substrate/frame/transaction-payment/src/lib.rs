// This file is part of Substrate.

// Copyright (C) Parity Technologies (UK) Ltd.
// SPDX-License-Identifier: Apache-2.0

// Licensed under the Apache License, Version 2.0 (the "License");
// you may not use this file except in compliance with the License.
// You may obtain a copy of the License at
//
// 	http://www.apache.org/licenses/LICENSE-2.0
//
// Unless required by applicable law or agreed to in writing, software
// distributed under the License is distributed on an "AS IS" BASIS,
// WITHOUT WARRANTIES OR CONDITIONS OF ANY KIND, either express or implied.
// See the License for the specific language governing permissions and
// limitations under the License.

//! # Transaction Payment Pallet
//!
//! This pallet provides the basic logic needed to pay the absolute minimum amount needed for a
//! transaction to be included. This includes:
//!   - _base fee_: This is the minimum amount a user pays for a transaction. It is declared
//! 	as a base _weight_ in the runtime and converted to a fee using `WeightToFee`.
//!   - _weight fee_: A fee proportional to amount of weight a transaction consumes.
//!   - _length fee_: A fee proportional to the encoded length of the transaction.
//!   - _tip_: An optional tip. Tip increases the priority of the transaction, giving it a higher
//!     chance to be included by the transaction queue.
//!
//! The base fee and adjusted weight and length fees constitute the _inclusion fee_, which is
//! the minimum fee for a transaction to be included in a block.
//!
//! The formula of final fee:
//!   ```ignore
//!   inclusion_fee = base_fee + length_fee + [targeted_fee_adjustment * weight_fee];
//!   final_fee = inclusion_fee + tip;
//!   ```
//!
//!   - `targeted_fee_adjustment`: This is a multiplier that can tune the final fee based on
//! 	the congestion of the network.
//!
//! Additionally, this pallet allows one to configure:
//!   - The mapping between one unit of weight to one unit of fee via [`Config::WeightToFee`].
//!   - A means of updating the fee for the next block, via defining a multiplier, based on the
//!     final state of the chain at the end of the previous block. This can be configured via
//!     [`Config::FeeMultiplierUpdate`]
//!   - How the fees are paid via [`Config::OnChargeTransaction`].

#![cfg_attr(not(feature = "std"), no_std)]

use codec::{Decode, Encode, MaxEncodedLen};
use scale_info::TypeInfo;

use frame_support::{
	dispatch::{
		DispatchClass, DispatchInfo, DispatchResult, GetDispatchInfo, Pays, PostDispatchInfo,
	},
	traits::{Defensive, EstimateCallFee, Get},
	weights::{Weight, WeightToFee},
	RuntimeDebugNoBound,
};
pub use pallet::*;
pub use payment::*;
use sp_runtime::{
	traits::{
		Convert, DispatchInfoOf, Dispatchable, One, PostDispatchInfoOf, SaturatedConversion,
<<<<<<< HEAD
		Saturating, TransactionExtension, TransactionExtensionBase, Zero,
	},
	transaction_validity::{
		InvalidTransaction, TransactionPriority, TransactionValidityError, ValidTransaction,
=======
		Saturating, TransactionExtension, Zero,
>>>>>>> b4732add
	},
	transaction_validity::{TransactionPriority, TransactionValidityError, ValidTransaction},
	FixedPointNumber, FixedU128, Perbill, Perquintill, RuntimeDebug,
};
pub use types::{FeeDetails, InclusionFee, RuntimeDispatchInfo};
pub use weights::WeightInfo;

#[cfg(test)]
mod mock;
#[cfg(test)]
mod tests;

#[cfg(feature = "runtime-benchmarks")]
mod benchmarking;

mod payment;
mod types;
pub mod weights;

/// Fee multiplier.
pub type Multiplier = FixedU128;

type BalanceOf<T> = <<T as Config>::OnChargeTransaction as OnChargeTransaction<T>>::Balance;

/// A struct to update the weight multiplier per block. It implements `Convert<Multiplier,
/// Multiplier>`, meaning that it can convert the previous multiplier to the next one. This should
/// be called on `on_finalize` of a block, prior to potentially cleaning the weight data from the
/// system pallet.
///
/// given:
/// 	s = previous block weight
/// 	s'= ideal block weight
/// 	m = maximum block weight
/// 		diff = (s - s')/m
/// 		v = 0.00001
/// 		t1 = (v * diff)
/// 		t2 = (v * diff)^2 / 2
/// 	then:
/// 	next_multiplier = prev_multiplier * (1 + t1 + t2)
///
/// Where `(s', v)` must be given as the `Get` implementation of the `T` generic type. Moreover, `M`
/// must provide the minimum allowed value for the multiplier. Note that a runtime should ensure
/// with tests that the combination of this `M` and `V` is not such that the multiplier can drop to
/// zero and never recover.
///
/// Note that `s'` is interpreted as a portion in the _normal transaction_ capacity of the block.
/// For example, given `s' == 0.25` and `AvailableBlockRatio = 0.75`, then the target fullness is
/// _0.25 of the normal capacity_ and _0.1875 of the entire block_.
///
/// Since block weight is multi-dimension, we use the scarcer resource, referred as limiting
/// dimension, for calculation of fees. We determine the limiting dimension by comparing the
/// dimensions using the ratio of `dimension_value / max_dimension_value` and selecting the largest
/// ratio. For instance, if a block is 30% full based on `ref_time` and 25% full based on
/// `proof_size`, we identify `ref_time` as the limiting dimension, indicating that the block is 30%
/// full.
///
/// This implementation implies the bound:
/// - `v ≤ p / k * (s − s')`
/// - or, solving for `p`: `p >= v * k * (s - s')`
///
/// where `p` is the amount of change over `k` blocks.
///
/// Hence:
/// - in a fully congested chain: `p >= v * k * (1 - s')`.
/// - in an empty chain: `p >= v * k * (-s')`.
///
/// For example, when all blocks are full and there are 28800 blocks per day (default in
/// `substrate-node`) and v == 0.00001, s' == 0.1875, we'd have:
///
/// p >= 0.00001 * 28800 * 0.8125
/// p >= 0.234
///
/// Meaning that fees can change by around ~23% per day, given extreme congestion.
///
/// More info can be found at:
/// <https://research.web3.foundation/en/latest/polkadot/overview/2-token-economics.html>
pub struct TargetedFeeAdjustment<T, S, V, M, X>(core::marker::PhantomData<(T, S, V, M, X)>);

/// Something that can convert the current multiplier to the next one.
pub trait MultiplierUpdate: Convert<Multiplier, Multiplier> {
	/// Minimum multiplier. Any outcome of the `convert` function should be at least this.
	fn min() -> Multiplier;
	/// Maximum multiplier. Any outcome of the `convert` function should be less or equal this.
	fn max() -> Multiplier;
	/// Target block saturation level
	fn target() -> Perquintill;
	/// Variability factor
	fn variability() -> Multiplier;
}

impl MultiplierUpdate for () {
	fn min() -> Multiplier {
		Default::default()
	}
	fn max() -> Multiplier {
		<Multiplier as sp_runtime::traits::Bounded>::max_value()
	}
	fn target() -> Perquintill {
		Default::default()
	}
	fn variability() -> Multiplier {
		Default::default()
	}
}

impl<T, S, V, M, X> MultiplierUpdate for TargetedFeeAdjustment<T, S, V, M, X>
where
	T: frame_system::Config,
	S: Get<Perquintill>,
	V: Get<Multiplier>,
	M: Get<Multiplier>,
	X: Get<Multiplier>,
{
	fn min() -> Multiplier {
		M::get()
	}
	fn max() -> Multiplier {
		X::get()
	}
	fn target() -> Perquintill {
		S::get()
	}
	fn variability() -> Multiplier {
		V::get()
	}
}

impl<T, S, V, M, X> Convert<Multiplier, Multiplier> for TargetedFeeAdjustment<T, S, V, M, X>
where
	T: frame_system::Config,
	S: Get<Perquintill>,
	V: Get<Multiplier>,
	M: Get<Multiplier>,
	X: Get<Multiplier>,
{
	fn convert(previous: Multiplier) -> Multiplier {
		// Defensive only. The multiplier in storage should always be at most positive. Nonetheless
		// we recover here in case of errors, because any value below this would be stale and can
		// never change.
		let min_multiplier = M::get();
		let max_multiplier = X::get();
		let previous = previous.max(min_multiplier);

		let weights = T::BlockWeights::get();
		// the computed ratio is only among the normal class.
		let normal_max_weight =
			weights.get(DispatchClass::Normal).max_total.unwrap_or(weights.max_block);
		let current_block_weight = frame_system::Pallet::<T>::block_weight();
		let normal_block_weight =
			current_block_weight.get(DispatchClass::Normal).min(normal_max_weight);

		// Normalize dimensions so they can be compared. Ensure (defensive) max weight is non-zero.
		let normalized_ref_time = Perbill::from_rational(
			normal_block_weight.ref_time(),
			normal_max_weight.ref_time().max(1),
		);
		let normalized_proof_size = Perbill::from_rational(
			normal_block_weight.proof_size(),
			normal_max_weight.proof_size().max(1),
		);

		// Pick the limiting dimension. If the proof size is the limiting dimension, then the
		// multiplier is adjusted by the proof size. Otherwise, it is adjusted by the ref time.
		let (normal_limiting_dimension, max_limiting_dimension) =
			if normalized_ref_time < normalized_proof_size {
				(normal_block_weight.proof_size(), normal_max_weight.proof_size())
			} else {
				(normal_block_weight.ref_time(), normal_max_weight.ref_time())
			};

		let target_block_fullness = S::get();
		let adjustment_variable = V::get();

		let target_weight = (target_block_fullness * max_limiting_dimension) as u128;
		let block_weight = normal_limiting_dimension as u128;

		// determines if the first_term is positive
		let positive = block_weight >= target_weight;
		let diff_abs = block_weight.max(target_weight) - block_weight.min(target_weight);

		// defensive only, a test case assures that the maximum weight diff can fit in Multiplier
		// without any saturation.
		let diff = Multiplier::saturating_from_rational(diff_abs, max_limiting_dimension.max(1));
		let diff_squared = diff.saturating_mul(diff);

		let v_squared_2 = adjustment_variable.saturating_mul(adjustment_variable) /
			Multiplier::saturating_from_integer(2);

		let first_term = adjustment_variable.saturating_mul(diff);
		let second_term = v_squared_2.saturating_mul(diff_squared);

		if positive {
			let excess = first_term.saturating_add(second_term).saturating_mul(previous);
			previous.saturating_add(excess).clamp(min_multiplier, max_multiplier)
		} else {
			// Defensive-only: first_term > second_term. Safe subtraction.
			let negative = first_term.saturating_sub(second_term).saturating_mul(previous);
			previous.saturating_sub(negative).clamp(min_multiplier, max_multiplier)
		}
	}
}

/// A struct to make the fee multiplier a constant
pub struct ConstFeeMultiplier<M: Get<Multiplier>>(core::marker::PhantomData<M>);

impl<M: Get<Multiplier>> MultiplierUpdate for ConstFeeMultiplier<M> {
	fn min() -> Multiplier {
		M::get()
	}
	fn max() -> Multiplier {
		M::get()
	}
	fn target() -> Perquintill {
		Default::default()
	}
	fn variability() -> Multiplier {
		Default::default()
	}
}

impl<M> Convert<Multiplier, Multiplier> for ConstFeeMultiplier<M>
where
	M: Get<Multiplier>,
{
	fn convert(_previous: Multiplier) -> Multiplier {
		Self::min()
	}
}

/// Storage releases of the pallet.
#[derive(Encode, Decode, Clone, Copy, PartialEq, Eq, RuntimeDebug, TypeInfo, MaxEncodedLen)]
pub enum Releases {
	/// Original version of the pallet.
	V1Ancient,
	/// One that bumps the usage to FixedU128 from FixedI128.
	V2,
}

impl Default for Releases {
	fn default() -> Self {
		Releases::V1Ancient
	}
}

/// Default value for NextFeeMultiplier. This is used in genesis and is also used in
/// NextFeeMultiplierOnEmpty() to provide a value when none exists in storage.
const MULTIPLIER_DEFAULT_VALUE: Multiplier = Multiplier::from_u32(1);

#[frame_support::pallet]
pub mod pallet {
	use frame_support::pallet_prelude::*;
	use frame_system::pallet_prelude::*;

	use super::*;

	#[pallet::pallet]
	pub struct Pallet<T>(_);

	pub mod config_preludes {
		use super::*;
		use frame_support::derive_impl;

		/// Default prelude sensible to be used in a testing environment.
		pub struct TestDefaultConfig;

		#[derive_impl(frame_system::config_preludes::TestDefaultConfig, no_aggregated_types)]
		impl frame_system::DefaultConfig for TestDefaultConfig {}

		#[frame_support::register_default_impl(TestDefaultConfig)]
		impl DefaultConfig for TestDefaultConfig {
			#[inject_runtime_type]
			type RuntimeEvent = ();
			type FeeMultiplierUpdate = ();
			type OperationalFeeMultiplier = ();
			type WeightInfo = ();
		}
	}

	#[pallet::config(with_default)]
	pub trait Config: frame_system::Config {
		/// The overarching event type.
		#[pallet::no_default_bounds]
		type RuntimeEvent: From<Event<Self>> + IsType<<Self as frame_system::Config>::RuntimeEvent>;

		/// Handler for withdrawing, refunding and depositing the transaction fee.
		/// Transaction fees are withdrawn before the transaction is executed.
		/// After the transaction was executed the transaction weight can be
		/// adjusted, depending on the used resources by the transaction. If the
		/// transaction weight is lower than expected, parts of the transaction fee
		/// might be refunded. In the end the fees can be deposited.
		#[pallet::no_default]
		type OnChargeTransaction: OnChargeTransaction<Self>;

		/// Convert a weight value into a deductible fee based on the currency type.
		#[pallet::no_default]
		type WeightToFee: WeightToFee<Balance = BalanceOf<Self>>;

		/// Convert a length value into a deductible fee based on the currency type.
		#[pallet::no_default]
		type LengthToFee: WeightToFee<Balance = BalanceOf<Self>>;

		/// Update the multiplier of the next block, based on the previous block's weight.
		type FeeMultiplierUpdate: MultiplierUpdate;

		/// A fee multiplier for `Operational` extrinsics to compute "virtual tip" to boost their
		/// `priority`
		///
		/// This value is multiplied by the `final_fee` to obtain a "virtual tip" that is later
		/// added to a tip component in regular `priority` calculations.
		/// It means that a `Normal` transaction can front-run a similarly-sized `Operational`
		/// extrinsic (with no tip), by including a tip value greater than the virtual tip.
		///
		/// ```rust,ignore
		/// // For `Normal`
		/// let priority = priority_calc(tip);
		///
		/// // For `Operational`
		/// let virtual_tip = (inclusion_fee + tip) * OperationalFeeMultiplier;
		/// let priority = priority_calc(tip + virtual_tip);
		/// ```
		///
		/// Note that since we use `final_fee` the multiplier applies also to the regular `tip`
		/// sent with the transaction. So, not only does the transaction get a priority bump based
		/// on the `inclusion_fee`, but we also amplify the impact of tips applied to `Operational`
		/// transactions.
		#[pallet::constant]
		type OperationalFeeMultiplier: Get<u8>;

		/// The weight information of this pallet.
		type WeightInfo: WeightInfo;
	}

	#[pallet::type_value]
	pub fn NextFeeMultiplierOnEmpty() -> Multiplier {
		MULTIPLIER_DEFAULT_VALUE
	}

	#[pallet::storage]
	pub type NextFeeMultiplier<T: Config> =
		StorageValue<_, Multiplier, ValueQuery, NextFeeMultiplierOnEmpty>;

	#[pallet::storage]
	pub type StorageVersion<T: Config> = StorageValue<_, Releases, ValueQuery>;

	#[pallet::genesis_config]
	pub struct GenesisConfig<T: Config> {
		pub multiplier: Multiplier,
		#[serde(skip)]
		pub _config: core::marker::PhantomData<T>,
	}

	impl<T: Config> Default for GenesisConfig<T> {
		fn default() -> Self {
			Self { multiplier: MULTIPLIER_DEFAULT_VALUE, _config: Default::default() }
		}
	}

	#[pallet::genesis_build]
	impl<T: Config> BuildGenesisConfig for GenesisConfig<T> {
		fn build(&self) {
			StorageVersion::<T>::put(Releases::V2);
			NextFeeMultiplier::<T>::put(self.multiplier);
		}
	}

	#[pallet::event]
	#[pallet::generate_deposit(pub(super) fn deposit_event)]
	pub enum Event<T: Config> {
		/// A transaction fee `actual_fee`, of which `tip` was added to the minimum inclusion fee,
		/// has been paid by `who`.
		TransactionFeePaid { who: T::AccountId, actual_fee: BalanceOf<T>, tip: BalanceOf<T> },
	}

	#[pallet::hooks]
	impl<T: Config> Hooks<BlockNumberFor<T>> for Pallet<T> {
		fn on_finalize(_: frame_system::pallet_prelude::BlockNumberFor<T>) {
			NextFeeMultiplier::<T>::mutate(|fm| {
				*fm = T::FeeMultiplierUpdate::convert(*fm);
			});
		}

		#[cfg(feature = "std")]
		fn integrity_test() {
			// given weight == u64, we build multipliers from `diff` of two weight values, which can
			// at most be maximum block weight. Make sure that this can fit in a multiplier without
			// loss.
			assert!(
				<Multiplier as sp_runtime::traits::Bounded>::max_value() >=
					Multiplier::checked_from_integer::<u128>(
						T::BlockWeights::get().max_block.ref_time().try_into().unwrap()
					)
					.unwrap(),
			);

			let target = T::FeeMultiplierUpdate::target() *
				T::BlockWeights::get().get(DispatchClass::Normal).max_total.expect(
					"Setting `max_total` for `Normal` dispatch class is not compatible with \
					`transaction-payment` pallet.",
				);
			// add 1 percent;
			let addition = target / 100;
			if addition == Weight::zero() {
				// this is most likely because in a test setup we set everything to ()
				// or to `ConstFeeMultiplier`.
				return
			}

			// This is the minimum value of the multiplier. Make sure that if we collapse to this
			// value, we can recover with a reasonable amount of traffic. For this test we assert
			// that if we collapse to minimum, the trend will be positive with a weight value which
			// is 1% more than the target.
			let min_value = T::FeeMultiplierUpdate::min();
			let target = target + addition;

			frame_system::Pallet::<T>::set_block_consumed_resources(target, 0);
			let next = T::FeeMultiplierUpdate::convert(min_value);
			assert!(
				next > min_value,
				"The minimum bound of the multiplier is too low. When \
				block saturation is more than target by 1% and multiplier is minimal then \
				the multiplier doesn't increase."
			);
		}
	}
}

impl<T: Config> Pallet<T> {
	/// Public function to access the next fee multiplier.
	pub fn next_fee_multiplier() -> Multiplier {
		NextFeeMultiplier::<T>::get()
	}

	/// Query the data that we know about the fee of a given `call`.
	///
	/// This pallet is not and cannot be aware of the internals of a signed extension, for example
	/// a tip. It only interprets the extrinsic as some encoded value and accounts for its weight
	/// and length, the runtime's extrinsic base weight, and the current fee multiplier.
	///
	/// All dispatchables must be annotated with weight and will have some fee info. This function
	/// always returns.
	pub fn query_info<Extrinsic: sp_runtime::traits::ExtrinsicLike + GetDispatchInfo>(
		unchecked_extrinsic: Extrinsic,
		len: u32,
	) -> RuntimeDispatchInfo<BalanceOf<T>>
	where
		T::RuntimeCall: Dispatchable<Info = DispatchInfo>,
	{
		// NOTE: we can actually make it understand `ChargeTransactionPayment`, but would be some
		// hassle for sure. We have to make it aware of the index of `ChargeTransactionPayment` in
		// `Extra`. Alternatively, we could actually execute the tx's per-dispatch and record the
		// balance of the sender before and after the pipeline.. but this is way too much hassle for
		// a very very little potential gain in the future.
		let dispatch_info = <Extrinsic as GetDispatchInfo>::get_dispatch_info(&unchecked_extrinsic);

		let partial_fee = if unchecked_extrinsic.is_bare() {
			// Bare extrinsics have no partial fee.
			0u32.into()
		} else {
			Self::compute_fee(len, &dispatch_info, 0u32.into())
		};

		let DispatchInfo { class, .. } = dispatch_info;

		RuntimeDispatchInfo { weight: dispatch_info.total_weight(), class, partial_fee }
	}

	/// Query the detailed fee of a given `call`.
	pub fn query_fee_details<Extrinsic: sp_runtime::traits::ExtrinsicLike + GetDispatchInfo>(
		unchecked_extrinsic: Extrinsic,
		len: u32,
	) -> FeeDetails<BalanceOf<T>>
	where
		T::RuntimeCall: Dispatchable<Info = DispatchInfo>,
	{
		let dispatch_info = <Extrinsic as GetDispatchInfo>::get_dispatch_info(&unchecked_extrinsic);

		let tip = 0u32.into();

		if unchecked_extrinsic.is_bare() {
			// Bare extrinsics have no inclusion fee.
			FeeDetails { inclusion_fee: None, tip }
		} else {
			Self::compute_fee_details(len, &dispatch_info, tip)
		}
	}

	/// Query information of a dispatch class, weight, and fee of a given encoded `Call`.
	pub fn query_call_info(call: T::RuntimeCall, len: u32) -> RuntimeDispatchInfo<BalanceOf<T>>
	where
		T::RuntimeCall: Dispatchable<Info = DispatchInfo> + GetDispatchInfo,
	{
		let dispatch_info = <T::RuntimeCall as GetDispatchInfo>::get_dispatch_info(&call);
		let DispatchInfo { class, .. } = dispatch_info;

		RuntimeDispatchInfo {
			weight: dispatch_info.total_weight(),
			class,
			partial_fee: Self::compute_fee(len, &dispatch_info, 0u32.into()),
		}
	}

	/// Query fee details of a given encoded `Call`.
	pub fn query_call_fee_details(call: T::RuntimeCall, len: u32) -> FeeDetails<BalanceOf<T>>
	where
		T::RuntimeCall: Dispatchable<Info = DispatchInfo> + GetDispatchInfo,
	{
		let dispatch_info = <T::RuntimeCall as GetDispatchInfo>::get_dispatch_info(&call);
		let tip = 0u32.into();

		Self::compute_fee_details(len, &dispatch_info, tip)
	}

	/// Compute the final fee value for a particular transaction.
	pub fn compute_fee(
		len: u32,
		info: &DispatchInfoOf<T::RuntimeCall>,
		tip: BalanceOf<T>,
	) -> BalanceOf<T>
	where
		T::RuntimeCall: Dispatchable<Info = DispatchInfo>,
	{
		Self::compute_fee_details(len, info, tip).final_fee()
	}

	/// Compute the fee details for a particular transaction.
	pub fn compute_fee_details(
		len: u32,
		info: &DispatchInfoOf<T::RuntimeCall>,
		tip: BalanceOf<T>,
	) -> FeeDetails<BalanceOf<T>>
	where
		T::RuntimeCall: Dispatchable<Info = DispatchInfo>,
	{
		Self::compute_fee_raw(len, info.total_weight(), tip, info.pays_fee, info.class)
	}

	/// Compute the actual post dispatch fee for a particular transaction.
	///
	/// Identical to `compute_fee` with the only difference that the post dispatch corrected
	/// weight is used for the weight fee calculation.
	pub fn compute_actual_fee(
		len: u32,
		info: &DispatchInfoOf<T::RuntimeCall>,
		post_info: &PostDispatchInfoOf<T::RuntimeCall>,
		tip: BalanceOf<T>,
	) -> BalanceOf<T>
	where
		T::RuntimeCall: Dispatchable<Info = DispatchInfo, PostInfo = PostDispatchInfo>,
	{
		Self::compute_actual_fee_details(len, info, post_info, tip).final_fee()
	}

	/// Compute the actual post dispatch fee details for a particular transaction.
	pub fn compute_actual_fee_details(
		len: u32,
		info: &DispatchInfoOf<T::RuntimeCall>,
		post_info: &PostDispatchInfoOf<T::RuntimeCall>,
		tip: BalanceOf<T>,
	) -> FeeDetails<BalanceOf<T>>
	where
		T::RuntimeCall: Dispatchable<Info = DispatchInfo, PostInfo = PostDispatchInfo>,
	{
		Self::compute_fee_raw(
			len,
			post_info.calc_actual_weight(info),
			tip,
			post_info.pays_fee(info),
			info.class,
		)
	}

	fn compute_fee_raw(
		len: u32,
		weight: Weight,
		tip: BalanceOf<T>,
		pays_fee: Pays,
		class: DispatchClass,
	) -> FeeDetails<BalanceOf<T>> {
		if pays_fee == Pays::Yes {
			// the adjustable part of the fee.
			let unadjusted_weight_fee = Self::weight_to_fee(weight);
			let multiplier = NextFeeMultiplier::<T>::get();
			// final adjusted weight fee.
			let adjusted_weight_fee = multiplier.saturating_mul_int(unadjusted_weight_fee);

			// length fee. this is adjusted via `LengthToFee`.
			let len_fee = Self::length_to_fee(len);

			let base_fee = Self::weight_to_fee(T::BlockWeights::get().get(class).base_extrinsic);
			FeeDetails {
				inclusion_fee: Some(InclusionFee { base_fee, len_fee, adjusted_weight_fee }),
				tip,
			}
		} else {
			FeeDetails { inclusion_fee: None, tip }
		}
	}

	/// Compute the length portion of a fee by invoking the configured `LengthToFee` impl.
	pub fn length_to_fee(length: u32) -> BalanceOf<T> {
		T::LengthToFee::weight_to_fee(&Weight::from_parts(length as u64, 0))
	}

	/// Compute the unadjusted portion of the weight fee by invoking the configured `WeightToFee`
	/// impl. Note that the input `weight` is capped by the maximum block weight before computation.
	pub fn weight_to_fee(weight: Weight) -> BalanceOf<T> {
		// cap the weight to the maximum defined in runtime, otherwise it will be the
		// `Bounded` maximum of its data type, which is not desired.
		let capped_weight = weight.min(T::BlockWeights::get().max_block);
		T::WeightToFee::weight_to_fee(&capped_weight)
	}

	/// Deposit the [`Event::TransactionFeePaid`] event.
	pub fn deposit_fee_paid_event(who: T::AccountId, actual_fee: BalanceOf<T>, tip: BalanceOf<T>) {
		Self::deposit_event(Event::TransactionFeePaid { who, actual_fee, tip });
	}
}

impl<T> Convert<Weight, BalanceOf<T>> for Pallet<T>
where
	T: Config,
{
	/// Compute the fee for the specified weight.
	///
	/// This fee is already adjusted by the per block fee adjustment factor and is therefore the
	/// share that the weight contributes to the overall fee of a transaction. It is mainly
	/// for informational purposes and not used in the actual fee calculation.
	fn convert(weight: Weight) -> BalanceOf<T> {
		NextFeeMultiplier::<T>::get().saturating_mul_int(Self::weight_to_fee(weight))
	}
}

/// Require the transactor pay for themselves and maybe include a tip to gain additional priority
/// in the queue.
///
/// # Transaction Validity
///
/// This extension sets the `priority` field of `TransactionValidity` depending on the amount
/// of tip being paid per weight unit.
///
/// Operational transactions will receive an additional priority bump, so that they are normally
/// considered before regular transactions.
#[derive(Encode, Decode, Clone, Eq, PartialEq, TypeInfo)]
#[scale_info(skip_type_params(T))]
pub struct ChargeTransactionPayment<T: Config>(#[codec(compact)] BalanceOf<T>);

impl<T: Config> ChargeTransactionPayment<T>
where
	T::RuntimeCall: Dispatchable<Info = DispatchInfo, PostInfo = PostDispatchInfo>,
	BalanceOf<T>: Send + Sync,
{
	/// utility constructor. Used only in client/factory code.
	pub fn from(fee: BalanceOf<T>) -> Self {
		Self(fee)
	}

	/// Returns the tip as being chosen by the transaction sender.
	pub fn tip(&self) -> BalanceOf<T> {
		self.0
	}

	fn withdraw_fee(
		&self,
		who: &T::AccountId,
		call: &T::RuntimeCall,
		info: &DispatchInfoOf<T::RuntimeCall>,
		fee: BalanceOf<T>,
	) -> Result<
		(
			BalanceOf<T>,
			<<T as Config>::OnChargeTransaction as OnChargeTransaction<T>>::LiquidityInfo,
		),
		TransactionValidityError,
	> {
		let tip = self.0;

		<<T as Config>::OnChargeTransaction as OnChargeTransaction<T>>::withdraw_fee(
			who, call, info, fee, tip,
		)
		.map(|i| (fee, i))
	}

	fn can_withdraw_fee(
		&self,
		who: &T::AccountId,
		call: &T::RuntimeCall,
		info: &DispatchInfoOf<T::RuntimeCall>,
		len: usize,
	) -> Result<BalanceOf<T>, TransactionValidityError> {
		let tip = self.0;
		let fee = Pallet::<T>::compute_fee(len as u32, info, tip);

		<<T as Config>::OnChargeTransaction as OnChargeTransaction<T>>::can_withdraw_fee(
			who, call, info, fee, tip,
		)?;
		Ok(fee)
	}

	/// Get an appropriate priority for a transaction with the given `DispatchInfo`, encoded length
	/// and user-included tip.
	///
	/// The priority is based on the amount of `tip` the user is willing to pay per unit of either
	/// `weight` or `length`, depending which one is more limiting. For `Operational` extrinsics
	/// we add a "virtual tip" to the calculations.
	///
	/// The formula should simply be `tip / bounded_{weight|length}`, but since we are using
	/// integer division, we have no guarantees it's going to give results in any reasonable
	/// range (might simply end up being zero). Hence we use a scaling factor:
	/// `tip * (max_block_{weight|length} / bounded_{weight|length})`, since given current
	/// state of-the-art blockchains, number of per-block transactions is expected to be in a
	/// range reasonable enough to not saturate the `Balance` type while multiplying by the tip.
	pub fn get_priority(
		info: &DispatchInfoOf<T::RuntimeCall>,
		len: usize,
		tip: BalanceOf<T>,
		final_fee: BalanceOf<T>,
	) -> TransactionPriority {
		// Calculate how many such extrinsics we could fit into an empty block and take the
		// limiting factor.
		let max_block_weight = T::BlockWeights::get().max_block;
		let max_block_length = *T::BlockLength::get().max.get(info.class) as u64;

		// bounded_weight is used as a divisor later so we keep it non-zero.
		let bounded_weight =
			info.total_weight().max(Weight::from_parts(1, 1)).min(max_block_weight);
		let bounded_length = (len as u64).clamp(1, max_block_length);

		// returns the scarce resource, i.e. the one that is limiting the number of transactions.
		let max_tx_per_block_weight = max_block_weight
			.checked_div_per_component(&bounded_weight)
			.defensive_proof("bounded_weight is non-zero; qed")
			.unwrap_or(1);
		let max_tx_per_block_length = max_block_length / bounded_length;
		// Given our current knowledge this value is going to be in a reasonable range - i.e.
		// less than 10^9 (2^30), so multiplying by the `tip` value is unlikely to overflow the
		// balance type. We still use saturating ops obviously, but the point is to end up with some
		// `priority` distribution instead of having all transactions saturate the priority.
		let max_tx_per_block = max_tx_per_block_length
			.min(max_tx_per_block_weight)
			.saturated_into::<BalanceOf<T>>();
		let max_reward = |val: BalanceOf<T>| val.saturating_mul(max_tx_per_block);

		// To distribute no-tip transactions a little bit, we increase the tip value by one.
		// This means that given two transactions without a tip, smaller one will be preferred.
		let tip = tip.saturating_add(One::one());
		let scaled_tip = max_reward(tip);

		match info.class {
			DispatchClass::Normal => {
				// For normal class we simply take the `tip_per_weight`.
				scaled_tip
			},
			DispatchClass::Mandatory => {
				// Mandatory extrinsics should be prohibited (e.g. by the [`CheckWeight`]
				// extensions), but just to be safe let's return the same priority as `Normal` here.
				scaled_tip
			},
			DispatchClass::Operational => {
				// A "virtual tip" value added to an `Operational` extrinsic.
				// This value should be kept high enough to allow `Operational` extrinsics
				// to get in even during congestion period, but at the same time low
				// enough to prevent a possible spam attack by sending invalid operational
				// extrinsics which push away regular transactions from the pool.
				let fee_multiplier = T::OperationalFeeMultiplier::get().saturated_into();
				let virtual_tip = final_fee.saturating_mul(fee_multiplier);
				let scaled_virtual_tip = max_reward(virtual_tip);

				scaled_tip.saturating_add(scaled_virtual_tip)
			},
		}
		.saturated_into::<TransactionPriority>()
	}
}

impl<T: Config> core::fmt::Debug for ChargeTransactionPayment<T> {
	#[cfg(feature = "std")]
	fn fmt(&self, f: &mut core::fmt::Formatter) -> core::fmt::Result {
		write!(f, "ChargeTransactionPayment<{:?}>", self.0)
	}
	#[cfg(not(feature = "std"))]
	fn fmt(&self, _: &mut core::fmt::Formatter) -> core::fmt::Result {
		Ok(())
	}
}

<<<<<<< HEAD
impl<T: Config> TransactionExtensionBase for ChargeTransactionPayment<T> {
	const IDENTIFIER: &'static str = "ChargeTransactionPayment";
	type Implicit = ();

	fn weight(&self) -> Weight {
		T::WeightInfo::charge_transaction_payment()
	}
}

impl<T: Config, Context> TransactionExtension<T::RuntimeCall, Context>
	for ChargeTransactionPayment<T>
=======
/// The info passed between the validate and prepare steps for the `ChargeAssetTxPayment` extension.
#[derive(RuntimeDebugNoBound)]
pub enum Val<T: Config> {
	Charge {
		tip: BalanceOf<T>,
		// who paid the fee
		who: T::AccountId,
		// transaction fee
		fee: BalanceOf<T>,
	},
	NoCharge,
}

/// The info passed between the prepare and post-dispatch steps for the `ChargeAssetTxPayment`
/// extension.
pub enum Pre<T: Config> {
	Charge {
		tip: BalanceOf<T>,
		// who paid the fee
		who: T::AccountId,
		// imbalance resulting from withdrawing the fee
		imbalance: <<T as Config>::OnChargeTransaction as OnChargeTransaction<T>>::LiquidityInfo,
	},
	NoCharge {
		// weight initially estimated by the extension, to be refunded
		refund: Weight,
	},
}

impl<T: Config> core::fmt::Debug for Pre<T> {
	#[cfg(feature = "std")]
	fn fmt(&self, f: &mut core::fmt::Formatter) -> core::fmt::Result {
		match self {
			Pre::Charge { tip, who, imbalance: _ } => {
				write!(f, "Charge {{ tip: {:?}, who: {:?}, imbalance: <stripped> }}", tip, who)
			},
			Pre::NoCharge { refund } => write!(f, "NoCharge {{ refund: {:?} }}", refund),
		}
	}

	#[cfg(not(feature = "std"))]
	fn fmt(&self, f: &mut core::fmt::Formatter) -> core::fmt::Result {
		f.write_str("<wasm:stripped>")
	}
}

impl<T: Config> TransactionExtension<T::RuntimeCall> for ChargeTransactionPayment<T>
>>>>>>> b4732add
where
	T::RuntimeCall: Dispatchable<Info = DispatchInfo, PostInfo = PostDispatchInfo>,
{
<<<<<<< HEAD
	type Val = (
		// tip
		BalanceOf<T>,
		// who paid the fee
		T::AccountId,
		// computed fee
		BalanceOf<T>,
	);
	type Pre = (
		// tip
		BalanceOf<T>,
		// who paid the fee
		T::AccountId,
		// imbalance resulting from withdrawing the fee
		<<T as Config>::OnChargeTransaction as OnChargeTransaction<T>>::LiquidityInfo,
	);
=======
	const IDENTIFIER: &'static str = "ChargeTransactionPayment";
	type Implicit = ();
	type Val = Val<T>;
	type Pre = Pre<T>;

	fn weight(&self, _: &T::RuntimeCall) -> Weight {
		T::WeightInfo::charge_transaction_payment()
	}
>>>>>>> b4732add

	fn validate(
		&self,
		origin: <T::RuntimeCall as Dispatchable>::RuntimeOrigin,
		call: &T::RuntimeCall,
		info: &DispatchInfoOf<T::RuntimeCall>,
		len: usize,
<<<<<<< HEAD
		_context: &mut Context,
=======
>>>>>>> b4732add
		_: (),
		_implication: &impl Encode,
	) -> Result<
		(ValidTransaction, Self::Val, <T::RuntimeCall as Dispatchable>::RuntimeOrigin),
		TransactionValidityError,
	> {
<<<<<<< HEAD
		let who = frame_system::ensure_signed(origin.clone())
			.map_err(|_| InvalidTransaction::BadSigner)?;
=======
		let Ok(who) = frame_system::ensure_signed(origin.clone()) else {
			return Ok((ValidTransaction::default(), Val::NoCharge, origin));
		};
>>>>>>> b4732add
		let final_fee = self.can_withdraw_fee(&who, call, info, len)?;
		let tip = self.0;
		Ok((
			ValidTransaction {
				priority: Self::get_priority(info, len, tip, final_fee),
				..Default::default()
			},
<<<<<<< HEAD
			(self.0, who, final_fee),
=======
			Val::Charge { tip: self.0, who, fee: final_fee },
>>>>>>> b4732add
			origin,
		))
	}

	fn prepare(
		self,
		val: Self::Val,
		_origin: &<T::RuntimeCall as Dispatchable>::RuntimeOrigin,
		call: &T::RuntimeCall,
		info: &DispatchInfoOf<T::RuntimeCall>,
		_len: usize,
<<<<<<< HEAD
		_context: &Context,
	) -> Result<Self::Pre, TransactionValidityError> {
		let (tip, who, fee) = val;
		// Mutating call to `withdraw_fee` to actually charge for the transaction.
		let (_final_fee, imbalance) = self.withdraw_fee(&who, call, info, fee)?;
		Ok((tip, who, imbalance))
	}

	fn post_dispatch(
		(tip, who, imbalance): Self::Pre,
=======
	) -> Result<Self::Pre, TransactionValidityError> {
		match val {
			Val::Charge { tip, who, fee } => {
				// Mutating call to `withdraw_fee` to actually charge for the transaction.
				let (_final_fee, imbalance) = self.withdraw_fee(&who, call, info, fee)?;
				Ok(Pre::Charge { tip, who, imbalance })
			},
			Val::NoCharge => Ok(Pre::NoCharge { refund: self.weight(call) }),
		}
	}

	fn post_dispatch_details(
		pre: Self::Pre,
>>>>>>> b4732add
		info: &DispatchInfoOf<T::RuntimeCall>,
		post_info: &PostDispatchInfoOf<T::RuntimeCall>,
		len: usize,
		_result: &DispatchResult,
<<<<<<< HEAD
		_context: &Context,
	) -> Result<(), TransactionValidityError> {
		let actual_fee = Pallet::<T>::compute_actual_fee(len as u32, info, post_info, tip);
		T::OnChargeTransaction::correct_and_deposit_fee(
			&who, info, post_info, actual_fee, tip, imbalance,
		)?;
		Pallet::<T>::deposit_event(Event::<T>::TransactionFeePaid { who, actual_fee, tip });
		Ok(())
=======
	) -> Result<Weight, TransactionValidityError> {
		let (tip, who, imbalance) = match pre {
			Pre::Charge { tip, who, imbalance } => (tip, who, imbalance),
			Pre::NoCharge { refund } => {
				// No-op: Refund everything
				return Ok(refund)
			},
		};
		let actual_fee = Pallet::<T>::compute_actual_fee(len as u32, info, &post_info, tip);
		T::OnChargeTransaction::correct_and_deposit_fee(
			&who, info, &post_info, actual_fee, tip, imbalance,
		)?;
		Pallet::<T>::deposit_event(Event::<T>::TransactionFeePaid { who, actual_fee, tip });
		Ok(Weight::zero())
>>>>>>> b4732add
	}
}

impl<T: Config, AnyCall: GetDispatchInfo + Encode> EstimateCallFee<AnyCall, BalanceOf<T>>
	for Pallet<T>
where
	T::RuntimeCall: Dispatchable<Info = DispatchInfo, PostInfo = PostDispatchInfo>,
{
	fn estimate_call_fee(call: &AnyCall, post_info: PostDispatchInfo) -> BalanceOf<T> {
		let len = call.encoded_size() as u32;
		let info = call.get_dispatch_info();
		Self::compute_actual_fee(len, &info, &post_info, Zero::zero())
	}
}<|MERGE_RESOLUTION|>--- conflicted
+++ resolved
@@ -63,14 +63,7 @@
 use sp_runtime::{
 	traits::{
 		Convert, DispatchInfoOf, Dispatchable, One, PostDispatchInfoOf, SaturatedConversion,
-<<<<<<< HEAD
-		Saturating, TransactionExtension, TransactionExtensionBase, Zero,
-	},
-	transaction_validity::{
-		InvalidTransaction, TransactionPriority, TransactionValidityError, ValidTransaction,
-=======
 		Saturating, TransactionExtension, Zero,
->>>>>>> b4732add
 	},
 	transaction_validity::{TransactionPriority, TransactionValidityError, ValidTransaction},
 	FixedPointNumber, FixedU128, Perbill, Perquintill, RuntimeDebug,
@@ -856,19 +849,6 @@
 	}
 }
 
-<<<<<<< HEAD
-impl<T: Config> TransactionExtensionBase for ChargeTransactionPayment<T> {
-	const IDENTIFIER: &'static str = "ChargeTransactionPayment";
-	type Implicit = ();
-
-	fn weight(&self) -> Weight {
-		T::WeightInfo::charge_transaction_payment()
-	}
-}
-
-impl<T: Config, Context> TransactionExtension<T::RuntimeCall, Context>
-	for ChargeTransactionPayment<T>
-=======
 /// The info passed between the validate and prepare steps for the `ChargeAssetTxPayment` extension.
 #[derive(RuntimeDebugNoBound)]
 pub enum Val<T: Config> {
@@ -916,28 +896,9 @@
 }
 
 impl<T: Config> TransactionExtension<T::RuntimeCall> for ChargeTransactionPayment<T>
->>>>>>> b4732add
 where
 	T::RuntimeCall: Dispatchable<Info = DispatchInfo, PostInfo = PostDispatchInfo>,
 {
-<<<<<<< HEAD
-	type Val = (
-		// tip
-		BalanceOf<T>,
-		// who paid the fee
-		T::AccountId,
-		// computed fee
-		BalanceOf<T>,
-	);
-	type Pre = (
-		// tip
-		BalanceOf<T>,
-		// who paid the fee
-		T::AccountId,
-		// imbalance resulting from withdrawing the fee
-		<<T as Config>::OnChargeTransaction as OnChargeTransaction<T>>::LiquidityInfo,
-	);
-=======
 	const IDENTIFIER: &'static str = "ChargeTransactionPayment";
 	type Implicit = ();
 	type Val = Val<T>;
@@ -946,7 +907,6 @@
 	fn weight(&self, _: &T::RuntimeCall) -> Weight {
 		T::WeightInfo::charge_transaction_payment()
 	}
->>>>>>> b4732add
 
 	fn validate(
 		&self,
@@ -954,24 +914,15 @@
 		call: &T::RuntimeCall,
 		info: &DispatchInfoOf<T::RuntimeCall>,
 		len: usize,
-<<<<<<< HEAD
-		_context: &mut Context,
-=======
->>>>>>> b4732add
 		_: (),
 		_implication: &impl Encode,
 	) -> Result<
 		(ValidTransaction, Self::Val, <T::RuntimeCall as Dispatchable>::RuntimeOrigin),
 		TransactionValidityError,
 	> {
-<<<<<<< HEAD
-		let who = frame_system::ensure_signed(origin.clone())
-			.map_err(|_| InvalidTransaction::BadSigner)?;
-=======
 		let Ok(who) = frame_system::ensure_signed(origin.clone()) else {
 			return Ok((ValidTransaction::default(), Val::NoCharge, origin));
 		};
->>>>>>> b4732add
 		let final_fee = self.can_withdraw_fee(&who, call, info, len)?;
 		let tip = self.0;
 		Ok((
@@ -979,11 +930,7 @@
 				priority: Self::get_priority(info, len, tip, final_fee),
 				..Default::default()
 			},
-<<<<<<< HEAD
-			(self.0, who, final_fee),
-=======
 			Val::Charge { tip: self.0, who, fee: final_fee },
->>>>>>> b4732add
 			origin,
 		))
 	}
@@ -995,18 +942,6 @@
 		call: &T::RuntimeCall,
 		info: &DispatchInfoOf<T::RuntimeCall>,
 		_len: usize,
-<<<<<<< HEAD
-		_context: &Context,
-	) -> Result<Self::Pre, TransactionValidityError> {
-		let (tip, who, fee) = val;
-		// Mutating call to `withdraw_fee` to actually charge for the transaction.
-		let (_final_fee, imbalance) = self.withdraw_fee(&who, call, info, fee)?;
-		Ok((tip, who, imbalance))
-	}
-
-	fn post_dispatch(
-		(tip, who, imbalance): Self::Pre,
-=======
 	) -> Result<Self::Pre, TransactionValidityError> {
 		match val {
 			Val::Charge { tip, who, fee } => {
@@ -1020,21 +955,10 @@
 
 	fn post_dispatch_details(
 		pre: Self::Pre,
->>>>>>> b4732add
 		info: &DispatchInfoOf<T::RuntimeCall>,
 		post_info: &PostDispatchInfoOf<T::RuntimeCall>,
 		len: usize,
 		_result: &DispatchResult,
-<<<<<<< HEAD
-		_context: &Context,
-	) -> Result<(), TransactionValidityError> {
-		let actual_fee = Pallet::<T>::compute_actual_fee(len as u32, info, post_info, tip);
-		T::OnChargeTransaction::correct_and_deposit_fee(
-			&who, info, post_info, actual_fee, tip, imbalance,
-		)?;
-		Pallet::<T>::deposit_event(Event::<T>::TransactionFeePaid { who, actual_fee, tip });
-		Ok(())
-=======
 	) -> Result<Weight, TransactionValidityError> {
 		let (tip, who, imbalance) = match pre {
 			Pre::Charge { tip, who, imbalance } => (tip, who, imbalance),
@@ -1049,7 +973,6 @@
 		)?;
 		Pallet::<T>::deposit_event(Event::<T>::TransactionFeePaid { who, actual_fee, tip });
 		Ok(Weight::zero())
->>>>>>> b4732add
 	}
 }
 
