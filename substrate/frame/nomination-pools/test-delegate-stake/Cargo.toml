--- conflicted
+++ resolved
@@ -29,24 +29,14 @@
 frame-support = { workspace = true, default-features = true }
 frame-election-provider-support = { workspace = true, default-features = true }
 
-<<<<<<< HEAD
-pallet-timestamp = { path = "../../timestamp" }
-pallet-balances = { path = "../../balances" }
-pallet-staking = { path = "../../staking" }
-pallet-stake-tracker = { path = "../../staking/stake-tracker" }
-pallet-delegated-staking = { path = "../../delegated-staking" }
-pallet-bags-list = { path = "../../bags-list" }
-pallet-staking-reward-curve = { path = "../../staking/reward-curve" }
-pallet-nomination-pools = { path = ".." }
-=======
 pallet-timestamp = { workspace = true, default-features = true }
 pallet-balances = { workspace = true, default-features = true }
+pallet-stake-tracker = { workspace = true, default-features = true }
 pallet-staking = { workspace = true, default-features = true }
 pallet-delegated-staking = { workspace = true, default-features = true }
 pallet-bags-list = { workspace = true, default-features = true }
 pallet-staking-reward-curve = { workspace = true, default-features = true }
 pallet-nomination-pools = { workspace = true, default-features = true }
->>>>>>> 1f8e4483
 
 sp-tracing = { workspace = true, default-features = true }
 log = { workspace = true, default-features = true }