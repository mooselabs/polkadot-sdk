// This file is part of Substrate.

// Copyright (C) Parity Technologies (UK) Ltd.
// SPDX-License-Identifier: Apache-2.0

// Licensed under the Apache License, Version 2.0 (the "License");
// you may not use this file except in compliance with the License.
// You may obtain a copy of the License at
//
// 	http://www.apache.org/licenses/LICENSE-2.0
//
// Unless required by applicable law or agreed to in writing, software
// distributed under the License is distributed on an "AS IS" BASIS,
// WITHOUT WARRANTIES OR CONDITIONS OF ANY KIND, either express or implied.
// See the License for the specific language governing permissions and
// limitations under the License.

#![doc = include_str!("../README.md")]
#![allow(rustdoc::private_intra_doc_links)]
#![cfg_attr(not(feature = "std"), no_std)]
#![cfg_attr(feature = "runtime-benchmarks", recursion_limit = "1024")]

extern crate alloc;

mod address;
mod benchmarking;
mod benchmarking_dummy;
mod exec;
mod gas;
mod primitives;
pub use crate::exec::MomentOf;
use frame_support::traits::IsType;
pub use primitives::*;
use sp_core::U256;

pub mod evm;
mod limits;
mod storage;
mod transient_storage;
mod wasm;

pub mod chain_extension;
pub mod debug;
pub mod test_utils;
pub mod weights;

#[cfg(test)]
mod tests;
use crate::{
	exec::{AccountIdOf, ExecError, Executable, Ext, Key, Origin, Stack as ExecStack},
	gas::GasMeter,
	storage::{meter::Meter as StorageMeter, ContractInfo, DeletionQueueManager},
	wasm::{CodeInfo, RuntimeCosts, WasmBlob},
};
use codec::{Codec, Decode, Encode};
use environmental::*;
use frame_support::{
	dispatch::{
		DispatchErrorWithPostInfo, DispatchResultWithPostInfo, GetDispatchInfo, Pays,
		PostDispatchInfo, RawOrigin,
	},
	ensure,
	traits::{
		fungible::{Inspect, Mutate, MutateHold},
		ConstU32, ConstU64, Contains, EnsureOrigin, Get, Time,
	},
	weights::{Weight, WeightMeter},
	BoundedVec, RuntimeDebugNoBound,
};
use frame_system::{
	ensure_signed,
	pallet_prelude::{BlockNumberFor, OriginFor},
	EventRecord, Pallet as System,
};
use scale_info::TypeInfo;
use sp_core::{H160, H256};
use sp_runtime::{
	traits::{BadOrigin, Convert, Dispatchable, Saturating},
	DispatchError,
};

pub use crate::{
	address::{create1, create2, AddressMapper, DefaultAddressMapper},
	debug::Tracing,
	pallet::*,
};
pub use weights::WeightInfo;

#[cfg(doc)]
pub use crate::wasm::SyscallDoc;

type TrieId = BoundedVec<u8, ConstU32<128>>;
pub type BalanceOf<T> =
	<<T as Config>::Currency as Inspect<<T as frame_system::Config>::AccountId>>::Balance;
type CodeVec = BoundedVec<u8, ConstU32<{ limits::code::BLOB_BYTES }>>;
type EventRecordOf<T> =
	EventRecord<<T as frame_system::Config>::RuntimeEvent, <T as frame_system::Config>::Hash>;
type DebugBuffer = BoundedVec<u8, ConstU32<{ limits::DEBUG_BUFFER_BYTES }>>;
type ImmutableData = BoundedVec<u8, ConstU32<{ limits::IMMUTABLE_BYTES }>>;

/// Used as a sentinel value when reading and writing contract memory.
///
/// It is usually used to signal `None` to a contract when only a primitive is allowed
/// and we don't want to go through encoding a full Rust type. Using `u32::Max` is a safe
/// sentinel because contracts are never allowed to use such a large amount of resources
/// that this value makes sense for a memory location or length.
const SENTINEL: u32 = u32::MAX;

/// The target that is used for the log output emitted by this crate.
///
/// Hence you can use this target to selectively increase the log level for this crate.
///
/// Example: `RUST_LOG=runtime::revive=debug my_code --dev`
const LOG_TARGET: &str = "runtime::revive";

/// This version determines which syscalls are available to contracts.
///
/// Needs to be bumped every time a versioned syscall is added.
const API_VERSION: u16 = 0;

#[test]
fn api_version_up_to_date() {
	assert!(
		API_VERSION == crate::wasm::HIGHEST_API_VERSION,
		"A new versioned API has been added. The `API_VERSION` needs to be bumped."
	);
}

#[frame_support::pallet]
pub mod pallet {
	use super::*;
	use crate::debug::Debugger;
	use frame_support::pallet_prelude::*;
	use frame_system::pallet_prelude::*;
	use sp_core::U256;
	use sp_runtime::Perbill;

	/// The in-code storage version.
	pub(crate) const STORAGE_VERSION: StorageVersion = StorageVersion::new(2);

	#[pallet::pallet]
	#[pallet::storage_version(STORAGE_VERSION)]
	pub struct Pallet<T>(_);

	#[pallet::config(with_default)]
	pub trait Config: frame_system::Config {
		/// The time implementation used to supply timestamps to contracts through `seal_now`.
		type Time: Time;

		/// The fungible in which fees are paid and contract balances are held.
		#[pallet::no_default]
		type Currency: Inspect<Self::AccountId>
			+ Mutate<Self::AccountId>
			+ MutateHold<Self::AccountId, Reason = Self::RuntimeHoldReason>;

		/// The overarching event type.
		#[pallet::no_default_bounds]
		type RuntimeEvent: From<Event<Self>> + IsType<<Self as frame_system::Config>::RuntimeEvent>;

		/// The overarching call type.
		#[pallet::no_default_bounds]
		type RuntimeCall: Dispatchable<RuntimeOrigin = Self::RuntimeOrigin, PostInfo = PostDispatchInfo>
			+ GetDispatchInfo
			+ codec::Decode
			+ core::fmt::Debug
			+ IsType<<Self as frame_system::Config>::RuntimeCall>;

		/// Overarching hold reason.
		#[pallet::no_default_bounds]
		type RuntimeHoldReason: From<HoldReason>;

		/// Filter that is applied to calls dispatched by contracts.
		///
		/// Use this filter to control which dispatchables are callable by contracts.
		/// This is applied in **addition** to [`frame_system::Config::BaseCallFilter`].
		/// It is recommended to treat this as a whitelist.
		///
		/// # Stability
		///
		/// The runtime **must** make sure that all dispatchables that are callable by
		/// contracts remain stable. In addition [`Self::RuntimeCall`] itself must remain stable.
		/// This means that no existing variants are allowed to switch their positions.
		///
		/// # Note
		///
		/// Note that dispatchables that are called via contracts do not spawn their
		/// own wasm instance for each call (as opposed to when called via a transaction).
		/// Therefore please make sure to be restrictive about which dispatchables are allowed
		/// in order to not introduce a new DoS vector like memory allocation patterns that can
		/// be exploited to drive the runtime into a panic.
		///
		/// This filter does not apply to XCM transact calls. To impose restrictions on XCM transact
		/// calls, you must configure them separately within the XCM pallet itself.
		#[pallet::no_default_bounds]
		type CallFilter: Contains<<Self as frame_system::Config>::RuntimeCall>;

		/// Used to answer contracts' queries regarding the current weight price. This is **not**
		/// used to calculate the actual fee and is only for informational purposes.
		#[pallet::no_default_bounds]
		type WeightPrice: Convert<Weight, BalanceOf<Self>>;

		/// Describes the weights of the dispatchables of this module and is also used to
		/// construct a default cost schedule.
		type WeightInfo: WeightInfo;

		/// Type that allows the runtime authors to add new host functions for a contract to call.
		#[pallet::no_default_bounds]
		type ChainExtension: chain_extension::ChainExtension<Self> + Default;

		/// The amount of balance a caller has to pay for each byte of storage.
		///
		/// # Note
		///
		/// It is safe to change this value on a live chain as all refunds are pro rata.
		#[pallet::constant]
		#[pallet::no_default_bounds]
		type DepositPerByte: Get<BalanceOf<Self>>;

		/// The amount of balance a caller has to pay for each storage item.
		///
		/// # Note
		///
		/// It is safe to change this value on a live chain as all refunds are pro rata.
		#[pallet::constant]
		#[pallet::no_default_bounds]
		type DepositPerItem: Get<BalanceOf<Self>>;

		/// The percentage of the storage deposit that should be held for using a code hash.
		/// Instantiating a contract, or calling [`chain_extension::Ext::lock_delegate_dependency`]
		/// protects the code from being removed. In order to prevent abuse these actions are
		/// protected with a percentage of the code deposit.
		#[pallet::constant]
		type CodeHashLockupDepositPercent: Get<Perbill>;

		/// Only valid type is [`DefaultAddressMapper`].
		#[pallet::no_default_bounds]
		type AddressMapper: AddressMapper<AccountIdOf<Self>>;

		/// Make contract callable functions marked as `#[unstable]` available.
		///
		/// Contracts that use `#[unstable]` functions won't be able to be uploaded unless
		/// this is set to `true`. This is only meant for testnets and dev nodes in order to
		/// experiment with new features.
		///
		/// # Warning
		///
		/// Do **not** set to `true` on productions chains.
		#[pallet::constant]
		type UnsafeUnstableInterface: Get<bool>;

		/// Origin allowed to upload code.
		///
		/// By default, it is safe to set this to `EnsureSigned`, allowing anyone to upload contract
		/// code.
		#[pallet::no_default_bounds]
		type UploadOrigin: EnsureOrigin<Self::RuntimeOrigin, Success = Self::AccountId>;

		/// Origin allowed to instantiate code.
		///
		/// # Note
		///
		/// This is not enforced when a contract instantiates another contract. The
		/// [`Self::UploadOrigin`] should make sure that no code is deployed that does unwanted
		/// instantiations.
		///
		/// By default, it is safe to set this to `EnsureSigned`, allowing anyone to instantiate
		/// contract code.
		#[pallet::no_default_bounds]
		type InstantiateOrigin: EnsureOrigin<Self::RuntimeOrigin, Success = Self::AccountId>;

		/// For most production chains, it's recommended to use the `()` implementation of this
		/// trait. This implementation offers additional logging when the log target
		/// "runtime::revive" is set to trace.
		#[pallet::no_default_bounds]
		type Debug: Debugger<Self>;

		/// A type that exposes XCM APIs, allowing contracts to interact with other parachains, and
		/// execute XCM programs.
		#[pallet::no_default_bounds]
		type Xcm: xcm_builder::Controller<
			OriginFor<Self>,
			<Self as frame_system::Config>::RuntimeCall,
			BlockNumberFor<Self>,
		>;

		/// The amount of memory in bytes that parachain nodes a lot to the runtime.
		///
		/// This is used in [`Pallet::integrity_test`] to make sure that the runtime has enough
		/// memory to support this pallet if set to the correct value.
		type RuntimeMemory: Get<u32>;

		/// The amount of memory in bytes that relay chain validators a lot to the PoV.
		///
		/// This is used in [`Pallet::integrity_test`] to make sure that the runtime has enough
		/// memory to support this pallet if set to the correct value.
		///
		/// This value is usually higher than [`Self::RuntimeMemory`] to account for the fact
		/// that validators have to hold all storage items in PvF memory.
		type PVFMemory: Get<u32>;

		/// The [EIP-155](https://eips.ethereum.org/EIPS/eip-155) chain ID.
		///
		/// This is a unique identifier assigned to each blockchain network,
		/// preventing replay attacks.
		#[pallet::constant]
		type ChainId: Get<u64>;
	}

	/// Container for different types that implement [`DefaultConfig`]` of this pallet.
	pub mod config_preludes {
		use super::*;
		use frame_support::{
			derive_impl,
			traits::{ConstBool, ConstU32},
		};
		use frame_system::EnsureSigned;
		use sp_core::parameter_types;

		type AccountId = sp_runtime::AccountId32;
		type Balance = u64;
		const UNITS: Balance = 10_000_000_000;
		const CENTS: Balance = UNITS / 100;

		pub const fn deposit(items: u32, bytes: u32) -> Balance {
			items as Balance * 1 * CENTS + (bytes as Balance) * 1 * CENTS
		}

		parameter_types! {
			pub const DepositPerItem: Balance = deposit(1, 0);
			pub const DepositPerByte: Balance = deposit(0, 1);
			pub const CodeHashLockupDepositPercent: Perbill = Perbill::from_percent(0);
		}

		/// A type providing default configurations for this pallet in testing environment.
		pub struct TestDefaultConfig;

		impl Time for TestDefaultConfig {
			type Moment = u64;
			fn now() -> Self::Moment {
				unimplemented!("No default `now` implementation in `TestDefaultConfig` provide a custom `T::Time` type.")
			}
		}

		impl<T: From<u64>> Convert<Weight, T> for TestDefaultConfig {
			fn convert(w: Weight) -> T {
				w.ref_time().into()
			}
		}

		#[derive_impl(frame_system::config_preludes::TestDefaultConfig, no_aggregated_types)]
		impl frame_system::DefaultConfig for TestDefaultConfig {}

		#[frame_support::register_default_impl(TestDefaultConfig)]
		impl DefaultConfig for TestDefaultConfig {
			#[inject_runtime_type]
			type RuntimeEvent = ();

			#[inject_runtime_type]
			type RuntimeHoldReason = ();

			#[inject_runtime_type]
			type RuntimeCall = ();
			type AddressMapper = DefaultAddressMapper;
			type CallFilter = ();
			type ChainExtension = ();
			type CodeHashLockupDepositPercent = CodeHashLockupDepositPercent;
			type DepositPerByte = DepositPerByte;
			type DepositPerItem = DepositPerItem;
			type Time = Self;
			type UnsafeUnstableInterface = ConstBool<true>;
			type UploadOrigin = EnsureSigned<AccountId>;
			type InstantiateOrigin = EnsureSigned<AccountId>;
			type WeightInfo = ();
			type WeightPrice = Self;
			type Debug = ();
			type Xcm = ();
			type RuntimeMemory = ConstU32<{ 128 * 1024 * 1024 }>;
			type PVFMemory = ConstU32<{ 512 * 1024 * 1024 }>;
			type ChainId = ConstU64<{ 0 }>;
		}
	}

	#[pallet::event]
	pub enum Event<T: Config> {
		/// Contract deployed by address at the specified address.
		Instantiated { deployer: H160, contract: H160 },

		/// Contract has been removed.
		///
		/// # Note
		///
		/// The only way for a contract to be removed and emitting this event is by calling
		/// `seal_terminate`.
		Terminated {
			/// The contract that was terminated.
			contract: H160,
			/// The account that received the contracts remaining balance
			beneficiary: H160,
		},

		/// Code with the specified hash has been stored.
		CodeStored { code_hash: H256, deposit_held: BalanceOf<T>, uploader: H160 },

		/// A custom event emitted by the contract.
		ContractEmitted {
			/// The contract that emitted the event.
			contract: H160,
			/// Data supplied by the contract. Metadata generated during contract compilation
			/// is needed to decode it.
			data: Vec<u8>,
			/// A list of topics used to index the event.
			/// Number of topics is capped by [`limits::NUM_EVENT_TOPICS`].
			topics: Vec<H256>,
		},

		/// A code with the specified hash was removed.
		CodeRemoved { code_hash: H256, deposit_released: BalanceOf<T>, remover: H160 },

		/// A contract's code was updated.
		ContractCodeUpdated {
			/// The contract that has been updated.
			contract: H160,
			/// New code hash that was set for the contract.
			new_code_hash: H256,
			/// Previous code hash of the contract.
			old_code_hash: H256,
		},

		/// A contract was called either by a plain account or another contract.
		///
		/// # Note
		///
		/// Please keep in mind that like all events this is only emitted for successful
		/// calls. This is because on failure all storage changes including events are
		/// rolled back.
		Called {
			/// The caller of the `contract`.
			caller: Origin<T>,
			/// The contract that was called.
			contract: H160,
		},

		/// A contract delegate called a code hash.
		///
		/// # Note
		///
		/// Please keep in mind that like all events this is only emitted for successful
		/// calls. This is because on failure all storage changes including events are
		/// rolled back.
		DelegateCalled {
			/// The contract that performed the delegate call and hence in whose context
			/// the `code_hash` is executed.
			contract: H160,
			/// The code hash that was delegate called.
			code_hash: H256,
		},

		/// Some funds have been transferred and held as storage deposit.
		StorageDepositTransferredAndHeld { from: H160, to: H160, amount: BalanceOf<T> },

		/// Some storage deposit funds have been transferred and released.
		StorageDepositTransferredAndReleased { from: H160, to: H160, amount: BalanceOf<T> },
	}

	#[pallet::error]
	pub enum Error<T> {
		/// Invalid schedule supplied, e.g. with zero weight of a basic operation.
		InvalidSchedule,
		/// Invalid combination of flags supplied to `seal_call` or `seal_delegate_call`.
		InvalidCallFlags,
		/// The executed contract exhausted its gas limit.
		OutOfGas,
		/// Performing the requested transfer failed. Probably because there isn't enough
		/// free balance in the sender's account.
		TransferFailed,
		/// Performing a call was denied because the calling depth reached the limit
		/// of what is specified in the schedule.
		MaxCallDepthReached,
		/// No contract was found at the specified address.
		ContractNotFound,
		/// No code could be found at the supplied code hash.
		CodeNotFound,
		/// No code info could be found at the supplied code hash.
		CodeInfoNotFound,
		/// A buffer outside of sandbox memory was passed to a contract API function.
		OutOfBounds,
		/// Input passed to a contract API function failed to decode as expected type.
		DecodingFailed,
		/// Contract trapped during execution.
		ContractTrapped,
		/// The size defined in `T::MaxValueSize` was exceeded.
		ValueTooLarge,
		/// Termination of a contract is not allowed while the contract is already
		/// on the call stack. Can be triggered by `seal_terminate`.
		TerminatedWhileReentrant,
		/// `seal_call` forwarded this contracts input. It therefore is no longer available.
		InputForwarded,
		/// The amount of topics passed to `seal_deposit_events` exceeds the limit.
		TooManyTopics,
		/// The chain does not provide a chain extension. Calling the chain extension results
		/// in this error. Note that this usually  shouldn't happen as deploying such contracts
		/// is rejected.
		NoChainExtension,
		/// Failed to decode the XCM program.
		XCMDecodeFailed,
		/// A contract with the same AccountId already exists.
		DuplicateContract,
		/// A contract self destructed in its constructor.
		///
		/// This can be triggered by a call to `seal_terminate`.
		TerminatedInConstructor,
		/// A call tried to invoke a contract that is flagged as non-reentrant.
		ReentranceDenied,
		/// A contract called into the runtime which then called back into this pallet.
		ReenteredPallet,
		/// A contract attempted to invoke a state modifying API while being in read-only mode.
		StateChangeDenied,
		/// Origin doesn't have enough balance to pay the required storage deposits.
		StorageDepositNotEnoughFunds,
		/// More storage was created than allowed by the storage deposit limit.
		StorageDepositLimitExhausted,
		/// Code removal was denied because the code is still in use by at least one contract.
		CodeInUse,
		/// The contract ran to completion but decided to revert its storage changes.
		/// Please note that this error is only returned from extrinsics. When called directly
		/// or via RPC an `Ok` will be returned. In this case the caller needs to inspect the flags
		/// to determine whether a reversion has taken place.
		ContractReverted,
		/// The contract failed to compile or is missing the correct entry points.
		///
		/// A more detailed error can be found on the node console if debug messages are enabled
		/// by supplying `-lruntime::revive=debug`.
		CodeRejected,
		/// The code blob supplied is larger than [`limits::code::BLOB_BYTES`].
		BlobTooLarge,
		/// The static memory consumption of the blob will be larger than
		/// [`limits::code::STATIC_MEMORY_BYTES`].
		StaticMemoryTooLarge,
		/// The contract has reached its maximum number of delegate dependencies.
		MaxDelegateDependenciesReached,
		/// The dependency was not found in the contract's delegate dependencies.
		DelegateDependencyNotFound,
		/// The contract already depends on the given delegate dependency.
		DelegateDependencyAlreadyExists,
		/// Can not add a delegate dependency to the code hash of the contract itself.
		CannotAddSelfAsDelegateDependency,
		/// Can not add more data to transient storage.
		OutOfTransientStorage,
		/// The contract tried to call a syscall which does not exist (at its current api level).
		InvalidSyscall,
		/// Invalid storage flags were passed to one of the storage syscalls.
		InvalidStorageFlags,
		/// PolkaVM failed during code execution. Probably due to a malformed program.
		ExecutionFailed,
		/// Failed to convert a U256 to a Balance.
		BalanceConversionFailed,
		/// Immutable data can only be set during deploys and only be read during calls.
		/// Additionally, it is only valid to set the data once and it must not be empty.
		InvalidImmutableAccess,
	}

	/// A reason for the pallet contracts placing a hold on funds.
	#[pallet::composite_enum]
	pub enum HoldReason {
		/// The Pallet has reserved it for storing code on-chain.
		CodeUploadDepositReserve,
		/// The Pallet has reserved it for storage deposit.
		StorageDepositReserve,
	}

	/// A mapping from a contract's code hash to its code.
	#[pallet::storage]
	pub(crate) type PristineCode<T: Config> = StorageMap<_, Identity, H256, CodeVec>;

	/// A mapping from a contract's code hash to its code info.
	#[pallet::storage]
	pub(crate) type CodeInfoOf<T: Config> = StorageMap<_, Identity, H256, CodeInfo<T>>;

	/// The code associated with a given account.
	#[pallet::storage]
	pub(crate) type ContractInfoOf<T: Config> = StorageMap<_, Identity, H160, ContractInfo<T>>;

	/// The immutable data associated with a given account.
	#[pallet::storage]
	pub(crate) type ImmutableDataOf<T: Config> = StorageMap<_, Identity, H160, ImmutableData>;

	/// Evicted contracts that await child trie deletion.
	///
	/// Child trie deletion is a heavy operation depending on the amount of storage items
	/// stored in said trie. Therefore this operation is performed lazily in `on_idle`.
	#[pallet::storage]
	pub(crate) type DeletionQueue<T: Config> = StorageMap<_, Twox64Concat, u32, TrieId>;

	/// A pair of monotonic counters used to track the latest contract marked for deletion
	/// and the latest deleted contract in queue.
	#[pallet::storage]
	pub(crate) type DeletionQueueCounter<T: Config> =
		StorageValue<_, DeletionQueueManager<T>, ValueQuery>;

	#[pallet::extra_constants]
	impl<T: Config> Pallet<T> {
		#[pallet::constant_name(ApiVersion)]
		fn api_version() -> u16 {
			API_VERSION
		}
	}

	#[pallet::hooks]
	impl<T: Config> Hooks<BlockNumberFor<T>> for Pallet<T> {
		fn on_idle(_block: BlockNumberFor<T>, limit: Weight) -> Weight {
			let mut meter = WeightMeter::with_limit(limit);
			ContractInfo::<T>::process_deletion_queue_batch(&mut meter);
			meter.consumed()
		}

		fn integrity_test() {
			use limits::code::STATIC_MEMORY_BYTES;

			// The memory available in the block building runtime
			let max_runtime_mem: u32 = T::RuntimeMemory::get();
			// The root frame is not accounted in CALL_STACK_DEPTH
			let max_call_depth =
				limits::CALL_STACK_DEPTH.checked_add(1).expect("CallStack size is too big");
			// Transient storage uses a BTreeMap, which has overhead compared to the raw size of
			// key-value data. To ensure safety, a margin of 2x the raw key-value size is used.
			let max_transient_storage_size = limits::TRANSIENT_STORAGE_BYTES
				.checked_mul(2)
				.expect("MaxTransientStorageSize is too large");

			// We only allow 50% of the runtime memory to be utilized by the contracts call
			// stack, keeping the rest for other facilities, such as PoV, etc.
			const TOTAL_MEMORY_DEVIDER: u32 = 2;

			// The inefficiencies of the freeing-bump allocator
			// being used in the client for the runtime memory allocations, could lead to possible
			// memory allocations grow up to `x4` times in some extreme cases.
			const MEMORY_ALLOCATOR_INEFFICENCY_DEVIDER: u32 = 4;

			// Check that the configured `STATIC_MEMORY_BYTES` fits into runtime memory.
			//
			// `STATIC_MEMORY_BYTES` is the amount of memory that a contract can consume
			// in memory and is enforced at upload time.
			//
			// Dynamic allocations are not available, yet. Hence are not taken into consideration
			// here.
			let static_memory_limit = max_runtime_mem
				.saturating_div(TOTAL_MEMORY_DEVIDER)
				.saturating_sub(max_transient_storage_size)
				.saturating_div(max_call_depth)
				.saturating_sub(STATIC_MEMORY_BYTES)
				.saturating_div(MEMORY_ALLOCATOR_INEFFICENCY_DEVIDER);

			assert!(
				STATIC_MEMORY_BYTES < static_memory_limit,
				"Given `CallStack` height {:?}, `STATIC_MEMORY_LIMIT` should be set less than {:?} \
				 (current value is {:?}), to avoid possible runtime oom issues.",
				max_call_depth,
				static_memory_limit,
				STATIC_MEMORY_BYTES,
			);

			// Validators are configured to be able to use more memory than block builders. This is
			// because in addition to `max_runtime_mem` they need to hold additional data in
			// memory: PoV in multiple copies (1x encoded + 2x decoded) and all storage which
			// includes emitted events. The assumption is that storage/events size
			// can be a maximum of half of the validator runtime memory - max_runtime_mem.
			let max_block_ref_time = T::BlockWeights::get()
				.get(DispatchClass::Normal)
				.max_total
				.unwrap_or_else(|| T::BlockWeights::get().max_block)
				.ref_time();
			let max_payload_size = limits::PAYLOAD_BYTES;
			let max_key_size =
				Key::try_from_var(alloc::vec![0u8; limits::STORAGE_KEY_BYTES as usize])
					.expect("Key of maximal size shall be created")
					.hash()
					.len() as u32;

			let max_immutable_key_size = T::AccountId::max_encoded_len() as u32;
			let max_immutable_size: u32 = ((max_block_ref_time /
				(<RuntimeCosts as gas::Token<T>>::weight(&RuntimeCosts::SetImmutableData(
					limits::IMMUTABLE_BYTES,
				))
				.ref_time()))
			.saturating_mul(limits::IMMUTABLE_BYTES.saturating_add(max_immutable_key_size) as u64))
			.try_into()
			.expect("Immutable data size too big");

			// We can use storage to store items using the available block ref_time with the
			// `set_storage` host function.
			let max_storage_size: u32 = ((max_block_ref_time /
				(<RuntimeCosts as gas::Token<T>>::weight(&RuntimeCosts::SetStorage {
					new_bytes: max_payload_size,
					old_bytes: 0,
				})
				.ref_time()))
			.saturating_mul(max_payload_size.saturating_add(max_key_size) as u64))
			.saturating_add(max_immutable_size.into())
			.try_into()
			.expect("Storage size too big");

			let max_pvf_mem: u32 = T::PVFMemory::get();
			let storage_size_limit = max_pvf_mem.saturating_sub(max_runtime_mem) / 2;

			assert!(
				max_storage_size < storage_size_limit,
				"Maximal storage size {} exceeds the storage limit {}",
				max_storage_size,
				storage_size_limit
			);

			// We can use storage to store events using the available block ref_time with the
			// `deposit_event` host function. The overhead of stored events, which is around 100B,
			// is not taken into account to simplify calculations, as it does not change much.
			let max_events_size: u32 = ((max_block_ref_time /
				(<RuntimeCosts as gas::Token<T>>::weight(&RuntimeCosts::DepositEvent {
					num_topic: 0,
					len: max_payload_size,
				})
				.ref_time()))
			.saturating_mul(max_payload_size as u64))
			.try_into()
			.expect("Events size too big");

			assert!(
				max_events_size < storage_size_limit,
				"Maximal events size {} exceeds the events limit {}",
				max_events_size,
				storage_size_limit
			);
		}
	}

	#[pallet::call]
	impl<T: Config> Pallet<T>
	where
		BalanceOf<T>: Into<U256> + TryFrom<U256>,
		MomentOf<T>: Into<U256>,
	{
		/// A raw EVM transaction, typically dispatched by an Ethereum JSON-RPC server.
		///
		/// # Parameters
		///
		/// * `payload`: The RLP-encoded [`crate::api::TransactionLegacySigned`].
		/// * `gas_limit`: The gas limit enforced during contract execution.
		/// * `storage_deposit_limit`: The maximum balance that can be charged to the caller for
		///   storage usage.
		/// * `transact_kind`: The type of transaction to execute.
		///
		/// # Note
		///
		/// This call cannot be dispatched directly; attempting to do so will result in a failed
		/// transaction. It serves as a wrapper for an Ethereum transaction. When submitted, the
		/// runtime converts it into a [`sp_runtime::generic::CheckedExtrinsic`] by recovering the
		/// signer and validating the transaction.
		#[allow(unused_variables)]
		#[pallet::call_index(0)]
		#[pallet::weight(
			match transact_kind {
				EthTransactKind::Call => T::WeightInfo::call().saturating_add(*gas_limit),
				EthTransactKind::InstantiateWithCode{code_len, data_len} => T::WeightInfo::instantiate_with_code(*code_len, *data_len)
					.saturating_add(*gas_limit)
			}
		)]
		pub fn eth_transact(
			origin: OriginFor<T>,
			payload: Vec<u8>,
			gas_limit: Weight,
			#[pallet::compact] storage_deposit_limit: BalanceOf<T>,
			transact_kind: EthTransactKind,
		) -> DispatchResultWithPostInfo {
			Err(frame_system::Error::CallFiltered::<T>.into())
		}

		/// Makes a call to an account, optionally transferring some balance.
		///
		/// # Parameters
		///
		/// * `dest`: Address of the contract to call.
		/// * `value`: The balance to transfer from the `origin` to `dest`.
		/// * `gas_limit`: The gas limit enforced when executing the constructor.
		/// * `storage_deposit_limit`: The maximum amount of balance that can be charged from the
		///   caller to pay for the storage consumed.
		/// * `data`: The input data to pass to the contract.
		///
		/// * If the account is a smart-contract account, the associated code will be
		/// executed and any value will be transferred.
		/// * If the account is a regular account, any value will be transferred.
		/// * If no account exists and the call value is not less than `existential_deposit`,
		/// a regular account will be created and any value will be transferred.
		#[pallet::call_index(1)]
		#[pallet::weight(T::WeightInfo::call().saturating_add(*gas_limit))]
		pub fn call(
			origin: OriginFor<T>,
			dest: H160,
			#[pallet::compact] value: BalanceOf<T>,
			gas_limit: Weight,
			#[pallet::compact] storage_deposit_limit: BalanceOf<T>,
			data: Vec<u8>,
		) -> DispatchResultWithPostInfo {
			log::info!(target: LOG_TARGET, "Call: {:?} {:?} {:?}", dest, value, data);
			let mut output = Self::bare_call(
				origin,
				dest,
				value,
				gas_limit,
				storage_deposit_limit,
				data,
				DebugInfo::Skip,
				CollectEvents::Skip,
			);
			if let Ok(return_value) = &output.result {
				if return_value.did_revert() {
					output.result = Err(<Error<T>>::ContractReverted.into());
				}
			}
			dispatch_result(output.result, output.gas_consumed, T::WeightInfo::call())
		}

		/// Instantiates a contract from a previously deployed wasm binary.
		///
		/// This function is identical to [`Self::instantiate_with_code`] but without the
		/// code deployment step. Instead, the `code_hash` of an on-chain deployed wasm binary
		/// must be supplied.
		#[pallet::call_index(2)]
		#[pallet::weight(
			T::WeightInfo::instantiate(data.len() as u32).saturating_add(*gas_limit)
		)]
		pub fn instantiate(
			origin: OriginFor<T>,
			#[pallet::compact] value: BalanceOf<T>,
			gas_limit: Weight,
			#[pallet::compact] storage_deposit_limit: BalanceOf<T>,
			code_hash: sp_core::H256,
			data: Vec<u8>,
			salt: Option<[u8; 32]>,
		) -> DispatchResultWithPostInfo {
			let data_len = data.len() as u32;
			let mut output = Self::bare_instantiate(
				origin,
				value,
				gas_limit,
				storage_deposit_limit,
				Code::Existing(code_hash),
				data,
				salt,
				DebugInfo::Skip,
				CollectEvents::Skip,
			);
			if let Ok(retval) = &output.result {
				if retval.result.did_revert() {
					output.result = Err(<Error<T>>::ContractReverted.into());
				}
			}
			dispatch_result(
				output.result.map(|result| result.result),
				output.gas_consumed,
				T::WeightInfo::instantiate(data_len),
			)
		}

		/// Instantiates a new contract from the supplied `code` optionally transferring
		/// some balance.
		///
		/// This dispatchable has the same effect as calling [`Self::upload_code`] +
		/// [`Self::instantiate`]. Bundling them together provides efficiency gains. Please
		/// also check the documentation of [`Self::upload_code`].
		///
		/// # Parameters
		///
		/// * `value`: The balance to transfer from the `origin` to the newly created contract.
		/// * `gas_limit`: The gas limit enforced when executing the constructor.
		/// * `storage_deposit_limit`: The maximum amount of balance that can be charged/reserved
		///   from the caller to pay for the storage consumed.
		/// * `code`: The contract code to deploy in raw bytes.
		/// * `data`: The input data to pass to the contract constructor.
		/// * `salt`: Used for the address derivation. If `Some` is supplied then `CREATE2`
		/// 	semantics are used. If `None` then `CRATE1` is used.
		///
		///
		/// Instantiation is executed as follows:
		///
		/// - The supplied `code` is deployed, and a `code_hash` is created for that code.
		/// - If the `code_hash` already exists on the chain the underlying `code` will be shared.
		/// - The destination address is computed based on the sender, code_hash and the salt.
		/// - The smart-contract account is created at the computed address.
		/// - The `value` is transferred to the new account.
		/// - The `deploy` function is executed in the context of the newly-created account.
		#[pallet::call_index(3)]
		#[pallet::weight(
			T::WeightInfo::instantiate_with_code(code.len() as u32, data.len() as u32)
			.saturating_add(*gas_limit)
		)]
		pub fn instantiate_with_code(
			origin: OriginFor<T>,
			#[pallet::compact] value: BalanceOf<T>,
			gas_limit: Weight,
			#[pallet::compact] storage_deposit_limit: BalanceOf<T>,
			code: Vec<u8>,
			data: Vec<u8>,
			salt: Option<[u8; 32]>,
		) -> DispatchResultWithPostInfo {
			let code_len = code.len() as u32;
			let data_len = data.len() as u32;
			let mut output = Self::bare_instantiate(
				origin,
				value,
				gas_limit,
				storage_deposit_limit,
				Code::Upload(code),
				data,
				salt,
				DebugInfo::Skip,
				CollectEvents::Skip,
			);
			if let Ok(retval) = &output.result {
				if retval.result.did_revert() {
					output.result = Err(<Error<T>>::ContractReverted.into());
				}
			}
			dispatch_result(
				output.result.map(|result| result.result),
				output.gas_consumed,
				T::WeightInfo::instantiate_with_code(code_len, data_len),
			)
		}

		/// Upload new `code` without instantiating a contract from it.
		///
		/// If the code does not already exist a deposit is reserved from the caller
		/// and unreserved only when [`Self::remove_code`] is called. The size of the reserve
		/// depends on the size of the supplied `code`.
		///
		/// # Note
		///
		/// Anyone can instantiate a contract from any uploaded code and thus prevent its removal.
		/// To avoid this situation a constructor could employ access control so that it can
		/// only be instantiated by permissioned entities. The same is true when uploading
		/// through [`Self::instantiate_with_code`].
<<<<<<< HEAD
		#[pallet::call_index(4)]
		#[pallet::weight(T::WeightInfo::upload_code_determinism_enforced(code.len() as u32))]
=======
		#[pallet::call_index(3)]
		#[pallet::weight(T::WeightInfo::upload_code(code.len() as u32))]
>>>>>>> c0ddfbae
		pub fn upload_code(
			origin: OriginFor<T>,
			code: Vec<u8>,
			#[pallet::compact] storage_deposit_limit: BalanceOf<T>,
		) -> DispatchResult {
			Self::bare_upload_code(origin, code, storage_deposit_limit).map(|_| ())
		}

		/// Remove the code stored under `code_hash` and refund the deposit to its owner.
		///
		/// A code can only be removed by its original uploader (its owner) and only if it is
		/// not used by any contract.
		#[pallet::call_index(5)]
		#[pallet::weight(T::WeightInfo::remove_code())]
		pub fn remove_code(
			origin: OriginFor<T>,
			code_hash: sp_core::H256,
		) -> DispatchResultWithPostInfo {
			let origin = ensure_signed(origin)?;
			<WasmBlob<T>>::remove(&origin, code_hash)?;
			// we waive the fee because removing unused code is beneficial
			Ok(Pays::No.into())
		}

		/// Privileged function that changes the code of an existing contract.
		///
		/// This takes care of updating refcounts and all other necessary operations. Returns
		/// an error if either the `code_hash` or `dest` do not exist.
		///
		/// # Note
		///
		/// This does **not** change the address of the contract in question. This means
		/// that the contract address is no longer derived from its code hash after calling
		/// this dispatchable.
		#[pallet::call_index(6)]
		#[pallet::weight(T::WeightInfo::set_code())]
		pub fn set_code(
			origin: OriginFor<T>,
			dest: H160,
			code_hash: sp_core::H256,
		) -> DispatchResult {
			ensure_root(origin)?;
			<ContractInfoOf<T>>::try_mutate(&dest, |contract| {
				let contract = if let Some(contract) = contract {
					contract
				} else {
					return Err(<Error<T>>::ContractNotFound.into());
				};
				<ExecStack<T, WasmBlob<T>>>::increment_refcount(code_hash)?;
				<ExecStack<T, WasmBlob<T>>>::decrement_refcount(contract.code_hash);
				Self::deposit_event(Event::ContractCodeUpdated {
					contract: dest,
					new_code_hash: code_hash,
					old_code_hash: contract.code_hash,
				});
				contract.code_hash = code_hash;
				Ok(())
			})
		}
	}
}

/// Create a dispatch result reflecting the amount of consumed gas.
fn dispatch_result<R>(
	result: Result<R, DispatchError>,
	gas_consumed: Weight,
	base_weight: Weight,
) -> DispatchResultWithPostInfo {
	let post_info = PostDispatchInfo {
		actual_weight: Some(gas_consumed.saturating_add(base_weight)),
		pays_fee: Default::default(),
	};

	result
		.map(|_| post_info)
		.map_err(|e| DispatchErrorWithPostInfo { post_info, error: e })
}

impl<T: Config> Pallet<T>
where
	BalanceOf<T>: Into<U256> + TryFrom<U256>,
	MomentOf<T>: Into<U256>,
{
	/// A generalized version of [`Self::call`].
	///
	/// Identical to [`Self::call`] but tailored towards being called by other code within the
	/// runtime as opposed to from an extrinsic. It returns more information and allows the
	/// enablement of features that are not suitable for an extrinsic (debugging, event
	/// collection).
	pub fn bare_call(
		origin: OriginFor<T>,
		dest: H160,
		value: BalanceOf<T>,
		gas_limit: Weight,
		storage_deposit_limit: BalanceOf<T>,
		data: Vec<u8>,
		debug: DebugInfo,
		collect_events: CollectEvents,
	) -> ContractResult<ExecReturnValue, BalanceOf<T>, EventRecordOf<T>> {
		let mut gas_meter = GasMeter::new(gas_limit);
		let mut storage_deposit = Default::default();
		let mut debug_message = if matches!(debug, DebugInfo::UnsafeDebug) {
			Some(DebugBuffer::default())
		} else {
			None
		};
		let try_call = || {
			let origin = Origin::from_runtime_origin(origin)?;
			let mut storage_meter = StorageMeter::new(&origin, storage_deposit_limit, value)?;
			let result = ExecStack::<T, WasmBlob<T>>::run_call(
				origin.clone(),
				dest,
				&mut gas_meter,
				&mut storage_meter,
				value,
				data,
				debug_message.as_mut(),
			)?;
			storage_deposit = storage_meter.try_into_deposit(&origin)?;
			Ok(result)
		};
		let result = Self::run_guarded(try_call);
		let events = if matches!(collect_events, CollectEvents::UnsafeCollect) {
			Some(System::<T>::read_events_no_consensus().map(|e| *e).collect())
		} else {
			None
		};
		ContractResult {
			result: result.map_err(|r| r.error),
			gas_consumed: gas_meter.gas_consumed(),
			gas_required: gas_meter.gas_required(),
			storage_deposit,
			debug_message: debug_message.unwrap_or_default().to_vec(),
			events,
		}
	}

	/// A generalized version of [`Self::instantiate`] or [`Self::instantiate_with_code`].
	///
	/// Identical to [`Self::instantiate`] or [`Self::instantiate_with_code`] but tailored towards
	/// being called by other code within the runtime as opposed to from an extrinsic. It returns
	/// more information and allows the enablement of features that are not suitable for an
	/// extrinsic (debugging, event collection).
	pub fn bare_instantiate(
		origin: OriginFor<T>,
		value: BalanceOf<T>,
		gas_limit: Weight,
		mut storage_deposit_limit: BalanceOf<T>,
		code: Code,
		data: Vec<u8>,
		salt: Option<[u8; 32]>,
		debug: DebugInfo,
		collect_events: CollectEvents,
	) -> ContractResult<InstantiateReturnValue, BalanceOf<T>, EventRecordOf<T>> {
		let mut gas_meter = GasMeter::new(gas_limit);
		let mut storage_deposit = Default::default();
		let mut debug_message =
			if debug == DebugInfo::UnsafeDebug { Some(DebugBuffer::default()) } else { None };
		let try_instantiate = || {
			let instantiate_account = T::InstantiateOrigin::ensure_origin(origin.clone())?;
			let (executable, upload_deposit) = match code {
				Code::Upload(code) => {
					let upload_account = T::UploadOrigin::ensure_origin(origin)?;
					let (executable, upload_deposit) =
						Self::try_upload_code(upload_account, code, storage_deposit_limit)?;
					storage_deposit_limit.saturating_reduce(upload_deposit);
					(executable, upload_deposit)
				},
				Code::Existing(code_hash) =>
					(WasmBlob::from_storage(code_hash, &mut gas_meter)?, Default::default()),
			};
			let instantiate_origin = Origin::from_account_id(instantiate_account.clone());
			let mut storage_meter =
				StorageMeter::new(&instantiate_origin, storage_deposit_limit, value)?;
			let result = ExecStack::<T, WasmBlob<T>>::run_instantiate(
				instantiate_account,
				executable,
				&mut gas_meter,
				&mut storage_meter,
				value,
				data,
				salt.as_ref(),
				debug_message.as_mut(),
			);
			storage_deposit = storage_meter
				.try_into_deposit(&instantiate_origin)?
				.saturating_add(&StorageDeposit::Charge(upload_deposit));
			result
		};
		let output = Self::run_guarded(try_instantiate);
		let events = if matches!(collect_events, CollectEvents::UnsafeCollect) {
			Some(System::<T>::read_events_no_consensus().map(|e| *e).collect())
		} else {
			None
		};
		ContractResult {
			result: output
				.map(|(addr, result)| InstantiateReturnValue { result, addr })
				.map_err(|e| e.error),
			gas_consumed: gas_meter.gas_consumed(),
			gas_required: gas_meter.gas_required(),
			storage_deposit,
			debug_message: debug_message.unwrap_or_default().to_vec(),
			events,
		}
	}

	/// A version of [`Self::eth_transact`] used to dry-run Ethereum calls.
	pub fn bare_eth_transact(
		origin: OriginFor<T>,
		dest: Option<H160>,
		value: BalanceOf<T>,
		input: Vec<u8>,
		gas_limit: Weight,
		storage_deposit_limit: BalanceOf<T>,
		debug: DebugInfo,
		collect_events: CollectEvents,
	) -> EthContractResultDetails<BalanceOf<T>>
	where
		<T as Config>::RuntimeCall: From<crate::Call<T>>,
		<T as Config>::RuntimeCall: Encode,
	{
		if let Some(dest) = dest {
			let result = crate::Pallet::<T>::bare_call(
				origin,
				dest,
				value,
				gas_limit,
				storage_deposit_limit,
				input.clone(),
				debug,
				collect_events,
			);

			let dispatch_call = crate::Call::<T>::call {
				dest,
				value,
				gas_limit: result.gas_required,
				storage_deposit_limit: result.storage_deposit.charge_or_zero(),
				data: input.clone(),
			};

			let dispatch_call: <T as Config>::RuntimeCall = dispatch_call.into();

			EthContractResultDetails {
				kind: EthTransactKind::Call,
				dispatch_info: dispatch_call.get_dispatch_info(),
				len: dispatch_call.encode().len() as u32,
				gas_limit: result.gas_required,
				storage_deposit: result.storage_deposit.charge_or_zero(),
				result: result.result.map(|v| v.data),
			}
		} else {
			let Ok(EthInstantiateInput { code, data }) =
				EthInstantiateInput::decode(&mut &input[..])
			else {
				let dispatch_call = crate::Call::<T>::instantiate_with_code {
					value,
					gas_limit: Default::default(),
					storage_deposit_limit: 0u32.into(),
					code: input,
					data: Default::default(),
					salt: None,
				};
				return EthContractResultDetails {
					kind: EthTransactKind::Call,
					dispatch_info: dispatch_call.get_dispatch_info(),
					gas_limit: Default::default(),
					storage_deposit: Default::default(),
					len: dispatch_call.encode().len() as u32,
					result: Err(<Error<T>>::DecodingFailed.into()),
				}
			};

			let code_len = code.len() as u32;
			let data_len = data.len() as u32;
			let result = crate::Pallet::<T>::bare_instantiate(
				origin,
				value,
				gas_limit,
				storage_deposit_limit,
				Code::Upload(code.clone()),
				data.clone(),
				None,
				DebugInfo::Skip,
				CollectEvents::Skip,
			);

			let dispatch_call = crate::Call::<T>::instantiate_with_code {
				value,
				gas_limit: result.gas_required,
				storage_deposit_limit: result.storage_deposit.charge_or_zero(),
				code,
				data,
				salt: None,
			};

			let dispatch_call: <T as Config>::RuntimeCall = dispatch_call.into();

			EthContractResultDetails {
				kind: EthTransactKind::InstantiateWithCode { code_len, data_len },
				dispatch_info: dispatch_call.get_dispatch_info(),
				len: dispatch_call.encode().len() as u32,
				gas_limit: result.gas_required,
				storage_deposit: result.storage_deposit.charge_or_zero(),
				result: result.result.map(|v| v.result.data),
			}
		}
	}

	/// A generalized version of [`Self::upload_code`].
	///
	/// It is identical to [`Self::upload_code`] and only differs in the information it returns.
	pub fn bare_upload_code(
		origin: OriginFor<T>,
		code: Vec<u8>,
		storage_deposit_limit: BalanceOf<T>,
	) -> CodeUploadResult<BalanceOf<T>> {
		let origin = T::UploadOrigin::ensure_origin(origin)?;
		let (module, deposit) = Self::try_upload_code(origin, code, storage_deposit_limit)?;
		Ok(CodeUploadReturnValue { code_hash: *module.code_hash(), deposit })
	}

	/// Query storage of a specified contract under a specified key.
	pub fn get_storage(address: H160, key: [u8; 32]) -> GetStorageResult {
		let contract_info =
			ContractInfoOf::<T>::get(&address).ok_or(ContractAccessError::DoesntExist)?;

		let maybe_value = contract_info.read(&Key::from_fixed(key));
		Ok(maybe_value)
	}

	/// Uploads new code and returns the Wasm blob and deposit amount collected.
	fn try_upload_code(
		origin: T::AccountId,
		code: Vec<u8>,
		storage_deposit_limit: BalanceOf<T>,
	) -> Result<(WasmBlob<T>, BalanceOf<T>), DispatchError> {
		let mut module = WasmBlob::from_code(code, origin)?;
		let deposit = module.store_code()?;
		ensure!(storage_deposit_limit >= deposit, <Error<T>>::StorageDepositLimitExhausted);
		Ok((module, deposit))
	}

	/// Run the supplied function `f` if no other instance of this pallet is on the stack.
	fn run_guarded<R, F: FnOnce() -> Result<R, ExecError>>(f: F) -> Result<R, ExecError> {
		executing_contract::using_once(&mut false, || {
			executing_contract::with(|f| {
				// Fail if already entered contract execution
				if *f {
					return Err(())
				}
				// We are entering contract execution
				*f = true;
				Ok(())
			})
				.expect("Returns `Ok` if called within `using_once`. It is syntactically obvious that this is the case; qed")
				.map_err(|_| <Error<T>>::ReenteredPallet.into())
				.map(|_| f())
				.and_then(|r| r)
		})
	}
}

impl<T: Config> Pallet<T> {
	/// Return the existential deposit of [`Config::Currency`].
	fn min_balance() -> BalanceOf<T> {
		<T::Currency as Inspect<AccountIdOf<T>>>::minimum_balance()
	}

	/// Deposit a pallet contracts event.
	fn deposit_event(event: Event<T>) {
		<frame_system::Pallet<T>>::deposit_event(<T as Config>::RuntimeEvent::from(event))
	}
}

// Set up a global reference to the boolean flag used for the re-entrancy guard.
environmental!(executing_contract: bool);

sp_api::decl_runtime_apis! {
	/// The API used to dry-run contract interactions.
	#[api_version(1)]
	pub trait ReviveApi<AccountId, Balance, BlockNumber, EventRecord> where
		AccountId: Codec,
		Balance: Codec,
		BlockNumber: Codec,
		EventRecord: Codec,
	{
		/// Perform a call from a specified account to a given contract.
		///
		/// See [`crate::Pallet::bare_call`].
		fn call(
			origin: AccountId,
			dest: H160,
			value: Balance,
			gas_limit: Option<Weight>,
			storage_deposit_limit: Option<Balance>,
			input_data: Vec<u8>,
		) -> ContractResult<ExecReturnValue, Balance, EventRecord>;

		/// Instantiate a new contract.
		///
		/// See `[crate::Pallet::bare_instantiate]`.
		fn instantiate(
			origin: AccountId,
			value: Balance,
			gas_limit: Option<Weight>,
			storage_deposit_limit: Option<Balance>,
			code: Code,
			data: Vec<u8>,
			salt: Option<[u8; 32]>,
		) -> ContractResult<InstantiateReturnValue, Balance, EventRecord>;


		/// Perform an Ethereum call.
		///
		/// See [`crate::Pallet::bare_eth_transact`]
		fn eth_transact(
			origin: H160,
			dest: Option<H160>,
			value: Balance,
			input: Vec<u8>,
			gas_limit: Option<Weight>,
			storage_deposit_limit: Option<Balance>,
		) -> EthContractResult<Balance>;

		/// Upload new code without instantiating a contract from it.
		///
		/// See [`crate::Pallet::bare_upload_code`].
		fn upload_code(
			origin: AccountId,
			code: Vec<u8>,
			storage_deposit_limit: Option<Balance>,
		) -> CodeUploadResult<Balance>;

		/// Query a given storage key in a given contract.
		///
		/// Returns `Ok(Some(Vec<u8>))` if the storage value exists under the given key in the
		/// specified account and `Ok(None)` if it doesn't. If the account specified by the address
		/// doesn't exist, or doesn't have a contract then `Err` is returned.
		fn get_storage(
			address: H160,
			key: [u8; 32],
		) -> GetStorageResult;
	}
}<|MERGE_RESOLUTION|>--- conflicted
+++ resolved
@@ -937,13 +937,8 @@
 		/// To avoid this situation a constructor could employ access control so that it can
 		/// only be instantiated by permissioned entities. The same is true when uploading
 		/// through [`Self::instantiate_with_code`].
-<<<<<<< HEAD
 		#[pallet::call_index(4)]
-		#[pallet::weight(T::WeightInfo::upload_code_determinism_enforced(code.len() as u32))]
-=======
-		#[pallet::call_index(3)]
 		#[pallet::weight(T::WeightInfo::upload_code(code.len() as u32))]
->>>>>>> c0ddfbae
 		pub fn upload_code(
 			origin: OriginFor<T>,
 			code: Vec<u8>,
