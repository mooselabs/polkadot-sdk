--- conflicted
+++ resolved
@@ -41,12 +41,9 @@
 mod receipt_provider;
 pub use receipt_provider::*;
 
-<<<<<<< HEAD
-=======
 mod receipt_extractor;
 pub use receipt_extractor::*;
 
->>>>>>> 7b0ac746
 mod rpc_health;
 pub use rpc_health::*;
 
@@ -219,11 +216,7 @@
 		let Some(block) = self.client.block_by_hash(&block_hash).await? else {
 			return Ok(None);
 		};
-<<<<<<< HEAD
-		let block = self.client.evm_block(block, hydrated_transactions).await?;
-=======
 		let block = self.client.evm_block(block, hydrated_transactions).await;
->>>>>>> 7b0ac746
 		Ok(Some(block))
 	}
 
@@ -258,21 +251,13 @@
 
 	async fn get_block_by_number(
 		&self,
-<<<<<<< HEAD
-		block: BlockNumberOrTag,
-=======
 		block_number: BlockNumberOrTag,
->>>>>>> 7b0ac746
 		hydrated_transactions: bool,
 	) -> RpcResult<Option<Block>> {
 		let Some(block) = self.client.block_by_number_or_tag(&block_number).await? else {
 			return Ok(None);
 		};
-<<<<<<< HEAD
-		let block = self.client.evm_block(block, hydrated_transactions).await?;
-=======
 		let block = self.client.evm_block(block, hydrated_transactions).await;
->>>>>>> 7b0ac746
 		Ok(Some(block))
 	}
 
