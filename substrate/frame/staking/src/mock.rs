// This file is part of Substrate.

// Copyright (C) Parity Technologies (UK) Ltd.
// SPDX-License-Identifier: Apache-2.0

// Licensed under the Apache License, Version 2.0 (the "License");
// you may not use this file except in compliance with the License.
// You may obtain a copy of the License at
//
// 	http://www.apache.org/licenses/LICENSE-2.0
//
// Unless required by applicable law or agreed to in writing, software
// distributed under the License is distributed on an "AS IS" BASIS,
// WITHOUT WARRANTIES OR CONDITIONS OF ANY KIND, either express or implied.
// See the License for the specific language governing permissions and
// limitations under the License.

//! Test utilities

use crate::{self as pallet_staking, *};
use frame_election_provider_support::{
	bounds::{ElectionBounds, ElectionBoundsBuilder},
	onchain, SequentialPhragmen, SortedListProvider, VoteWeight,
};
use frame_support::{
	assert_ok, derive_impl,
	migrations::MultiStepMigrator,
	ord_parameter_types, parameter_types,
	traits::{
		ConstU64, Currency, EitherOfDiverse, FindAuthor, Get, Hooks, Imbalance, LockableCurrency,
		OnUnbalanced, OneSessionHandler, WithdrawReasons,
	},
	weights::constants::RocksDbWeight,
};
use frame_system::{limits::BlockWeights, EnsureRoot, EnsureSignedBy};
use sp_io;
use sp_runtime::{curve::PiecewiseLinear, testing::UintAuthorityId, traits::Zero, BuildStorage};
use sp_staking::{
<<<<<<< HEAD
	offence::{DisableStrategy, OffenceDetails, OnOffenceHandler},
	OnStakingUpdate, OnStakingUpdateEvent, Stake, StakingInterface,
=======
	offence::{OffenceDetails, OnOffenceHandler},
	OnStakingUpdate,
>>>>>>> 2a497d29
};

pub const INIT_TIMESTAMP: u64 = 30_000;
pub const BLOCK_TIME: u64 = 1000;

/// The AccountId alias in this test module.
pub(crate) type AccountId = u64;
pub(crate) type BlockNumber = u64;
pub(crate) type Balance = u128;

/// Another session handler struct to test on_disabled.
pub struct OtherSessionHandler;
impl OneSessionHandler<AccountId> for OtherSessionHandler {
	type Key = UintAuthorityId;

	fn on_genesis_session<'a, I: 'a>(_: I)
	where
		I: Iterator<Item = (&'a AccountId, Self::Key)>,
		AccountId: 'a,
	{
	}

	fn on_new_session<'a, I: 'a>(_: bool, _: I, _: I)
	where
		I: Iterator<Item = (&'a AccountId, Self::Key)>,
		AccountId: 'a,
	{
	}

	fn on_disabled(_validator_index: u32) {}
}

impl sp_runtime::BoundToRuntimeAppPublic for OtherSessionHandler {
	type Public = UintAuthorityId;
}

pub fn is_disabled(controller: AccountId) -> bool {
	let stash = Ledger::<Test>::get(&controller).unwrap().stash;
	let validator_index = match Session::validators().iter().position(|v| *v == stash) {
		Some(index) => index as u32,
		None => return false,
	};

	Session::disabled_validators().contains(&validator_index)
}

type Block = frame_system::mocking::MockBlock<Test>;

frame_support::construct_runtime!(
	pub enum Test
	{
		System: frame_system,
		Authorship: pallet_authorship,
		Timestamp: pallet_timestamp,
		Balances: pallet_balances,
		Staking: pallet_staking,
		Session: pallet_session,
		Historical: pallet_session::historical,
		StakeTracker: pallet_stake_tracker,
		VoterBagsList: pallet_bags_list::<Instance1>,
		TargetBagsList: pallet_bags_list::<Instance2>,
		Migrator: pallet_migrations,
	}
);

/// Author of block is always 11
pub struct Author11;
impl FindAuthor<AccountId> for Author11 {
	fn find_author<'a, I>(_digests: I) -> Option<AccountId>
	where
		I: 'a + IntoIterator<Item = (frame_support::ConsensusEngineId, &'a [u8])>,
	{
		Some(11)
	}
}

parameter_types! {
	pub static SessionsPerEra: SessionIndex = 3;
	pub static ExistentialDeposit: Balance = 1;
	pub static SlashDeferDuration: EraIndex = 0;
	pub static Period: BlockNumber = 5;
	pub static Offset: BlockNumber = 0;
	pub static MaxControllersInDeprecationBatch: u32 = 5900;
}

#[derive_impl(frame_system::config_preludes::TestDefaultConfig)]
impl frame_system::Config for Test {
	type DbWeight = RocksDbWeight;
	type Block = Block;
	type AccountData = pallet_balances::AccountData<Balance>;
	type MultiBlockMigrator = Migrator;
}
impl pallet_balances::Config for Test {
	type MaxLocks = frame_support::traits::ConstU32<1024>;
	type MaxReserves = ();
	type ReserveIdentifier = [u8; 8];
	type Balance = Balance;
	type RuntimeEvent = RuntimeEvent;
	type DustRemoval = ();
	type ExistentialDeposit = ExistentialDeposit;
	type AccountStore = System;
	type WeightInfo = ();
	type FreezeIdentifier = ();
	type MaxFreezes = ();
	type RuntimeHoldReason = ();
	type RuntimeFreezeReason = ();
}

sp_runtime::impl_opaque_keys! {
	pub struct SessionKeys {
		pub other: OtherSessionHandler,
	}
}
impl pallet_session::Config for Test {
	type SessionManager = pallet_session::historical::NoteHistoricalRoot<Test, Staking>;
	type Keys = SessionKeys;
	type ShouldEndSession = pallet_session::PeriodicSessions<Period, Offset>;
	type SessionHandler = (OtherSessionHandler,);
	type RuntimeEvent = RuntimeEvent;
	type ValidatorId = AccountId;
	type ValidatorIdOf = crate::StashOf<Test>;
	type NextSessionRotation = pallet_session::PeriodicSessions<Period, Offset>;
	type WeightInfo = ();
}

impl pallet_session::historical::Config for Test {
	type FullIdentification = crate::Exposure<AccountId, Balance>;
	type FullIdentificationOf = crate::ExposureOf<Test>;
}
impl pallet_authorship::Config for Test {
	type FindAuthor = Author11;
	type EventHandler = Pallet<Test>;
}

impl pallet_timestamp::Config for Test {
	type Moment = u64;
	type OnTimestampSet = ();
	type MinimumPeriod = ConstU64<5>;
	type WeightInfo = ();
}

pallet_staking_reward_curve::build! {
	const I_NPOS: PiecewiseLinear<'static> = curve!(
		min_inflation: 0_025_000,
		max_inflation: 0_100_000,
		ideal_stake: 0_500_000,
		falloff: 0_050_000,
		max_piece_count: 40,
		test_precision: 0_005_000,
	);
}
parameter_types! {
	pub const BondingDuration: EraIndex = 3;
	pub const RewardCurve: &'static PiecewiseLinear<'static> = &I_NPOS;
}

parameter_types! {
	pub static RewardRemainderUnbalanced: u128 = 0;
}

pub struct RewardRemainderMock;

impl OnUnbalanced<NegativeImbalanceOf<Test>> for RewardRemainderMock {
	fn on_nonzero_unbalanced(amount: NegativeImbalanceOf<Test>) {
		RewardRemainderUnbalanced::mutate(|v| {
			*v += amount.peek();
		});
		drop(amount);
	}
}

const VOTER_THRESHOLDS: [sp_npos_elections::VoteWeight; 9] =
	[10, 20, 30, 40, 50, 60, 1_000, 2_000, 10_000];

const TARGET_THRESHOLDS: [Balance; 9] = [100, 200, 300, 400, 500, 600, 1_000, 2_000, 10_000];

parameter_types! {
	pub static VoterBagThresholds: &'static [sp_npos_elections::VoteWeight] = &VOTER_THRESHOLDS;
	pub static TargetBagThresholds: &'static [Balance] = &TARGET_THRESHOLDS;
	pub static HistoryDepth: u32 = 80;
	pub static MaxExposurePageSize: u32 = 64;
	pub static MaxUnlockingChunks: u32 = 32;
	pub static RewardOnUnbalanceWasCalled: bool = false;
	pub static MaxWinners: u32 = 100;
	pub static ElectionsBounds: ElectionBounds = ElectionBoundsBuilder::default().build();
	pub static AbsoluteMaxNominations: u32 = 16;
}

type VoterBagsListInstance = pallet_bags_list::Instance1;
impl pallet_bags_list::Config<VoterBagsListInstance> for Test {
	type RuntimeEvent = RuntimeEvent;
	type WeightInfo = ();
	// Staking is the source of truth for voter bags list, since they are not kept up to date.
	type ScoreProvider = Staking;
	type BagThresholds = VoterBagThresholds;
	type Score = VoteWeight;
}

type TargetBagsListInstance = pallet_bags_list::Instance2;
impl pallet_bags_list::Config<TargetBagsListInstance> for Test {
	type RuntimeEvent = RuntimeEvent;
	type WeightInfo = ();
	type ScoreProvider = pallet_bags_list::Pallet<Test, TargetBagsListInstance>;
	type BagThresholds = TargetBagThresholds;
	type Score = Balance;
}

pub struct OnChainSeqPhragmen;
impl onchain::Config for OnChainSeqPhragmen {
	type System = Test;
	type Solver = SequentialPhragmen<AccountId, Perbill>;
	type DataProvider = Staking;
	type WeightInfo = ();
	type MaxWinners = MaxWinners;
	type Bounds = ElectionsBounds;
}

pub struct MockReward {}
impl OnUnbalanced<PositiveImbalanceOf<Test>> for MockReward {
	fn on_unbalanced(_: PositiveImbalanceOf<Test>) {
		RewardOnUnbalanceWasCalled::set(true);
	}
}

parameter_types! {
	pub static LedgerSlashPerEra:
		(BalanceOf<Test>, BTreeMap<EraIndex, BalanceOf<Test>>) =
		(Zero::zero(), BTreeMap::new());
<<<<<<< HEAD
	pub static EventsEmitted: Vec<OnStakingUpdateEvent<AccountId, Balance>> = vec![];
=======
	pub static SlashObserver: BTreeMap<AccountId, BalanceOf<Test>> = BTreeMap::new();
>>>>>>> 2a497d29
}

pub struct SlashListenerMock;
impl OnStakingUpdate<AccountId, Balance> for SlashListenerMock {
	fn on_slash(
		pool_account: &AccountId,
		slashed_bonded: Balance,
		slashed_chunks: &BTreeMap<EraIndex, Balance>,
		total_slashed: Balance,
	) {
		LedgerSlashPerEra::set((slashed_bonded, slashed_chunks.clone()));
		SlashObserver::mutate(|map| {
			map.insert(*pool_account, map.get(pool_account).unwrap_or(&0) + total_slashed)
		});
	}
}

<<<<<<< HEAD
pub struct EventTracker;
impl OnStakingUpdate<AccountId, Balance> for EventTracker {
	fn on_stake_update(who: &AccountId, prev_stake: Option<Stake<Balance>>, stake: Stake<Balance>) {
		EventsEmitted::mutate(|v| {
			v.push(OnStakingUpdateEvent::StakeUpdate { who: *who, prev_stake, stake });
		})
	}
	fn on_nominator_add(who: &AccountId, nominations: Vec<AccountId>) {
		EventsEmitted::mutate(|v| {
			v.push(OnStakingUpdateEvent::NominatorAdd { who: *who, nominations });
		})
	}
	fn on_nominator_update(
		who: &AccountId,
		prev_nominations: Vec<AccountId>,
		nominations: Vec<AccountId>,
	) {
		EventsEmitted::mutate(|v| {
			v.push(OnStakingUpdateEvent::NominatorUpdate {
				who: *who,
				prev_nominations,
				nominations,
			});
		})
	}
	fn on_nominator_idle(who: &AccountId, prev_nominations: Vec<AccountId>) {
		EventsEmitted::mutate(|v| {
			v.push(OnStakingUpdateEvent::NominatorIdle { who: *who, prev_nominations });
		})
	}
	fn on_nominator_remove(who: &AccountId, nominations: Vec<AccountId>) {
		EventsEmitted::mutate(|v| {
			v.push(OnStakingUpdateEvent::NominatorRemove { who: *who, nominations });
		})
	}
	fn on_validator_add(who: &AccountId, self_stake: Option<Stake<Balance>>) {
		EventsEmitted::mutate(|v| {
			v.push(OnStakingUpdateEvent::ValidatorAdd { who: *who, self_stake });
		})
	}
	fn on_validator_update(who: &AccountId, self_stake: Option<Stake<Balance>>) {
		EventsEmitted::mutate(|v| {
			v.push(OnStakingUpdateEvent::ValidatorUpdate { who: *who, self_stake });
		})
	}
	fn on_validator_idle(who: &AccountId) {
		EventsEmitted::mutate(|v| {
			v.push(OnStakingUpdateEvent::ValidatorIdle { who: *who });
		})
	}
	fn on_validator_remove(who: &AccountId) {
		EventsEmitted::mutate(|v| {
			v.push(OnStakingUpdateEvent::ValidatorRemove { who: *who });
		})
	}
	fn on_withdraw(who: &AccountId, amount: Balance) {
		EventsEmitted::mutate(|v| {
			v.push(OnStakingUpdateEvent::Withdraw { who: *who, amount });
		})
	}
	fn on_unstake(who: &AccountId) {
		EventsEmitted::mutate(|v| {
			v.push(OnStakingUpdateEvent::Unstake { who: *who });
		})
	}
	fn on_slash(
		who: &AccountId,
		slashed_active: Balance,
		_slashed_unlocking: &BTreeMap<EraIndex, Balance>,
		slashed_total: Balance,
	) {
		EventsEmitted::mutate(|v| {
			v.push(OnStakingUpdateEvent::Slash { who: *who, slashed_active, slashed_total });
		})
	}
}

impl pallet_stake_tracker::Config for Test {
	type Currency = Balances;
	type RuntimeEvent = RuntimeEvent;
	type Staking = Staking;
	type VoterList = VoterBagsList;
	type TargetList = TargetBagsList;
}
=======
// Disabling threshold for `UpToLimitDisablingStrategy`
pub(crate) const DISABLING_LIMIT_FACTOR: usize = 3;
>>>>>>> 2a497d29

impl crate::pallet::pallet::Config for Test {
	type Currency = Balances;
	type CurrencyBalance = <Self as pallet_balances::Config>::Balance;
	type UnixTime = Timestamp;
	type CurrencyToVote = ();
	type RewardRemainder = RewardRemainderMock;
	type RuntimeEvent = RuntimeEvent;
	type Slash = ();
	type Reward = MockReward;
	type SessionsPerEra = SessionsPerEra;
	type SlashDeferDuration = SlashDeferDuration;
	type AdminOrigin = EnsureOneOrRoot;
	type BondingDuration = BondingDuration;
	type SessionInterface = Self;
	type EraPayout = ConvertCurve<RewardCurve>;
	type NextNewSession = Session;
	type MaxExposurePageSize = MaxExposurePageSize;
	type ElectionProvider = onchain::OnChainExecution<OnChainSeqPhragmen>;
	type GenesisElectionProvider = Self::ElectionProvider;
	// NOTE: consider a macro and use `UseNominatorsAndValidatorsMap<Self>` as well.
	type VoterList = VoterBagsList;
	type TargetList = TargetBagsList;
	type NominationsQuota = WeightedNominationsQuota<16>;
	type MaxUnlockingChunks = MaxUnlockingChunks;
	type HistoryDepth = HistoryDepth;
	type MaxControllersInDeprecationBatch = MaxControllersInDeprecationBatch;
	type EventListeners = (StakeTracker, SlashListenerMock, EventTracker);
	type BenchmarkingConfig = TestBenchmarkingConfig;
	type WeightInfo = ();
	type DisablingStrategy = pallet_staking::UpToLimitDisablingStrategy<DISABLING_LIMIT_FACTOR>;
}

parameter_types! {
	static BnWeights: BlockWeights = <Test as frame_system::Config>::BlockWeights::get();
	pub storage MigratorServiceWeight: Weight = BnWeights::get().max_block;
}

#[derive_impl(pallet_migrations::config_preludes::TestDefaultConfig)]
impl pallet_migrations::Config for Test {
	#[cfg(not(feature = "runtime-benchmarks"))]
	type Migrations = crate::migrations::v13_stake_tracker::MigrationV13<
		Test,
		crate::weights::SubstrateWeight<Test>,
	>;
	#[cfg(feature = "runtime-benchmarks")]
	type Migrations = pallet_migrations::mock_helpers::MockedMigrations;
	type MaxServiceWeight = MigratorServiceWeight;
}

pub struct WeightedNominationsQuota<const MAX: u32>;
impl<Balance, const MAX: u32> NominationsQuota<Balance> for WeightedNominationsQuota<MAX>
where
	u128: From<Balance>,
{
	type MaxNominations = AbsoluteMaxNominations;

	fn curve(balance: Balance) -> u32 {
		match balance.into() {
			// random curve for testing.
			0..=110 => MAX,
			111 => 0,
			222 => 2,
			333 => MAX + 10,
			_ => MAX,
		}
	}
}

pub(crate) type StakingCall = crate::Call<Test>;
pub(crate) type TestCall = <Test as frame_system::Config>::RuntimeCall;

parameter_types! {
	// if true, skips the try-state for the test running.
	pub static SkipTryStateCheck: bool = false;
	// if true, skips the stake-tracker try-state for the tests running.
	pub static SkipStakeTrackerTryStateCheck: bool = false;
}

pub struct ExtBuilder {
	nominate: bool,
	validator_count: u32,
	minimum_validator_count: u32,
	invulnerables: Vec<AccountId>,
	has_stakers: bool,
	initialize_first_session: bool,
	pub min_nominator_bond: Balance,
	min_validator_bond: Balance,
	balance_factor: Balance,
	status: BTreeMap<AccountId, StakerStatus<AccountId>>,
	stakes: BTreeMap<AccountId, Balance>,
	stakers: Vec<(AccountId, AccountId, Balance, StakerStatus<AccountId>)>,
}

impl Default for ExtBuilder {
	fn default() -> Self {
		Self {
			nominate: true,
			validator_count: 2,
			minimum_validator_count: 0,
			balance_factor: 1,
			invulnerables: vec![],
			has_stakers: true,
			initialize_first_session: true,
			min_nominator_bond: ExistentialDeposit::get(),
			min_validator_bond: ExistentialDeposit::get(),
			status: Default::default(),
			stakes: Default::default(),
			stakers: Default::default(),
		}
	}
}

impl ExtBuilder {
	pub fn existential_deposit(self, existential_deposit: Balance) -> Self {
		EXISTENTIAL_DEPOSIT.with(|v| *v.borrow_mut() = existential_deposit);
		self
	}
	pub fn nominate(mut self, nominate: bool) -> Self {
		self.nominate = nominate;
		self
	}
	pub fn validator_count(mut self, count: u32) -> Self {
		self.validator_count = count;
		self
	}
	pub fn minimum_validator_count(mut self, count: u32) -> Self {
		self.minimum_validator_count = count;
		self
	}
	pub fn slash_defer_duration(self, eras: EraIndex) -> Self {
		SLASH_DEFER_DURATION.with(|v| *v.borrow_mut() = eras);
		self
	}
	pub fn invulnerables(mut self, invulnerables: Vec<AccountId>) -> Self {
		self.invulnerables = invulnerables;
		self
	}
	pub fn session_per_era(self, length: SessionIndex) -> Self {
		SESSIONS_PER_ERA.with(|v| *v.borrow_mut() = length);
		self
	}
	pub fn period(self, length: BlockNumber) -> Self {
		PERIOD.with(|v| *v.borrow_mut() = length);
		self
	}
	pub fn has_stakers(mut self, has: bool) -> Self {
		self.has_stakers = has;
		self
	}
	pub fn initialize_first_session(mut self, init: bool) -> Self {
		self.initialize_first_session = init;
		self
	}
	pub fn offset(self, offset: BlockNumber) -> Self {
		OFFSET.with(|v| *v.borrow_mut() = offset);
		self
	}
	pub fn min_nominator_bond(mut self, amount: Balance) -> Self {
		self.min_nominator_bond = amount;
		self
	}
	pub fn min_validator_bond(mut self, amount: Balance) -> Self {
		self.min_validator_bond = amount;
		self
	}
	pub fn set_status(mut self, who: AccountId, status: StakerStatus<AccountId>) -> Self {
		self.status.insert(who, status);
		self
	}
	pub fn set_stake(mut self, who: AccountId, stake: Balance) -> Self {
		self.stakes.insert(who, stake);
		self
	}
	pub fn add_staker(
		mut self,
		stash: AccountId,
		ctrl: AccountId,
		stake: Balance,
		status: StakerStatus<AccountId>,
	) -> Self {
		self.stakers.push((stash, ctrl, stake, status));
		self
	}
	pub fn balance_factor(mut self, factor: Balance) -> Self {
		self.balance_factor = factor;
		self
	}
	pub fn try_state(self, enable: bool) -> Self {
		SkipTryStateCheck::set(!enable);
		self
	}
	pub fn stake_tracker_try_state(self, enable: bool) -> Self {
		SkipStakeTrackerTryStateCheck::set(!enable);
		self
	}
	pub fn max_winners(self, max: u32) -> Self {
		MaxWinners::set(max);
		self
	}
	fn build(self) -> sp_io::TestExternalities {
		sp_tracing::try_init_simple();
		let mut storage = frame_system::GenesisConfig::<Test>::default().build_storage().unwrap();

		let _ = pallet_balances::GenesisConfig::<Test> {
			balances: vec![
				(1, 10 * self.balance_factor),
				(2, 20 * self.balance_factor),
				(3, 300 * self.balance_factor),
				(4, 400 * self.balance_factor),
				// controllers (still used in some tests. Soon to be deprecated).
				(10, self.balance_factor),
				(20, self.balance_factor),
				(30, self.balance_factor),
				(40, self.balance_factor),
				(50, self.balance_factor),
				// stashes
				(11, self.balance_factor * 1000),
				(21, self.balance_factor * 2000),
				(31, self.balance_factor * 2000),
				(41, self.balance_factor * 2000),
				(51, self.balance_factor * 2000),
				(201, self.balance_factor * 2000),
				(202, self.balance_factor * 2000),
				// optional nominator
				(100, self.balance_factor * 2000),
				(101, self.balance_factor * 2000),
				// aux accounts
				(60, self.balance_factor),
				(61, self.balance_factor * 2000),
				(70, self.balance_factor),
				(71, self.balance_factor * 2000),
				(80, self.balance_factor),
				(81, self.balance_factor * 2000),
				(90, self.balance_factor),
				(91, self.balance_factor * 2000),
				// This allows us to have a total_payout different from 0.
				(999, 1_000_000_000_000),
			],
		}
		.assimilate_storage(&mut storage);

		let mut stakers = vec![];
		if self.has_stakers {
			stakers = vec![
				// (stash, ctrl, stake, status)
				// these two will be elected in the default test where we elect 2.
				(11, 11, self.balance_factor * 1000, StakerStatus::<AccountId>::Validator),
				(21, 21, self.balance_factor * 1000, StakerStatus::<AccountId>::Validator),
				// a loser validator
				(31, 31, self.balance_factor * 500, StakerStatus::<AccountId>::Validator),
				// an idle validator
				(41, 41, self.balance_factor * 1000, StakerStatus::<AccountId>::Idle),
				(51, 51, self.balance_factor * 1000, StakerStatus::<AccountId>::Idle),
				(201, 201, self.balance_factor * 1000, StakerStatus::<AccountId>::Idle),
				(202, 202, self.balance_factor * 1000, StakerStatus::<AccountId>::Idle),
			]; // optionally add a nominator
			if self.nominate {
				stakers.push((
					101,
					101,
					self.balance_factor * 500,
					StakerStatus::<AccountId>::Nominator(vec![11, 21]),
				))
			}
			// replace any of the status if needed.
			self.status.into_iter().for_each(|(stash, status)| {
				let (_, _, _, ref mut prev_status) = stakers
					.iter_mut()
					.find(|s| s.0 == stash)
					.expect("set_status staker should exist; qed");
				*prev_status = status;
			});
			// replaced any of the stakes if needed.
			self.stakes.into_iter().for_each(|(stash, stake)| {
				let (_, _, ref mut prev_stake, _) = stakers
					.iter_mut()
					.find(|s| s.0 == stash)
					.expect("set_stake staker should exits; qed.");
				*prev_stake = stake;
			});
			// extend stakers if needed.
			stakers.extend(self.stakers)
		}

		let _ = pallet_staking::GenesisConfig::<Test> {
			stakers: stakers.clone(),
			validator_count: self.validator_count,
			minimum_validator_count: self.minimum_validator_count,
			invulnerables: self.invulnerables,
			slash_reward_fraction: Perbill::from_percent(10),
			min_nominator_bond: self.min_nominator_bond,
			min_validator_bond: self.min_validator_bond,
			..Default::default()
		}
		.assimilate_storage(&mut storage);

		let _ = pallet_session::GenesisConfig::<Test> {
			keys: if self.has_stakers {
				// set the keys for the first session.
				stakers
					.into_iter()
					.map(|(id, ..)| (id, id, SessionKeys { other: id.into() }))
					.collect()
			} else {
				// set some dummy validators in genesis.
				(0..self.validator_count as u64)
					.map(|id| (id, id, SessionKeys { other: id.into() }))
					.collect()
			},
		}
		.assimilate_storage(&mut storage);

		let mut ext = sp_io::TestExternalities::from(storage);

		if self.initialize_first_session {
			// We consider all test to start after timestamp is initialized This must be ensured by
			// having `timestamp::on_initialize` called before `staking::on_initialize`. Also, if
			// session length is 1, then it is already triggered.
			ext.execute_with(|| {
				System::set_block_number(1);
				Session::on_initialize(1);
				<Staking as Hooks<u64>>::on_initialize(1);
				Timestamp::set_timestamp(INIT_TIMESTAMP);
			});
		}

		ext
	}
	pub fn build_and_execute(self, test: impl FnOnce() -> ()) {
		sp_tracing::try_init_simple();
		let mut ext = self.build();
		ext.execute_with(test);
		ext.execute_with(|| {
			if !SkipTryStateCheck::get() {
				let _ = Staking::do_try_state(System::block_number())
					.map_err(|err| {
						println!(" 🕵️‍♂️  try_state failure: {:?}", err);
						err
					})
					.unwrap();
			}

			// run the stake tracker try state checks too to leverage the test coverage of the
			// staking pallet tests.
			#[cfg(feature = "try-runtime")]
			if !SkipStakeTrackerTryStateCheck::get() {
				StakeTracker::do_try_state()
					.map_err(|err| {
						println!(" 🕵️‍♂️  StakeTracker try_state failure: {:?}", err);
						err
					})
					.unwrap()
			}
		});
	}
}

pub(crate) fn active_era() -> EraIndex {
	Staking::active_era().unwrap().index
}

pub(crate) fn current_era() -> EraIndex {
	Staking::current_era().unwrap()
}

pub(crate) fn bond(who: AccountId, val: Balance) {
	let _ = Balances::make_free_balance_be(&who, val);
	assert_ok!(Staking::bond(RuntimeOrigin::signed(who), val, RewardDestination::Stash));
}

pub(crate) fn bond_validator(who: AccountId, val: Balance) {
	bond(who, val);
	assert_ok!(Staking::validate(RuntimeOrigin::signed(who), ValidatorPrefs::default()));
	assert_ok!(Session::set_keys(
		RuntimeOrigin::signed(who),
		SessionKeys { other: who.into() },
		vec![]
	));
}

pub(crate) fn bond_nominator(who: AccountId, val: Balance, target: Vec<AccountId>) {
	bond(who, val);
	assert_ok!(Staking::nominate(RuntimeOrigin::signed(who), target));
}

pub(crate) fn bond_virtual_nominator(
	who: AccountId,
	payee: AccountId,
	val: Balance,
	target: Vec<AccountId>,
) {
	// In a real scenario, `who` is a keyless account managed by another pallet which provides for
	// it.
	System::inc_providers(&who);

	// Bond who virtually.
	assert_ok!(<Staking as sp_staking::StakingUnchecked>::virtual_bond(&who, val, &payee));
	assert_ok!(Staking::nominate(RuntimeOrigin::signed(who), target));
}

/// Progress to the given block, triggering session and era changes as we progress.
///
/// This will finalize the previous block, initialize up to the given block, essentially simulating
/// a block import/propose process where we first initialize the block, then execute some stuff (not
/// in the function), and then finalize the block.
pub(crate) fn run_to_block(n: BlockNumber) {
	Staking::on_finalize(System::block_number());
	for b in (System::block_number() + 1)..=n {
		System::set_block_number(b);
		Session::on_initialize(b);
		<Staking as Hooks<u64>>::on_initialize(b);
		Timestamp::set_timestamp(System::block_number() * BLOCK_TIME + INIT_TIMESTAMP);
		Staking::on_finalize(System::block_number());
		<Test as frame_system::Config>::MultiBlockMigrator::step();
	}
}

/// Progresses from the current block number (whatever that may be) to the `P * session_index + 1`.
pub(crate) fn start_session(session_index: SessionIndex) {
	let end: u64 = if Offset::get().is_zero() {
		(session_index as u64) * Period::get()
	} else {
		Offset::get() + (session_index.saturating_sub(1) as u64) * Period::get()
	};
	run_to_block(end);
	// session must have progressed properly.
	assert_eq!(
		Session::current_index(),
		session_index,
		"current session index = {}, expected = {}",
		Session::current_index(),
		session_index,
	);
}

/// Go one session forward.
pub(crate) fn advance_session() {
	let current_index = Session::current_index();
	start_session(current_index + 1);
}

/// Progress until the given era.
pub(crate) fn start_active_era(era_index: EraIndex) {
	start_session((era_index * <SessionsPerEra as Get<u32>>::get()).into());
	assert_eq!(active_era(), era_index);
	// One way or another, current_era must have changed before the active era, so they must match
	// at this point.
	assert_eq!(current_era(), active_era());
}

pub(crate) fn current_total_payout_for_duration(duration: u64) -> Balance {
	let (payout, _rest) = <Test as Config>::EraPayout::era_payout(
		Staking::eras_total_stake(active_era()),
		Balances::total_issuance(),
		duration,
	);
	assert!(payout > 0);
	payout
}

pub(crate) fn maximum_payout_for_duration(duration: u64) -> Balance {
	let (payout, rest) = <Test as Config>::EraPayout::era_payout(
		Staking::eras_total_stake(active_era()),
		Balances::total_issuance(),
		duration,
	);
	payout + rest
}

/// Time it takes to finish a session.
///
/// Note, if you see `time_per_session() - BLOCK_TIME`, it is fine. This is because we set the
/// timestamp after on_initialize, so the timestamp is always one block old.
pub(crate) fn time_per_session() -> u64 {
	Period::get() * BLOCK_TIME
}

/// Time it takes to finish an era.
///
/// Note, if you see `time_per_era() - BLOCK_TIME`, it is fine. This is because we set the
/// timestamp after on_initialize, so the timestamp is always one block old.
pub(crate) fn time_per_era() -> u64 {
	time_per_session() * SessionsPerEra::get() as u64
}

/// Time that will be calculated for the reward per era.
pub(crate) fn reward_time_per_era() -> u64 {
	time_per_era() - BLOCK_TIME
}

pub(crate) fn reward_all_elected() {
	let rewards = <Test as Config>::SessionInterface::validators().into_iter().map(|v| (v, 1));

	<Pallet<Test>>::reward_by_ids(rewards)
}

pub(crate) fn validator_controllers() -> Vec<AccountId> {
	Session::validators()
		.into_iter()
		.map(|s| Staking::bonded(&s).expect("no controller for validator"))
		.collect()
}

pub(crate) fn on_offence_in_era(
	offenders: &[OffenceDetails<
		AccountId,
		pallet_session::historical::IdentificationTuple<Test>,
	>],
	slash_fraction: &[Perbill],
	era: EraIndex,
) {
	let bonded_eras = crate::BondedEras::<Test>::get();
	for &(bonded_era, start_session) in bonded_eras.iter() {
		if bonded_era == era {
			let _ = Staking::on_offence(offenders, slash_fraction, start_session);
			return
		} else if bonded_era > era {
			break
		}
	}

	if Staking::active_era().unwrap().index == era {
		let _ = Staking::on_offence(
			offenders,
			slash_fraction,
			Staking::eras_start_session_index(era).unwrap(),
		);
	} else {
		panic!("cannot slash in era {}", era);
	}
}

pub(crate) fn on_offence_now(
	offenders: &[OffenceDetails<
		AccountId,
		pallet_session::historical::IdentificationTuple<Test>,
	>],
	slash_fraction: &[Perbill],
) {
	let now = Staking::active_era().unwrap().index;
	on_offence_in_era(offenders, slash_fraction, now)
}

pub(crate) fn add_slash(who: &AccountId) {
	on_offence_now(
		&[OffenceDetails {
			offender: (*who, Staking::eras_stakers(active_era(), who)),
			reporters: vec![],
		}],
		&[Perbill::from_percent(10)],
	);
}

/// Make all validator and nominator request their payment
pub(crate) fn make_all_reward_payment(era: EraIndex) {
	let validators_with_reward = ErasRewardPoints::<Test>::get(era)
		.individual
		.keys()
		.cloned()
		.collect::<Vec<_>>();

	// reward validators
	for validator_controller in validators_with_reward.iter().filter_map(Staking::bonded) {
		let ledger = <Ledger<Test>>::get(&validator_controller).unwrap();
		for page in 0..EraInfo::<Test>::get_page_count(era, &ledger.stash) {
			assert_ok!(Staking::payout_stakers_by_page(
				RuntimeOrigin::signed(1337),
				ledger.stash,
				era,
				page
			));
		}
	}
}

pub(crate) fn bond_controller_stash(controller: AccountId, stash: AccountId) -> Result<(), String> {
	<Bonded<Test>>::get(&stash).map_or(Ok(()), |_| Err("stash already bonded"))?;
	<Ledger<Test>>::get(&controller).map_or(Ok(()), |_| Err("controller already bonded"))?;

	<Bonded<Test>>::insert(stash, controller);
	<Ledger<Test>>::insert(controller, StakingLedger::<Test>::default_from(stash));

	Ok(())
}

// simulates `set_controller` without corrupted ledger checks for testing purposes.
pub(crate) fn set_controller_no_checks(stash: &AccountId) {
	let controller = Bonded::<Test>::get(stash).expect("testing stash should be bonded");
	let ledger = Ledger::<Test>::get(&controller).expect("testing ledger should exist");

	Ledger::<Test>::remove(&controller);
	Ledger::<Test>::insert(stash, ledger);
	Bonded::<Test>::insert(stash, stash);
}

// simulates `bond_extra` without corrupted ledger checks for testing purposes.
pub(crate) fn bond_extra_no_checks(stash: &AccountId, amount: Balance) {
	let controller = Bonded::<Test>::get(stash).expect("bond must exist to bond_extra");
	let mut ledger = Ledger::<Test>::get(&controller).expect("ledger must exist to bond_extra");

	let new_total = ledger.total + amount;
	Balances::set_lock(crate::STAKING_ID, stash, new_total, WithdrawReasons::all());
	ledger.total = new_total;
	ledger.active = new_total;
	Ledger::<Test>::insert(controller, ledger);
}

pub(crate) fn setup_double_bonded_ledgers() {
	let init_ledgers = Ledger::<Test>::iter().count();

	let _ = Balances::make_free_balance_be(&333, 2000);
	let _ = Balances::make_free_balance_be(&444, 2000);
	let _ = Balances::make_free_balance_be(&555, 2000);
	let _ = Balances::make_free_balance_be(&777, 2000);

	assert_ok!(Staking::bond(RuntimeOrigin::signed(333), 10, RewardDestination::Staked));
	assert_ok!(Staking::bond(RuntimeOrigin::signed(444), 20, RewardDestination::Staked));
	assert_ok!(Staking::bond(RuntimeOrigin::signed(555), 20, RewardDestination::Staked));
	// not relevant to the test case, but ensures try-runtime checks pass.
	[333, 444, 555]
		.iter()
		.for_each(|s| Payee::<Test>::insert(s, RewardDestination::Staked));

	// we want to test the case where a controller can also be a stash of another ledger.
	// for that, we change the controller/stash bonding so that:
	// * 444 becomes controller of 333.
	// * 555 becomes controller of 444.
	// * 777 becomes controller of 555.
	let ledger_333 = Ledger::<Test>::get(333).unwrap();
	let ledger_444 = Ledger::<Test>::get(444).unwrap();
	let ledger_555 = Ledger::<Test>::get(555).unwrap();

	// 777 becomes controller of 555.
	Bonded::<Test>::mutate(555, |controller| *controller = Some(777));
	Ledger::<Test>::insert(777, ledger_555);

	// 555 becomes controller of 444.
	Bonded::<Test>::mutate(444, |controller| *controller = Some(555));
	Ledger::<Test>::insert(555, ledger_444);

	// 444 becomes controller of 333.
	Bonded::<Test>::mutate(333, |controller| *controller = Some(444));
	Ledger::<Test>::insert(444, ledger_333);

	// 333 is not controller anymore.
	Ledger::<Test>::remove(333);

	// checks. now we have:
	// * +3 ledgers
	assert_eq!(Ledger::<Test>::iter().count(), 3 + init_ledgers);

	// * stash 333 has controller 444.
	assert_eq!(Bonded::<Test>::get(333), Some(444));
	assert_eq!(StakingLedger::<Test>::paired_account(StakingAccount::Stash(333)), Some(444));
	assert_eq!(Ledger::<Test>::get(444).unwrap().stash, 333);

	// * stash 444 has controller 555.
	assert_eq!(Bonded::<Test>::get(444), Some(555));
	assert_eq!(StakingLedger::<Test>::paired_account(StakingAccount::Stash(444)), Some(555));
	assert_eq!(Ledger::<Test>::get(555).unwrap().stash, 444);

	// * stash 555 has controller 777.
	assert_eq!(Bonded::<Test>::get(555), Some(777));
	assert_eq!(StakingLedger::<Test>::paired_account(StakingAccount::Stash(555)), Some(777));
	assert_eq!(Ledger::<Test>::get(777).unwrap().stash, 555);
}

pub(crate) fn setup_dangling_target_for_nominators(target: AccountId, nominators: Vec<AccountId>) {
	// update nominations.
	for n in nominators {
		let mut nominations = Staking::nominations(&n).unwrap();
		nominations.push(target);

		let nominations: BoundedVec<_, MaxNominationsOf<Test>> =
			BoundedVec::truncate_from(nominations);

		// update nominations.
		let prev_nominations = Nominators::<Test>::get(&n).unwrap();
		Nominators::<Test>::insert(
			n,
			Nominations { targets: nominations.clone(), submitted_in: 0, suppressed: false },
		);
		<StakeTracker as OnStakingUpdate<AccountId, Balance>>::on_nominator_update(
			&n,
			prev_nominations.targets.to_vec(),
			nominations.to_vec(),
		);
	}

	// remove self-stake/unbond.
	let stake = Staking::stake(&target).unwrap();
	let mut stake_after_unbond = stake;
	stake_after_unbond.active -= 10;
	stake_after_unbond.total -= 10;

	// now remove all the self-stake score from the validator.
	<StakeTracker as OnStakingUpdate<AccountId, Balance>>::on_stake_update(
		&target,
		Some(stake),
		stake_after_unbond,
	);

	Bonded::<Test>::remove(target);
	Validators::<Test>::remove(target);
	Nominators::<Test>::remove(target);
}

#[macro_export]
macro_rules! assert_session_era {
	($session:expr, $era:expr) => {
		assert_eq!(
			Session::current_index(),
			$session,
			"wrong session {} != {}",
			Session::current_index(),
			$session,
		);
		assert_eq!(
			Staking::current_era().unwrap(),
			$era,
			"wrong current era {} != {}",
			Staking::current_era().unwrap(),
			$era,
		);
	};
}

pub(crate) fn staking_events() -> Vec<crate::Event<Test>> {
	System::events()
		.into_iter()
		.map(|r| r.event)
		.filter_map(|e| if let RuntimeEvent::Staking(inner) = e { Some(inner) } else { None })
		.collect()
}

parameter_types! {
	static StakingEventsIndex: usize = 0;
}
ord_parameter_types! {
	pub const One: u64 = 1;
}

type EnsureOneOrRoot = EitherOfDiverse<EnsureRoot<AccountId>, EnsureSignedBy<One, AccountId>>;

pub(crate) fn staking_events_since_last_call() -> Vec<crate::Event<Test>> {
	let all: Vec<_> = System::events()
		.into_iter()
		.filter_map(|r| if let RuntimeEvent::Staking(inner) = r.event { Some(inner) } else { None })
		.collect();
	let seen = StakingEventsIndex::get();
	StakingEventsIndex::set(all.len());
	all.into_iter().skip(seen).collect()
}

pub(crate) fn balances(who: &AccountId) -> (Balance, Balance) {
	(Balances::free_balance(who), Balances::reserved_balance(who))
}

// this helper method also cleans the current state of `EventsEmtted`.
pub(crate) fn ensure_on_staking_updates_emitted(
	expected: Vec<OnStakingUpdateEvent<AccountId, Balance>>,
) {
	assert_eq!(
		EventsEmitted::get(),
		expected,
		"`OnStakingUpdate` events not as expected: {:?} != {:?}",
		EventsEmitted::get(),
		expected
	);

	// reset events emitted.
	EventsEmitted::set(vec![]);
}

pub(crate) fn voters_and_targets() -> (Vec<(AccountId, VoteWeight)>, Vec<(AccountId, Balance)>) {
	(
		VoterBagsList::iter()
			.map(|v| (v, VoterBagsList::get_score(&v).unwrap()))
			.collect::<Vec<_>>(),
		TargetBagsList::iter()
			.map(|t| (t, TargetBagsList::get_score(&t).unwrap()))
			.collect::<Vec<_>>(),
	)
}

#[allow(dead_code)]
pub(crate) fn print_lists_debug() {
	println!("\nVoters:");
	let _ = voters_and_targets()
		.0
		.iter()
		.map(|v| {
			println!(" {:?} -> {:?}", v, Staking::status(&v.0));
		})
		.collect::<Vec<_>>();

	println!("\nTargets:");
	let _ = voters_and_targets()
		.1
		.iter()
		.map(|v| {
			println!(" {:?} -> {:?}", v, Staking::status(&v.0));
		})
		.collect::<Vec<_>>();
	println!("\n");
}

pub(crate) fn target_bags_events() -> Vec<pallet_bags_list::Event<Test, TargetBagsListInstance>> {
	System::events()
		.into_iter()
		.map(|r| r.event)
		.filter_map(
			|e| if let RuntimeEvent::TargetBagsList(inner) = e { Some(inner) } else { None },
		)
		.collect::<Vec<_>>()
}<|MERGE_RESOLUTION|>--- conflicted
+++ resolved
@@ -36,13 +36,8 @@
 use sp_io;
 use sp_runtime::{curve::PiecewiseLinear, testing::UintAuthorityId, traits::Zero, BuildStorage};
 use sp_staking::{
-<<<<<<< HEAD
-	offence::{DisableStrategy, OffenceDetails, OnOffenceHandler},
+	offence::{OffenceDetails, OnOffenceHandler},
 	OnStakingUpdate, OnStakingUpdateEvent, Stake, StakingInterface,
-=======
-	offence::{OffenceDetails, OnOffenceHandler},
-	OnStakingUpdate,
->>>>>>> 2a497d29
 };
 
 pub const INIT_TIMESTAMP: u64 = 30_000;
@@ -271,11 +266,8 @@
 	pub static LedgerSlashPerEra:
 		(BalanceOf<Test>, BTreeMap<EraIndex, BalanceOf<Test>>) =
 		(Zero::zero(), BTreeMap::new());
-<<<<<<< HEAD
 	pub static EventsEmitted: Vec<OnStakingUpdateEvent<AccountId, Balance>> = vec![];
-=======
 	pub static SlashObserver: BTreeMap<AccountId, BalanceOf<Test>> = BTreeMap::new();
->>>>>>> 2a497d29
 }
 
 pub struct SlashListenerMock;
@@ -293,7 +285,6 @@
 	}
 }
 
-<<<<<<< HEAD
 pub struct EventTracker;
 impl OnStakingUpdate<AccountId, Balance> for EventTracker {
 	fn on_stake_update(who: &AccountId, prev_stake: Option<Stake<Balance>>, stake: Stake<Balance>) {
@@ -378,10 +369,9 @@
 	type VoterList = VoterBagsList;
 	type TargetList = TargetBagsList;
 }
-=======
+
 // Disabling threshold for `UpToLimitDisablingStrategy`
 pub(crate) const DISABLING_LIMIT_FACTOR: usize = 3;
->>>>>>> 2a497d29
 
 impl crate::pallet::pallet::Config for Test {
 	type Currency = Balances;
