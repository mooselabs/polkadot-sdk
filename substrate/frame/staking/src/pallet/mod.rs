--- conflicted
+++ resolved
@@ -220,17 +220,8 @@
 		#[pallet::constant]
 		type MaxExposurePageSize: Get<u32>;
 
-<<<<<<< HEAD
-		/// The fraction of the validator set that is safe to be offending.
-		/// After the threshold is reached a new era will be forced.
-		type OffendingValidatorsThreshold: Get<Perbill>;
-
 		/// Something that provides a sorted list of voters (aka electing nominators), used for
 		/// NPoS election.
-=======
-		/// Something that provides a best-effort sorted list of voters aka electing nominators,
-		/// used for NPoS election.
->>>>>>> 2a497d29
 		///
 		/// The changes to nominators are reported to this. Moreover, each validator's self-vote is
 		/// also reported as one independent vote.
@@ -871,19 +862,16 @@
 		ControllerDeprecated,
 		/// Cannot reset a ledger.
 		CannotRestoreLedger,
-<<<<<<< HEAD
 		/// Target is not dangling.
 		///
 		/// A dandling target is a target that is part of the target list but is unbonded.
 		NotDanglingTarget,
 		/// Not a nominator.
 		NotNominator,
-=======
 		/// Provided reward destination is not allowed.
 		RewardDestinationRestricted,
 		/// Not enough funds available to withdraw.
 		NotEnoughFunds,
->>>>>>> 2a497d29
 	}
 
 	#[pallet::hooks]
@@ -1011,28 +999,7 @@
 			#[pallet::compact] max_additional: BalanceOf<T>,
 		) -> DispatchResult {
 			let stash = ensure_signed(origin)?;
-<<<<<<< HEAD
-			let mut ledger = Self::ledger(StakingAccount::Stash(stash.clone()))?;
-
-			let stash_balance = T::Currency::free_balance(&stash);
-			if let Some(extra) = stash_balance.checked_sub(&ledger.total) {
-				let extra = extra.min(max_additional);
-				ledger.total += extra;
-				ledger.active += extra;
-				// Last check: the new active amount of ledger must be more than ED.
-				ensure!(
-					ledger.active >= T::Currency::minimum_balance(),
-					Error::<T>::InsufficientBond
-				);
-
-				ledger.update()?;
-
-				Self::deposit_event(Event::<T>::Bonded { stash, amount: extra });
-			}
-			Ok(())
-=======
 			Self::do_bond_extra(&stash, max_additional)
->>>>>>> 2a497d29
 		}
 
 		/// Schedule a portion of the stash to be unlocked ready for transfer out after the bond
