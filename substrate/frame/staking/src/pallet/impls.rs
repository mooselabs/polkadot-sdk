--- conflicted
+++ resolved
@@ -1556,11 +1556,6 @@
 		now.saturating_add(
 			until_this_session_end.saturating_add(sessions_left.saturating_mul(session_length)),
 		)
-	}
-
-	#[cfg(feature = "runtime-benchmarks")]
-	fn fetch_page(page: PageIndex) {
-		Self::do_elect_paged(page);
 	}
 
 	#[cfg(feature = "runtime-benchmarks")]
@@ -1982,12 +1977,6 @@
 	type Score = VoteWeight;
 
 	fn score(who: &T::AccountId) -> Option<Self::Score> {
-<<<<<<< HEAD
-		Self::ledger(Stash(who.clone())).map(|l| l.active).map(|a| {
-			let issuance = asset::total_issuance::<T>();
-			T::CurrencyToVote::to_vote(a, issuance)
-		}).ok()
-=======
 		Self::ledger(Stash(who.clone()))
 			.map(|l| l.active)
 			.map(|a| {
@@ -1995,7 +1984,6 @@
 				T::CurrencyToVote::to_vote(a, issuance)
 			})
 			.ok()
->>>>>>> 2d4ee7e9
 	}
 
 	#[cfg(feature = "runtime-benchmarks")]
