--- conflicted
+++ resolved
@@ -15,23 +15,9 @@
 targets = ["x86_64-unknown-linux-gnu"]
 
 [dependencies]
-<<<<<<< HEAD
-codec = { workspace = true }
-frame-benchmarking = { workspace = true, optional = true }
-=======
 codec = { package = "parity-scale-codec", default-features = false, workspace = true }
->>>>>>> 274a781e
 frame-metadata = { features = ["current"], workspace = true }
-frame-support = { workspace = true }
-frame-system = { workspace = true }
 log = { workspace = true }
-<<<<<<< HEAD
-scale-info = { features = ["derive"], workspace = true }
-sp-core = { workspace = true }
-sp-io = { workspace = true }
-sp-metadata-ir = { workspace = true }
-sp-runtime = { workspace = true }
-=======
 scale-info = { default-features = false, features = ["derive"], workspace = true }
 
 frame-support = { default-features = false, workspace = true }
@@ -43,7 +29,6 @@
 sp-runtime = { default-features = false, workspace = true }
 
 frame-benchmarking = { default-features = false, optional = true, workspace = true }
->>>>>>> 274a781e
 
 [dev-dependencies]
 pretty_assertions = { workspace = true }
