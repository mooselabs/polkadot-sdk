--- conflicted
+++ resolved
@@ -391,7 +391,7 @@
 28 | | }
    | |_^
 note: required by a bound in `frame_support::pallet_prelude::ValidateUnsigned::Call`
-  --> $WORKSPACE/substrate/primitives/runtime/src/traits.rs
+  --> $WORKSPACE/substrate/primitives/runtime/src/traits/mod.rs
    |
    |     type Call;
    |     ^^^^^^^^^^ required by this bound in `ValidateUnsigned::Call`
@@ -486,74 +486,4 @@
    |
    | pub enum Result<T, E> {
    |                 ^ required by this bound in `Result`
-<<<<<<< HEAD
-   = note: this error originates in the derive macro `self::sp_api_hidden_includes_construct_runtime::hidden_include::__private::codec::Decode` which comes from the expansion of the macro `construct_runtime` (in Nightly builds, run with -Z macro-backtrace for more info)
-
-error[E0277]: the trait bound `Runtime: Config` is not satisfied
-  --> tests/construct_runtime_ui/deprecated_where_block.rs:20:1
-   |
-20 | // construct_runtime! {
-21 | ||     pub struct Runtime where
-22 | ||         Block = Block,
-23 | ||         NodeBlock = Block,
-...  ||
-27 | ||     }
-28 | || }
-   | ||_- in this macro invocation
-...  |
-   |
-   = note: required for `Pallet<Runtime>` to implement `Callable<Runtime>`
-note: required because it appears within the type `RuntimeCall`
-  --> tests/construct_runtime_ui/deprecated_where_block.rs:20:1
-   |
-20 | // construct_runtime! {
-21 | ||     pub struct Runtime where
-22 | ||         Block = Block,
-23 | ||         NodeBlock = Block,
-...  ||
-27 | ||     }
-28 | || }
-   | ||_- in this macro invocation
-...  |
-note: required by a bound in `frame_support::sp_runtime::traits::Dispatchable::Config`
-  --> $WORKSPACE/substrate/primitives/runtime/src/traits/mod.rs
-   |
-   |     type Config;
-   |     ^^^^^^^^^^^^ required by this bound in `Dispatchable::Config`
-   = note: this error originates in the macro `frame_support::construct_runtime` which comes from the expansion of the macro `construct_runtime` (in Nightly builds, run with -Z macro-backtrace for more info)
-
-error[E0277]: the trait bound `Runtime: Config` is not satisfied
-  --> tests/construct_runtime_ui/deprecated_where_block.rs:20:1
-   |
-20 | // construct_runtime! {
-21 | ||     pub struct Runtime where
-22 | ||         Block = Block,
-23 | ||         NodeBlock = Block,
-...  ||
-27 | ||     }
-28 | || }
-   | ||_- in this macro invocation
-...  |
-   |
-   = note: required for `Pallet<Runtime>` to implement `Callable<Runtime>`
-note: required because it appears within the type `RuntimeCall`
-  --> tests/construct_runtime_ui/deprecated_where_block.rs:20:1
-   |
-20 | // construct_runtime! {
-21 | ||     pub struct Runtime where
-22 | ||         Block = Block,
-23 | ||         NodeBlock = Block,
-...  ||
-27 | ||     }
-28 | || }
-   | ||_- in this macro invocation
-...  |
-note: required by a bound in `frame_support::pallet_prelude::ValidateUnsigned::Call`
-  --> $WORKSPACE/substrate/primitives/runtime/src/traits/mod.rs
-   |
-   |     type Call;
-   |     ^^^^^^^^^^ required by this bound in `ValidateUnsigned::Call`
-   = note: this error originates in the macro `frame_support::construct_runtime` which comes from the expansion of the macro `construct_runtime` (in Nightly builds, run with -Z macro-backtrace for more info)
-=======
-   = note: this error originates in the derive macro `self::sp_api_hidden_includes_construct_runtime::hidden_include::__private::codec::Decode` which comes from the expansion of the macro `frame_support::construct_runtime` (in Nightly builds, run with -Z macro-backtrace for more info)
->>>>>>> 930b0462
+   = note: this error originates in the derive macro `self::sp_api_hidden_includes_construct_runtime::hidden_include::__private::codec::Decode` which comes from the expansion of the macro `frame_support::construct_runtime` (in Nightly builds, run with -Z macro-backtrace for more info)