--- conflicted
+++ resolved
@@ -1259,51 +1259,7 @@
 /// # Example:
 #[doc = docify::embed!("examples/proc_main/runtime.rs", runtime_macro)]
 ///
-<<<<<<< HEAD
-/// ```ignore
-/// #[frame_support::runtime]
-/// mod runtime {
-///   // The main runtime
-///   #[runtime::runtime]
-///   // Runtime Types to be generated
-///   #[runtime::derive(
-///       RuntimeCall,
-/// 	  RuntimeEvent,
-/// 	  RuntimeError,
-/// 	  RuntimeOrigin,
-/// 	  RuntimeFreezeReason,
-/// 	  RuntimeHoldReason,
-/// 	  RuntimeSlashReason,
-/// 	  RuntimeLockId,
-/// 	  RuntimeTask,
-/// 	  RuntimeQuery,
-///   )]
-///   pub struct Runtime;
-///
-///   #[runtime::pallet_index(0)]
-///   pub type System = frame_system;
-///
-///   #[runtime::pallet_index(1)]
-///   pub type Test = path::to::test;
-///
-///   // Pallet with instance.
-///   #[runtime::pallet_index(2)]
-///   pub type Test2_Instance1 = test2<Instance1>;
-///
-///   // Pallet with calls disabled.
-///   #[runtime::pallet_index(3)]
-///   #[runtime::disable_call]
-///   pub type Test3 = test3;
-///
-///   // Pallet with unsigned extrinsics disabled.
-///   #[runtime::pallet_index(4)]
-///   #[runtime::disable_unsigned]
-///   pub type Test4 = test4;
-/// }
-/// ```
-=======
 /// # Supported Attributes:
->>>>>>> a4dce869
 ///
 /// ## Legacy Ordering
 ///
