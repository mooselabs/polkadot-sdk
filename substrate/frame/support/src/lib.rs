// This file is part of Substrate.

// Copyright (C) Parity Technologies (UK) Ltd.
// SPDX-License-Identifier: Apache-2.0

// Licensed under the Apache License, Version 2.0 (the "License");
// you may not use this file except in compliance with the License.
// You may obtain a copy of the License at
//
// 	http://www.apache.org/licenses/LICENSE-2.0
//
// Unless required by applicable law or agreed to in writing, software
// distributed under the License is distributed on an "AS IS" BASIS,
// WITHOUT WARRANTIES OR CONDITIONS OF ANY KIND, either express or implied.
// See the License for the specific language governing permissions and
// limitations under the License.

//! Support code for the runtime.
//!
//! ## Note on Tuple Traits
//!
//! Many of the traits defined in [`traits`] have auto-implementations on tuples as well. Usually,
//! the tuple is a function of number of pallets in the runtime. By default, the traits are
//! implemented for tuples of up to 64 items.
//
// If you have more pallets in your runtime, or for any other reason need more, enabled `tuples-96`
// or the `tuples-128` complication flag. Note that these features *will increase* the compilation
// of this crate.

#![cfg_attr(not(feature = "std"), no_std)]

/// Export ourself as `frame_support` to make tests happy.
#[doc(hidden)]
extern crate self as frame_support;

#[doc(hidden)]
extern crate alloc;

/// Private exports that are being used by macros.
///
/// The exports are not stable and should not be relied on.
#[doc(hidden)]
pub mod __private {
	pub use alloc::{
		boxed::Box,
		rc::Rc,
		string::String,
		vec,
		vec::{IntoIter, Vec},
	};
	pub use codec;
	pub use frame_metadata as metadata;
	pub use log;
	pub use paste;
	pub use scale_info;
	pub use serde;
<<<<<<< HEAD
	pub use sp_core::{Get, OpaqueMetadata, QueryDispatchError, QueryId, Void};
=======
	pub use serde_json;
	pub use sp_core::{Get, OpaqueMetadata, Void};
>>>>>>> baa3bcc6
	pub use sp_crypto_hashing_proc_macro;
	pub use sp_inherents;
	#[cfg(feature = "std")]
	pub use sp_io::TestExternalities;
	pub use sp_io::{self, hashing, storage::root as storage_root};
	pub use sp_metadata_ir as metadata_ir;
	#[cfg(feature = "std")]
	pub use sp_runtime::{bounded_btree_map, bounded_vec};
	pub use sp_runtime::{
		traits::{AsSystemOriginSigner, AsTransactionAuthorizedOrigin, Dispatchable},
		DispatchError, RuntimeDebug, StateVersion, TransactionOutcome,
	};
	#[cfg(feature = "std")]
	pub use sp_state_machine::BasicExternalities;
	pub use sp_std;
	pub use sp_tracing;
	pub use tt_call::*;
}

#[macro_use]
pub mod dispatch;
pub mod crypto;
pub mod dispatch_context;
mod hash;
pub mod inherent;
pub mod instances;
pub mod migrations;
pub mod storage;
#[cfg(test)]
mod tests;
pub mod traits;
pub mod weights;
#[doc(hidden)]
pub mod unsigned {
	#[doc(hidden)]
	pub use crate::sp_runtime::traits::ValidateUnsigned;
	#[doc(hidden)]
	pub use crate::sp_runtime::transaction_validity::{
		TransactionSource, TransactionValidity, TransactionValidityError, UnknownTransaction,
	};
}

#[cfg(any(feature = "std", feature = "runtime-benchmarks", feature = "try-runtime", test))]
pub use self::storage::storage_noop_guard::StorageNoopGuard;
pub use self::{
	dispatch::{Callable, Parameter},
	hash::{
		Blake2_128, Blake2_128Concat, Blake2_256, Hashable, Identity, ReversibleStorageHasher,
		StorageHasher, Twox128, Twox256, Twox64Concat,
	},
	storage::{
		bounded_btree_map::BoundedBTreeMap,
		bounded_btree_set::BoundedBTreeSet,
		bounded_vec::{BoundedSlice, BoundedVec},
		migration,
		weak_bounded_vec::WeakBoundedVec,
		IterableStorageDoubleMap, IterableStorageMap, IterableStorageNMap, StorageDoubleMap,
		StorageMap, StorageNMap, StoragePrefixedMap, StorageValue,
	},
};
pub use sp_runtime::{
	self, print, traits::Printable, ConsensusEngineId, MAX_MODULE_ERROR_ENCODED_SIZE,
};

use codec::{Decode, Encode};
use scale_info::TypeInfo;
use sp_runtime::TypeId;

/// A unified log target for support operations.
pub const LOG_TARGET: &str = "runtime::frame-support";

/// A type that cannot be instantiated.
#[derive(Encode, Decode, Debug, PartialEq, Eq, Clone, TypeInfo)]
pub enum Never {}

/// A pallet identifier. These are per pallet and should be stored in a registry somewhere.
#[derive(Clone, Copy, Eq, PartialEq, Encode, Decode, TypeInfo)]
pub struct PalletId(pub [u8; 8]);

impl TypeId for PalletId {
	const TYPE_ID: [u8; 4] = *b"modl";
}

/// Generate a [`#[pallet::storage]`](pallet_macros::storage) alias outside of a pallet.
///
/// This storage alias works similarly to the [`#[pallet::storage]`](pallet_macros::storage)
/// attribute macro. It supports [`StorageValue`](storage::types::StorageValue),
/// [`StorageMap`](storage::types::StorageMap),
/// [`StorageDoubleMap`](storage::types::StorageDoubleMap) and
/// [`StorageNMap`](storage::types::StorageNMap). The main difference to the normal
/// [`#[pallet::storage]`](pallet_macros::storage) is the flexibility around declaring the
/// storage prefix to use. The storage prefix determines where to find the value in the
/// storage. [`#[pallet::storage]`](pallet_macros::storage) uses the name of the pallet as
/// declared in [`construct_runtime!`].
///
/// The flexibility around declaring the storage prefix makes this macro very useful for
/// writing migrations etc.
///
/// # Examples
///
/// There are different ways to declare the `prefix` to use. The `prefix` type can either be
/// declared explicitly by passing it to the macro as an attribute or by letting the macro
/// guess on what the `prefix` type is. The `prefix` is always passed as the first generic
/// argument to the type declaration. When using [`#[pallet::storage]`](pallet_macros::storage)
/// this first generic argument is always `_`. Besides declaring the `prefix`, the rest of the
/// type declaration works as with [`#[pallet::storage]`](pallet_macros::storage).
///
/// 1. Use the `verbatim` prefix type. This prefix type uses the given identifier as the
/// `prefix`:
#[doc = docify::embed!("src/tests/storage_alias.rs", verbatim_attribute)]
///
/// 2. Use the `pallet_name` prefix type. This prefix type uses the name of the pallet as
/// configured in    [`construct_runtime!`] as the `prefix`:
#[doc = docify::embed!("src/tests/storage_alias.rs", pallet_name_attribute)]
/// It requires that the given prefix type implements
/// [`PalletInfoAccess`](traits::PalletInfoAccess) (which is always the case for FRAME pallet
/// structs). In the example above, `Pallet<T>` is the prefix type.
///
/// 3. Use the `dynamic` prefix type. This prefix type calls [`Get::get()`](traits::Get::get)
///    to get the `prefix`:
#[doc = docify::embed!("src/tests/storage_alias.rs", dynamic_attribute)]
/// It requires that the given prefix type implements [`Get<'static str>`](traits::Get).
///
/// 4. Let the macro "guess" what kind of prefix type to use. This only supports verbatim or
///    pallet name. The macro uses the presence of generic arguments to the prefix type as an
///    indication that it should use the pallet name as the `prefix`:
#[doc = docify::embed!("src/tests/storage_alias.rs", storage_alias_guess)]
pub use frame_support_procedural::storage_alias;

pub use frame_support_procedural::derive_impl;

/// Experimental macros for defining dynamic params that can be used in pallet configs.
#[cfg(feature = "experimental")]
pub mod dynamic_params {
	pub use frame_support_procedural::{
		dynamic_aggregated_params_internal, dynamic_pallet_params, dynamic_params,
	};
}

/// Create new implementations of the [`Get`](crate::traits::Get) trait.
///
/// The so-called parameter type can be created in four different ways:
///
/// - Using `const` to create a parameter type that provides a `const` getter. It is required that
///   the `value` is const.
///
/// - Declare the parameter type without `const` to have more freedom when creating the value.
///
/// - Using `storage` to create a storage parameter type. This type is special as it tries to load
///   the value from the storage under a fixed key. If the value could not be found in the storage,
///   the given default value will be returned. It is required that the value implements
///   [`Encode`](codec::Encode) and [`Decode`](codec::Decode). The key for looking up the value in
///   the storage is built using the following formula:
///
///   `twox_128(":" ++ NAME ++ ":")` where `NAME` is the name that is passed as type name.
///
/// - Using `static` to create a static parameter type. Its value is being provided by a static
///   variable with the equivalent name in `UPPER_SNAKE_CASE`. An additional `set` function is
///   provided in this case to alter the static variable. **This is intended for testing ONLY and is
///   ONLY available when `std` is enabled.**
///
/// # Examples
///
/// ```
/// # use frame_support::traits::Get;
/// # use frame_support::parameter_types;
/// // This function cannot be used in a const context.
/// fn non_const_expression() -> u64 { 99 }
///
/// const FIXED_VALUE: u64 = 10;
/// parameter_types! {
///    pub const Argument: u64 = 42 + FIXED_VALUE;
///    /// Visibility of the type is optional
///    OtherArgument: u64 = non_const_expression();
///    pub storage StorageArgument: u64 = 5;
///    pub static StaticArgument: u32 = 7;
/// }
///
/// trait Config {
///    type Parameter: Get<u64>;
///    type OtherParameter: Get<u64>;
///    type StorageParameter: Get<u64>;
///    type StaticParameter: Get<u32>;
/// }
///
/// struct Runtime;
/// impl Config for Runtime {
///    type Parameter = Argument;
///    type OtherParameter = OtherArgument;
///    type StorageParameter = StorageArgument;
///    type StaticParameter = StaticArgument;
/// }
///
/// // In testing, `StaticArgument` can be altered later: `StaticArgument::set(8)`.
/// ```
///
/// # Invalid example:
///
/// ```compile_fail
/// # use frame_support::traits::Get;
/// # use frame_support::parameter_types;
/// // This function cannot be used in a const context.
/// fn non_const_expression() -> u64 { 99 }
///
/// parameter_types! {
///    pub const Argument: u64 = non_const_expression();
/// }
/// ```
#[macro_export]
macro_rules! parameter_types {
	(
		$( #[ $attr:meta ] )*
		$vis:vis const $name:ident $(< $($ty_params:ident),* >)?: $type:ty = $value:expr;
		$( $rest:tt )*
	) => (
		$( #[ $attr ] )*
		$vis struct $name $(
			< $($ty_params),* >( $(core::marker::PhantomData<$ty_params>),* )
		)?;
		$crate::parameter_types!(IMPL_CONST $name , $type , $value $( $(, $ty_params)* )?);
		$crate::parameter_types!( $( $rest )* );
	);
	(
		$( #[ $attr:meta ] )*
		$vis:vis $name:ident $(< $($ty_params:ident),* >)?: $type:ty = $value:expr;
		$( $rest:tt )*
	) => (
		$( #[ $attr ] )*
		$vis struct $name $(
			< $($ty_params),* >( $(core::marker::PhantomData<$ty_params>),* )
		)?;
		$crate::parameter_types!(IMPL $name, $type, $value $( $(, $ty_params)* )?);
		$crate::parameter_types!( $( $rest )* );
	);
	(
		$( #[ $attr:meta ] )*
		$vis:vis storage $name:ident $(< $($ty_params:ident),* >)?: $type:ty = $value:expr;
		$( $rest:tt )*
	) => (
		$( #[ $attr ] )*
		$vis struct $name $(
			< $($ty_params),* >( $(core::marker::PhantomData<$ty_params>),* )
		)?;
		$crate::parameter_types!(IMPL_STORAGE $name, $type, $value $( $(, $ty_params)* )?);
		$crate::parameter_types!( $( $rest )* );
	);
	() => ();
	(IMPL_CONST $name:ident, $type:ty, $value:expr $(, $ty_params:ident)*) => {
		impl< $($ty_params),* > $name< $($ty_params),* > {
			/// Returns the value of this parameter type.
			pub const fn get() -> $type {
				$value
			}
		}

		impl<_I: From<$type> $(, $ty_params)*> $crate::traits::Get<_I> for $name< $($ty_params),* > {
			fn get() -> _I {
				_I::from(Self::get())
			}
		}

		impl< $($ty_params),* > $crate::traits::TypedGet for $name< $($ty_params),* > {
			type Type = $type;
			fn get() -> $type {
				Self::get()
			}
		}
	};
	(IMPL $name:ident, $type:ty, $value:expr $(, $ty_params:ident)*) => {
		impl< $($ty_params),* > $name< $($ty_params),* > {
			/// Returns the value of this parameter type.
			pub fn get() -> $type {
				$value
			}
		}

		impl<_I: From<$type>, $(, $ty_params)*> $crate::traits::Get<_I> for $name< $($ty_params),* > {
			fn get() -> _I {
				_I::from(Self::get())
			}
		}

		impl< $($ty_params),* > $crate::traits::TypedGet for $name< $($ty_params),* > {
			type Type = $type;
			fn get() -> $type {
				Self::get()
			}
		}
	};
	(IMPL_STORAGE $name:ident, $type:ty, $value:expr $(, $ty_params:ident)*) => {
		#[allow(unused)]
		impl< $($ty_params),* > $name< $($ty_params),* > {
			/// Returns the key for this parameter type.
			pub fn key() -> [u8; 16] {
				$crate::__private::sp_crypto_hashing_proc_macro::twox_128!(b":", $name, b":")
			}

			/// Set the value of this parameter type in the storage.
			///
			/// This needs to be executed in an externalities provided environment.
			pub fn set(value: &$type) {
				$crate::storage::unhashed::put(&Self::key(), value);
			}

			/// Returns the value of this parameter type.
			///
			/// This needs to be executed in an externalities provided environment.
			#[allow(unused)]
			pub fn get() -> $type {
				$crate::storage::unhashed::get(&Self::key()).unwrap_or_else(|| $value)
			}
		}

		impl<_I: From<$type> $(, $ty_params)*> $crate::traits::Get<_I> for $name< $($ty_params),* > {
			fn get() -> _I {
				_I::from(Self::get())
			}
		}

		impl< $($ty_params),* > $crate::traits::TypedGet for $name< $($ty_params),* > {
			type Type = $type;
			fn get() -> $type {
				Self::get()
			}
		}
	};
	(
		$( #[ $attr:meta ] )*
		$vis:vis static $name:ident: $type:ty = $value:expr;
		$( $rest:tt )*
	) => (
		$crate::parameter_types_impl_thread_local!(
			$( #[ $attr ] )*
			$vis static $name: $type = $value;
		);
		$crate::parameter_types!( $( $rest )* );
	);
}

#[cfg(not(feature = "std"))]
#[macro_export]
macro_rules! parameter_types_impl_thread_local {
	( $( $any:tt )* ) => {
		compile_error!("static parameter types is only available in std and for testing.");
	};
}

#[cfg(feature = "std")]
#[macro_export]
macro_rules! parameter_types_impl_thread_local {
	(
		$(
			$( #[ $attr:meta ] )*
			$vis:vis static $name:ident: $type:ty = $value:expr;
		)*
	) => {
		$crate::parameter_types_impl_thread_local!(
			IMPL_THREAD_LOCAL $( $vis, $name, $type, $value, )*
		);
		$crate::__private::paste::item! {
			$crate::parameter_types!(
				$(
					$( #[ $attr ] )*
					$vis $name: $type = [<$name:snake:upper>].with(|v| v.borrow().clone());
				)*
			);
			$(
				impl $name {
					/// Set the internal value.
					pub fn set(t: $type) {
						[<$name:snake:upper>].with(|v| *v.borrow_mut() = t);
					}

					/// Mutate the internal value in place.
					#[allow(unused)]
					pub fn mutate<R, F: FnOnce(&mut $type) -> R>(mutate: F) -> R{
						let mut current = Self::get();
						let result = mutate(&mut current);
						Self::set(current);
						result
					}

					/// Get current value and replace with initial value of the parameter type.
					#[allow(unused)]
					pub fn take() -> $type {
						let current = Self::get();
						Self::set($value);
						current
					}
				}
			)*
		}
	};
	(IMPL_THREAD_LOCAL $( $vis:vis, $name:ident, $type:ty, $value:expr, )* ) => {
		$crate::__private::paste::item! {
			thread_local! {
				$(
					pub static [<$name:snake:upper>]: std::cell::RefCell<$type> =
						std::cell::RefCell::new($value);
				)*
			}
		}
	};
}

/// Macro for easily creating a new implementation of both the `Get` and `Contains` traits. Use
/// exactly as with `parameter_types`, only the type must be `Ord`.
#[macro_export]
macro_rules! ord_parameter_types {
	(
		$( #[ $attr:meta ] )*
		$vis:vis const $name:ident: $type:ty = $value:expr;
		$( $rest:tt )*
	) => (
		$( #[ $attr ] )*
		$vis struct $name;
		$crate::parameter_types!{IMPL $name , $type , $value}
		$crate::ord_parameter_types!{IMPL $name , $type , $value}
		$crate::ord_parameter_types!{ $( $rest )* }
	);
	() => ();
	(IMPL $name:ident , $type:ty , $value:expr) => {
		impl $crate::traits::SortedMembers<$type> for $name {
			fn contains(t: &$type) -> bool { &$value == t }
			fn sorted_members() -> $crate::__private::Vec<$type> { vec![$value] }
			fn count() -> usize { 1 }
			#[cfg(feature = "runtime-benchmarks")]
			fn add(_: &$type) {}
		}
		impl $crate::traits::Contains<$type> for $name {
			fn contains(t: &$type) -> bool { &$value == t }
		}
	}
}

/// Print out a formatted message.
///
/// # Example
///
/// ```
/// frame_support::runtime_print!("my value is {}", 3);
/// ```
#[macro_export]
macro_rules! runtime_print {
	($($arg:tt)+) => {
		{
			use core::fmt::Write;
			let mut msg = $crate::__private::String::default();
			let _ = core::write!(&mut msg, $($arg)+);
			$crate::__private::sp_io::misc::print_utf8(msg.as_bytes())
		}
	}
}

/// Print out the debuggable type.
pub fn debug(data: &impl core::fmt::Debug) {
	runtime_print!("{:?}", data);
}

#[doc(inline)]
pub use frame_support_procedural::{
	construct_runtime, match_and_insert, transactional, PalletError, RuntimeDebugNoBound,
};

pub use frame_support_procedural::runtime;

#[doc(hidden)]
pub use frame_support_procedural::{__create_tt_macro, __generate_dummy_part_checker};

/// Derive [`Clone`] but do not bound any generic.
///
/// This is useful for type generic over runtime:
/// ```
/// # use frame_support::CloneNoBound;
/// trait Config {
/// 		type C: Clone;
/// }
///
/// // Foo implements [`Clone`] because `C` bounds [`Clone`].
/// // Otherwise compilation will fail with an output telling `c` doesn't implement [`Clone`].
/// #[derive(CloneNoBound)]
/// struct Foo<T: Config> {
/// 		c: T::C,
/// }
/// ```
pub use frame_support_procedural::CloneNoBound;

/// Derive [`Eq`] but do not bound any generic.
///
/// This is useful for type generic over runtime:
/// ```
/// # use frame_support::{EqNoBound, PartialEqNoBound};
/// trait Config {
/// 		type C: Eq;
/// }
///
/// // Foo implements [`Eq`] because `C` bounds [`Eq`].
/// // Otherwise compilation will fail with an output telling `c` doesn't implement [`Eq`].
/// #[derive(PartialEqNoBound, EqNoBound)]
/// struct Foo<T: Config> {
/// 		c: T::C,
/// }
/// ```
pub use frame_support_procedural::EqNoBound;

/// Derive [`PartialEq`] but do not bound any generic.
///
/// This is useful for type generic over runtime:
/// ```
/// # use frame_support::PartialEqNoBound;
/// trait Config {
/// 		type C: PartialEq;
/// }
///
/// // Foo implements [`PartialEq`] because `C` bounds [`PartialEq`].
/// // Otherwise compilation will fail with an output telling `c` doesn't implement [`PartialEq`].
/// #[derive(PartialEqNoBound)]
/// struct Foo<T: Config> {
/// 		c: T::C,
/// }
/// ```
pub use frame_support_procedural::PartialEqNoBound;

/// Derive [`Ord`] but do not bound any generic.
///
/// This is useful for type generic over runtime:
/// ```
/// # use frame_support::{OrdNoBound, PartialOrdNoBound, EqNoBound, PartialEqNoBound};
/// trait Config {
/// 		type C: Ord;
/// }
///
/// // Foo implements [`Ord`] because `C` bounds [`Ord`].
/// // Otherwise compilation will fail with an output telling `c` doesn't implement [`Ord`].
/// #[derive(EqNoBound, OrdNoBound, PartialEqNoBound, PartialOrdNoBound)]
/// struct Foo<T: Config> {
/// 		c: T::C,
/// }
/// ```
pub use frame_support_procedural::OrdNoBound;

/// Derive [`PartialOrd`] but do not bound any generic.
///
/// This is useful for type generic over runtime:
/// ```
/// # use frame_support::{OrdNoBound, PartialOrdNoBound, EqNoBound, PartialEqNoBound};
/// trait Config {
/// 		type C: PartialOrd;
/// }
///
/// // Foo implements [`PartialOrd`] because `C` bounds [`PartialOrd`].
/// // Otherwise compilation will fail with an output telling `c` doesn't implement [`PartialOrd`].
/// #[derive(PartialOrdNoBound, PartialEqNoBound, EqNoBound)]
/// struct Foo<T: Config> {
/// 		c: T::C,
/// }
/// ```
pub use frame_support_procedural::PartialOrdNoBound;

/// Derive [`Debug`] but do not bound any generic.
///
/// This is useful for type generic over runtime:
/// ```
/// # use frame_support::DebugNoBound;
/// # use core::fmt::Debug;
/// trait Config {
/// 		type C: Debug;
/// }
///
/// // Foo implements [`Debug`] because `C` bounds [`Debug`].
/// // Otherwise compilation will fail with an output telling `c` doesn't implement [`Debug`].
/// #[derive(DebugNoBound)]
/// struct Foo<T: Config> {
/// 		c: T::C,
/// }
/// ```
pub use frame_support_procedural::DebugNoBound;

/// Derive [`Default`] but do not bound any generic.
///
/// This is useful for type generic over runtime:
/// ```
/// # use frame_support::DefaultNoBound;
/// # use core::default::Default;
/// trait Config {
/// 	type C: Default;
/// }
///
/// // Foo implements [`Default`] because `C` bounds [`Default`].
/// // Otherwise compilation will fail with an output telling `c` doesn't implement [`Default`].
/// #[derive(DefaultNoBound)]
/// struct Foo<T: Config> {
/// 	c: T::C,
/// }
///
/// // Also works with enums, by specifying the default with #[default]:
/// #[derive(DefaultNoBound)]
/// enum Bar<T: Config> {
/// 	// Bar will implement Default as long as all of the types within Baz also implement default.
/// 	#[default]
/// 	Baz(T::C),
/// 	Quxx,
/// }
/// ```
pub use frame_support_procedural::DefaultNoBound;

/// Assert the annotated function is executed within a storage transaction.
///
/// The assertion is enabled for native execution and when `debug_assertions` are enabled.
///
/// # Example
///
/// ```
/// # use frame_support::{
/// # 	require_transactional, transactional, dispatch::DispatchResult
/// # };
///
/// #[require_transactional]
/// fn update_all(value: u32) -> DispatchResult {
/// 	// Update multiple storages.
/// 	// Return `Err` to indicate should revert.
/// 	Ok(())
/// }
///
/// #[transactional]
/// fn safe_update(value: u32) -> DispatchResult {
/// 	// This is safe
/// 	update_all(value)
/// }
///
/// fn unsafe_update(value: u32) -> DispatchResult {
/// 	// this may panic if unsafe_update is not called within a storage transaction
/// 	update_all(value)
/// }
/// ```
pub use frame_support_procedural::require_transactional;

/// Convert the current crate version into a [`CrateVersion`](crate::traits::CrateVersion).
///
/// It uses the `CARGO_PKG_VERSION_MAJOR`, `CARGO_PKG_VERSION_MINOR` and
/// `CARGO_PKG_VERSION_PATCH` environment variables to fetch the crate version.
/// This means that the [`CrateVersion`](crate::traits::CrateVersion)
/// object will correspond to the version of the crate the macro is called in!
///
/// # Example
///
/// ```
/// # use frame_support::{traits::CrateVersion, crate_to_crate_version};
/// const Version: CrateVersion = crate_to_crate_version!();
/// ```
pub use frame_support_procedural::crate_to_crate_version;

/// Return Err of the expression: `return Err($expression);`.
///
/// Used as `fail!(expression)`.
#[macro_export]
macro_rules! fail {
	( $y:expr ) => {{
		return Err($y.into());
	}};
}

/// Evaluate `$x:expr` and if not true return `Err($y:expr)`.
///
/// Used as `ensure!(expression_to_ensure, expression_to_return_on_false)`.
#[macro_export]
macro_rules! ensure {
	( $x:expr, $y:expr $(,)? ) => {{
		if !$x {
			$crate::fail!($y);
		}
	}};
}

/// Evaluate an expression, assert it returns an expected `Err` value and that
/// runtime storage has not been mutated (i.e. expression is a no-operation).
///
/// Used as `assert_noop(expression_to_assert, expected_error_expression)`.
#[macro_export]
macro_rules! assert_noop {
	(
		$x:expr,
		$y:expr $(,)?
	) => {
		let h = $crate::__private::storage_root($crate::__private::StateVersion::V1);
		$crate::assert_err!($x, $y);
		assert_eq!(
			h,
			$crate::__private::storage_root($crate::__private::StateVersion::V1),
			"storage has been mutated"
		);
	};
}

/// Evaluate any expression and assert that runtime storage has not been mutated
/// (i.e. expression is a storage no-operation).
///
/// Used as `assert_storage_noop(expression_to_assert)`.
#[macro_export]
macro_rules! assert_storage_noop {
	(
		$x:expr
	) => {
		let h = $crate::__private::storage_root($crate::__private::StateVersion::V1);
		$x;
		assert_eq!(h, $crate::__private::storage_root($crate::__private::StateVersion::V1));
	};
}

/// Assert an expression returns an error specified.
///
/// Used as `assert_err!(expression_to_assert, expected_error_expression)`
#[macro_export]
macro_rules! assert_err {
	( $x:expr , $y:expr $(,)? ) => {
		assert_eq!($x, Err($y.into()));
	};
}

/// Assert an expression returns an error specified.
///
/// This can be used on `DispatchResultWithPostInfo` when the post info should
/// be ignored.
#[macro_export]
macro_rules! assert_err_ignore_postinfo {
	( $x:expr , $y:expr $(,)? ) => {
		$crate::assert_err!($x.map(|_| ()).map_err(|e| e.error), $y);
	};
}

/// Assert an expression returns error with the given weight.
#[macro_export]
macro_rules! assert_err_with_weight {
	($call:expr, $err:expr, $weight:expr $(,)? ) => {
		if let Err(dispatch_err_with_post) = $call {
			$crate::assert_err!($call.map(|_| ()).map_err(|e| e.error), $err);
			assert_eq!(dispatch_err_with_post.post_info.actual_weight, $weight);
		} else {
			::core::panic!("expected Err(_), got Ok(_).")
		}
	};
}

/// Panic if an expression doesn't evaluate to `Ok`.
///
/// Used as `assert_ok!(expression_to_assert, expected_ok_expression)`,
/// or `assert_ok!(expression_to_assert)` which would assert against `Ok(())`.
#[macro_export]
macro_rules! assert_ok {
	( $x:expr $(,)? ) => {
		let is = $x;
		match is {
			Ok(_) => (),
			_ => assert!(false, "Expected Ok(_). Got {:#?}", is),
		}
	};
	( $x:expr, $y:expr $(,)? ) => {
		assert_eq!($x, Ok($y));
	};
}

/// Assert that the maximum encoding size does not exceed the value defined in
/// [`MAX_MODULE_ERROR_ENCODED_SIZE`] during compilation.
///
/// This macro is intended to be used in conjunction with `tt_call!`.
#[macro_export]
macro_rules! assert_error_encoded_size {
	{
		path = [{ $($path:ident)::+ }]
		runtime = [{ $runtime:ident }]
		assert_message = [{ $assert_message:literal }]
		error = [{ $error:ident }]
	} => {
		const _: () = assert!(
			<
				$($path::)+$error<$runtime> as $crate::traits::PalletError
			>::MAX_ENCODED_SIZE <= $crate::MAX_MODULE_ERROR_ENCODED_SIZE,
			$assert_message
		);
	};
	{
		path = [{ $($path:ident)::+ }]
		runtime = [{ $runtime:ident }]
		assert_message = [{ $assert_message:literal }]
	} => {};
}

/// Do something hypothetically by rolling back any changes afterwards.
///
/// Returns the original result of the closure.
#[macro_export]
#[cfg(feature = "experimental")]
macro_rules! hypothetically {
	( $e:expr ) => {
		$crate::storage::transactional::with_transaction(|| -> $crate::__private::TransactionOutcome<Result<_, $crate::__private::DispatchError>> {
			$crate::__private::TransactionOutcome::Rollback(Ok($e))
		},
		).expect("Always returning Ok; qed")
	};
}

/// Assert something to be *hypothetically* `Ok`, without actually committing it.
///
/// Reverts any storage changes made by the closure.
#[macro_export]
#[cfg(feature = "experimental")]
macro_rules! hypothetically_ok {
	($e:expr $(, $args:expr)* $(,)?) => {
		$crate::assert_ok!($crate::hypothetically!($e) $(, $args)*);
	};
}

#[doc(hidden)]
pub use serde::{Deserialize, Serialize};

#[doc(hidden)]
pub use macro_magic;

/// Prelude to be used for pallet testing, for ease of use.
#[cfg(feature = "std")]
pub mod testing_prelude {
	pub use super::{
		assert_err, assert_err_ignore_postinfo, assert_err_with_weight, assert_error_encoded_size,
		assert_noop, assert_ok, assert_storage_noop, parameter_types, traits::Get,
	};
	pub use sp_arithmetic::assert_eq_error_rate;
	pub use sp_runtime::{bounded_btree_map, bounded_vec};
}

/// Prelude to be used alongside pallet macro, for ease of use.
pub mod pallet_prelude {
	pub use crate::{
		defensive, defensive_assert,
		dispatch::{DispatchClass, DispatchResult, DispatchResultWithPostInfo, Parameter, Pays},
		ensure,
		inherent::{InherentData, InherentIdentifier, ProvideInherent},
		storage,
		storage::{
			bounded_btree_map::BoundedBTreeMap,
			bounded_btree_set::BoundedBTreeSet,
			bounded_vec::BoundedVec,
			types::{
				CountedStorageMap, CountedStorageNMap, Key as NMapKey, OptionQuery, ResultQuery,
				StorageDoubleMap, StorageMap, StorageNMap, StorageValue, ValueQuery,
			},
			weak_bounded_vec::WeakBoundedVec,
			StorageList,
		},
		traits::{
			BuildGenesisConfig, ConstU32, ConstUint, EnsureOrigin, Get, GetDefault,
			GetStorageVersion, Hooks, IsType, PalletInfoAccess, StorageInfoTrait, StorageVersion,
			Task, TypedGet,
		},
		Blake2_128, Blake2_128Concat, Blake2_256, CloneNoBound, DebugNoBound, EqNoBound, Identity,
		PartialEqNoBound, RuntimeDebugNoBound, Twox128, Twox256, Twox64Concat,
	};
	pub use codec::{Decode, Encode, MaxEncodedLen};
	pub use core::marker::PhantomData;
	pub use frame_support::pallet_macros::*;
	pub use frame_support_procedural::{inject_runtime_type, register_default_impl};
	pub use scale_info::TypeInfo;
	pub use sp_inherents::MakeFatalError;
	pub use sp_runtime::{
		traits::{
			CheckedAdd, CheckedConversion, CheckedDiv, CheckedMul, CheckedShl, CheckedShr,
			CheckedSub, MaybeSerializeDeserialize, Member, One, ValidateUnsigned, Zero,
		},
		transaction_validity::{
			InvalidTransaction, TransactionLongevity, TransactionPriority, TransactionSource,
			TransactionTag, TransactionValidity, TransactionValidityError, UnknownTransaction,
			ValidTransaction,
		},
		DispatchError, RuntimeDebug, MAX_MODULE_ERROR_ENCODED_SIZE,
	};
	pub use sp_weights::Weight;
}

/// The pallet macro has 2 purposes:
///
/// * [For declaring a pallet as a rust module](#1---pallet-module-declaration)
/// * [For declaring the `struct` placeholder of a
///   pallet](#2---pallet-struct-placeholder-declaration)
///
/// # 1 - Pallet module declaration
///
/// The module to declare a pallet is organized as follows:
/// ```
/// #[frame_support::pallet]    // <- the macro
/// mod pallet {
/// 	#[pallet::pallet]
/// 	pub struct Pallet<T>(_);
///
/// 	#[pallet::config]
/// 	pub trait Config: frame_system::Config {}
///
/// 	#[pallet::call]
/// 	impl<T: Config> Pallet<T> {
/// 	}
///
/// 	/* ... */
/// }
/// ```
///
/// The documentation for each individual part can be found at [frame_support::pallet_macros]
///
/// ## Dev Mode (`#[pallet(dev_mode)]`)
///
/// Syntax:
///
/// ```
/// #[frame_support::pallet(dev_mode)]
/// mod pallet {
/// # 	 #[pallet::pallet]
/// # 	 pub struct Pallet<T>(_);
/// # 	 #[pallet::config]
/// # 	 pub trait Config: frame_system::Config {}
/// 	/* ... */
/// }
/// ```
///
/// Specifying the argument `dev_mode` will allow you to enable dev mode for a pallet. The
/// aim of dev mode is to loosen some of the restrictions and requirements placed on
/// production pallets for easy tinkering and development. Dev mode pallets should not be
/// used in production. Enabling dev mode has the following effects:
///
/// * Weights no longer need to be specified on every `#[pallet::call]` declaration. By
///   default, dev mode pallets will assume a weight of zero (`0`) if a weight is not
///   specified. This is equivalent to specifying `#[weight(0)]` on all calls that do not
///   specify a weight.
/// * Call indices no longer need to be specified on every `#[pallet::call]` declaration. By
///   default, dev mode pallets will assume a call index based on the order of the call.
/// * All storages are marked as unbounded, meaning you do not need to implement
///   [`MaxEncodedLen`](frame_support::pallet_prelude::MaxEncodedLen) on storage types. This is
///   equivalent to specifying `#[pallet::unbounded]` on all storage type definitions.
/// * Storage hashers no longer need to be specified and can be replaced by `_`. In dev mode,
///   these will be replaced by `Blake2_128Concat`. In case of explicit key-binding, `Hasher`
///   can simply be ignored when in `dev_mode`.
///
/// Note that the `dev_mode` argument can only be supplied to the `#[pallet]` or
/// `#[frame_support::pallet]` attribute macro that encloses your pallet module. This
/// argument cannot be specified anywhere else, including but not limited to the
/// `#[pallet::pallet]` attribute macro.
///
/// <div class="example-wrap" style="display:inline-block"><pre class="compile_fail"
/// style="white-space:normal;font:inherit;">
/// <strong>WARNING</strong>:
/// You should never deploy or use dev mode pallets in production. Doing so can break your
/// chain. Once you are done tinkering, you should
/// remove the 'dev_mode' argument from your #[pallet] declaration and fix any compile
/// errors before attempting to use your pallet in a production scenario.
/// </pre></div>
///
/// # 2 - Pallet struct placeholder declaration
///
/// The pallet struct placeholder `#[pallet::pallet]` is mandatory and allows you to
/// specify pallet information.
///
/// The struct must be defined as follows:
/// ```
/// #[frame_support::pallet]
/// mod pallet {
/// 	#[pallet::pallet]         // <- the macro
/// 	pub struct Pallet<T>(_);  // <- the struct definition
///
/// 	#[pallet::config]
/// 	pub trait Config: frame_system::Config {}
/// }
/// ```
//
/// I.e. a regular struct definition named `Pallet`, with generic T and no where clause.
///
/// ## Macro expansion:
///
/// The macro adds this attribute to the Pallet struct definition:
/// ```ignore
/// #[derive(
/// 	frame_support::CloneNoBound,
/// 	frame_support::EqNoBound,
/// 	frame_support::PartialEqNoBound,
/// 	frame_support::RuntimeDebugNoBound,
/// )]
/// ```
/// and replaces the type `_` with `PhantomData<T>`.
///
/// It also implements on the pallet:
///
/// * [`GetStorageVersion`](frame_support::traits::GetStorageVersion)
/// * [`OnGenesis`](frame_support::traits::OnGenesis): contains some logic to write the pallet
///   version into storage.
/// * [`PalletInfoAccess`](frame_support::traits::PalletInfoAccess) to ease access to pallet
///   information given by [`frame_support::traits::PalletInfo`]. (The implementation uses the
///   associated type [`frame_support::traits::PalletInfo`]).
/// * [`StorageInfoTrait`](frame_support::traits::StorageInfoTrait) to give information about
///   storages.
///
/// If the attribute `set_storage_max_encoded_len` is set then the macro calls
/// [`StorageInfoTrait`](frame_support::traits::StorageInfoTrait) for each storage in the
/// implementation of [`StorageInfoTrait`](frame_support::traits::StorageInfoTrait) for the
/// pallet. Otherwise, it implements
/// [`StorageInfoTrait`](frame_support::traits::StorageInfoTrait) for the pallet using the
/// [`PartialStorageInfoTrait`](frame_support::traits::PartialStorageInfoTrait)
/// implementation of storages.
///
/// ## Note on deprecation.
///
/// - Usage of `deprecated` attribute will propagate deprecation information to the pallet
///   metadata.
/// - For general usage examples of `deprecated` attribute please refer to <https://doc.rust-lang.org/nightly/reference/attributes/diagnostics.html#the-deprecated-attribute>
pub use frame_support_procedural::pallet;

/// Contains macro stubs for all of the `pallet::` macros
pub mod pallet_macros {
	/// Declare the storage as whitelisted from benchmarking.
	///
	/// Doing so will exclude reads of that value's storage key from counting towards weight
	/// calculations during benchmarking.
	///
	/// This attribute should only be attached to storages that are known to be
	/// read/used in every block. This will result in a more accurate benchmarking weight.
	///
	/// ### Example
	/// ```
	/// #[frame_support::pallet]
	/// mod pallet {
	/// # 	use frame_support::pallet_prelude::*;
	/// #
	/// 	#[pallet::pallet]
	/// 	pub struct Pallet<T>(_);
	///
	/// 	#[pallet::storage]
	/// 	#[pallet::whitelist_storage]
	/// 	pub type MyStorage<T> = StorageValue<_, u32>;
	/// #
	/// # 	#[pallet::config]
	/// # 	pub trait Config: frame_system::Config {}
	/// }
	/// ```
	pub use frame_support_procedural::whitelist_storage;

	/// Allows specifying the weight of a call.
	///
	/// Each dispatchable needs to define a weight with the `#[pallet::weight($expr)]`
	/// attribute. The first argument must be `origin: OriginFor<T>`.
	///
	/// ## Example
	///
	/// ```
	/// #[frame_support::pallet]
	/// mod pallet {
	/// # 	use frame_support::pallet_prelude::*;
	/// # 	use frame_system::pallet_prelude::*;
	/// #
	/// 	#[pallet::pallet]
	/// 	pub struct Pallet<T>(_);
	///
	/// 	#[pallet::call]
	/// 	impl<T: Config> Pallet<T> {
	/// 		#[pallet::weight({0})] // <- set actual weight here
	/// 		#[pallet::call_index(0)]
	/// 		pub fn something(
	/// 			_: OriginFor<T>,
	/// 			foo: u32,
	/// 		) -> DispatchResult {
	/// 			unimplemented!()
	/// 		}
	/// 	}
	/// #
	/// # 	#[pallet::config]
	/// # 	pub trait Config: frame_system::Config {}
	/// }
	/// ```
	pub use frame_support_procedural::weight;

	/// Allows whitelisting a storage item from decoding during try-runtime checks.
	///
	/// The optional attribute `#[pallet::disable_try_decode_storage]` will declare the
	/// storage as whitelisted from decoding during try-runtime checks. This should only be
	/// attached to transient storage which cannot be migrated during runtime upgrades.
	///
	/// ### Example
	/// ```
	/// #[frame_support::pallet]
	/// mod pallet {
	/// # 	use frame_support::pallet_prelude::*;
	/// #
	/// 	#[pallet::pallet]
	/// 	pub struct Pallet<T>(_);
	///
	/// 	#[pallet::storage]
	/// 	#[pallet::disable_try_decode_storage]
	/// 	pub type MyStorage<T> = StorageValue<_, u32>;
	/// #
	/// # 	#[pallet::config]
	/// # 	pub trait Config: frame_system::Config {}
	/// }
	/// ```
	pub use frame_support_procedural::disable_try_decode_storage;

	/// Declares a storage as unbounded in potential size.
	///
	/// When implementing the storage info (when `#[pallet::generate_storage_info]` is
	/// specified on the pallet struct placeholder), the size of the storage will be declared
	/// as unbounded. This can be useful for storage which can never go into PoV (Proof of
	/// Validity).
	///
	/// ## Example
	///
	/// ```
	/// #[frame_support::pallet]
	/// mod pallet {
	/// # 	use frame_support::pallet_prelude::*;
	/// #
	/// 	#[pallet::pallet]
	/// 	pub struct Pallet<T>(_);
	///
	/// 	#[pallet::storage]
	/// 	#[pallet::unbounded]
	/// 	pub type MyStorage<T> = StorageValue<_, u32>;
	/// #
	/// # 	#[pallet::config]
	/// # 	pub trait Config: frame_system::Config {}
	/// }
	/// ```
	pub use frame_support_procedural::unbounded;

	/// Defines what storage prefix to use for a storage item when building the trie.
	///
	/// This is helpful if you wish to rename the storage field but don't want to perform a
	/// migration.
	///
	/// ## Example
	///
	/// ```
	/// #[frame_support::pallet]
	/// mod pallet {
	/// # 	use frame_support::pallet_prelude::*;
	/// #
	/// 	#[pallet::pallet]
	/// 	pub struct Pallet<T>(_);
	///
	/// 	#[pallet::storage]
	/// 	#[pallet::storage_prefix = "foo"]
	/// 	pub type MyStorage<T> = StorageValue<_, u32>;
	/// #
	/// # 	#[pallet::config]
	/// # 	pub trait Config: frame_system::Config {}
	/// }
	/// ```
	pub use frame_support_procedural::storage_prefix;

	/// Ensures the generated `DefaultConfig` will not have any bounds for
	/// that trait item.
	///
	/// Attaching this attribute to a trait item ensures that the generated trait
	/// `DefaultConfig` will not have any bounds for this trait item.
	///
	/// As an example, if you have a trait item `type AccountId: SomeTrait;` in your `Config`
	/// trait, the generated `DefaultConfig` will only have `type AccountId;` with no trait
	/// bound.
	pub use frame_support_procedural::no_default_bounds;

	/// Ensures the trait item will not be used as a default with the
	/// `#[derive_impl(..)]` attribute macro.
	///
	/// The optional attribute `#[pallet::no_default]` can be attached to trait items within a
	/// `Config` trait impl that has [`#[pallet::config(with_default)]`](`config`)
	/// attached.
	pub use frame_support_procedural::no_default;

	/// Declares a module as importable into a pallet via
	/// [`#[import_section]`](`import_section`).
	///
	/// Note that sections are imported by their module name/ident, and should be referred to
	/// by their _full path_ from the perspective of the target pallet. Do not attempt to make
	/// use of `use` statements to bring pallet sections into scope, as this will not work
	/// (unless you do so as part of a wildcard import, in which case it will work).
	///
	/// ## Naming Logistics
	///
	/// Also note that because of how `#[pallet_section]` works, pallet section names must be
	/// globally unique _within the crate in which they are defined_. For more information on
	/// why this must be the case, see macro_magic's
	/// [`#[export_tokens]`](https://docs.rs/macro_magic/latest/macro_magic/attr.export_tokens.html) macro.
	///
	/// Optionally, you may provide an argument to `#[pallet_section]` such as
	/// `#[pallet_section(some_ident)]`, in the event that there is another pallet section in
	/// same crate with the same ident/name. The ident you specify can then be used instead of
	/// the module's ident name when you go to import it via
	/// [`#[import_section]`](`import_section`).
	pub use frame_support_procedural::pallet_section;

	/// The `#[pallet::inherent]` attribute allows the pallet to provide
	/// [inherents](https://docs.substrate.io/fundamentals/transaction-types/#inherent-transactions).
	///
	/// An inherent is some piece of data that is inserted by a block authoring node at block
	/// creation time and can either be accepted or rejected by validators based on whether the
	/// data falls within an acceptable range.
	///
	/// The most common inherent is the `timestamp` that is inserted into every block. Since
	/// there is no way to validate timestamps, validators simply check that the timestamp
	/// reported by the block authoring node falls within an acceptable range.
	///
	/// Example usage:
	///
	/// ```
	/// #[frame_support::pallet]
	/// mod pallet {
	/// # 	use frame_support::pallet_prelude::*;
	/// # 	use frame_support::inherent::IsFatalError;
	/// # 	use sp_timestamp::InherentError;
	/// # 	use core::result;
	/// #
	/// 	// Example inherent identifier
	/// 	pub const INHERENT_IDENTIFIER: InherentIdentifier = *b"timstap0";
	///
	/// 	#[pallet::pallet]
	/// 	pub struct Pallet<T>(_);
	///
	/// 	#[pallet::inherent]
	/// 	impl<T: Config> ProvideInherent for Pallet<T> {
	/// 		type Call = Call<T>;
	/// 		type Error = InherentError;
	/// 		const INHERENT_IDENTIFIER: InherentIdentifier = INHERENT_IDENTIFIER;
	///
	/// 		fn create_inherent(data: &InherentData) -> Option<Self::Call> {
	/// 			unimplemented!()
	/// 		}
	///
	/// 		fn check_inherent(
	/// 			call: &Self::Call,
	/// 			data: &InherentData,
	/// 		) -> result::Result<(), Self::Error> {
	/// 			unimplemented!()
	/// 		}
	///
	/// 		fn is_inherent(call: &Self::Call) -> bool {
	/// 			unimplemented!()
	/// 		}
	/// 	}
	/// #
	/// # 	#[pallet::config]
	/// # 	pub trait Config: frame_system::Config {}
	/// }
	/// ```
	///
	/// I.e. a trait implementation with bound `T: Config`, of trait `ProvideInherent` for type
	/// `Pallet<T>`, and some optional where clause.
	///
	/// ## Macro expansion
	///
	/// The macro currently makes no use of this information, but it might use this information
	/// in the future to give information directly to `construct_runtime`.
	pub use frame_support_procedural::inherent;

	/// Splits a pallet declaration into multiple parts.
	///
	/// An attribute macro that can be attached to a module declaration. Doing so will
	/// import the contents of the specified external pallet section that is defined
	/// elsewhere using [`#[pallet_section]`](`pallet_section`).
	///
	/// ## Example
	/// ```
	/// # use frame_support::pallet_macros::pallet_section;
	/// # use frame_support::pallet_macros::import_section;
	/// #
	/// /// A [`pallet_section`] that defines the events for a pallet.
	/// /// This can later be imported into the pallet using [`import_section`].
	/// #[pallet_section]
	/// mod events {
	/// 	#[pallet::event]
	/// 	#[pallet::generate_deposit(pub(super) fn deposit_event)]
	/// 	pub enum Event<T: Config> {
	/// 		/// Event documentation should end with an array that provides descriptive names for event
	/// 		/// parameters. [something, who]
	/// 		SomethingStored { something: u32, who: T::AccountId },
	/// 	}
	/// }
	///
	/// #[import_section(events)]
	/// #[frame_support::pallet]
	/// mod pallet {
	/// # 	use frame_support::pallet_prelude::*;
	/// #
	/// 	#[pallet::pallet]
	/// 	pub struct Pallet<T>(_);
	/// #
	/// # 	#[pallet::config]
	/// # 	pub trait Config: frame_system::Config {
	/// # 		type RuntimeEvent: From<Event<Self>> + IsType<<Self as frame_system::Config>::RuntimeEvent>;
	/// # 	}
	/// }
	/// ```
	///
	/// This will result in the contents of `some_section` being _verbatim_ imported into
	/// the pallet above. Note that since the tokens for `some_section` are essentially
	/// copy-pasted into the target pallet, you cannot refer to imports that don't also
	/// exist in the target pallet, but this is easily resolved by including all relevant
	/// `use` statements within your pallet section, so they are imported as well, or by
	/// otherwise ensuring that you have the same imports on the target pallet.
	///
	/// It is perfectly permissible to import multiple pallet sections into the same pallet,
	/// which can be done by having multiple `#[import_section(something)]` attributes
	/// attached to the pallet.
	///
	/// Note that sections are imported by their module name/ident, and should be referred to
	/// by their _full path_ from the perspective of the target pallet.
	pub use frame_support_procedural::import_section;

	/// Allows defining getter functions on `Pallet` storage.
	///
	/// ## Example
	///
	/// ```
	/// #[frame_support::pallet]
	/// mod pallet {
	/// # 	use frame_support::pallet_prelude::*;
	/// #
	/// 	#[pallet::pallet]
	/// 	pub struct Pallet<T>(_);
	///
	/// 	#[pallet::storage]
	/// 	#[pallet::getter(fn my_getter_fn_name)]
	/// 	pub type MyStorage<T> = StorageValue<_, u32>;
	/// #
	/// # 	#[pallet::config]
	/// # 	pub trait Config: frame_system::Config {}
	/// }
	/// ```
	///
	/// See [`pallet::storage`](`frame_support::pallet_macros::storage`) for more info.
	pub use frame_support_procedural::getter;

	/// Defines constants that are added to the constant field of
	/// [`PalletMetadata`](frame_metadata::v15::PalletMetadata) struct for this pallet.
	///
	/// Must be defined like:
	///
	/// ```
	/// #[frame_support::pallet]
	/// mod pallet {
	/// # 	use frame_support::pallet_prelude::*;
	/// #
	/// 	#[pallet::pallet]
	/// 	pub struct Pallet<T>(_);
	///
	/// # 	#[pallet::config]
	/// # 	pub trait Config: frame_system::Config {}
	/// #
	/// 	#[pallet::extra_constants]
	/// 	impl<T: Config> Pallet<T> // $optional_where_clause
	/// 	{
	/// 	#[pallet::constant_name(SomeU32ConstantName)]
	/// 		/// Some doc
	/// 		fn some_u32_constant() -> u32 {
	/// 			100u32
	/// 		}
	/// 	}
	/// }
	/// ```
	///
	/// I.e. a regular rust `impl` block with some optional where clause and functions with 0
	/// args, 0 generics, and some return type.
	pub use frame_support_procedural::extra_constants;

	#[rustfmt::skip]
	/// Allows bypassing the `frame_system::Config` supertrait check.
	///
	/// To bypass the syntactic `frame_system::Config` supertrait check, use the attribute
	/// `pallet::disable_frame_system_supertrait_check`.
	///
	/// Note this bypass is purely syntactic, and does not actually remove the requirement that your
	/// pallet implements `frame_system::Config`. When using this check, your config is still required to implement
	/// `frame_system::Config` either via
	/// - Implementing a trait that itself implements `frame_system::Config`
	/// - Tightly coupling it with another pallet which itself implements `frame_system::Config`
	///
	/// e.g.
	///
	/// ```
	/// #[frame_support::pallet]
	/// mod pallet {
	/// # 	use frame_support::pallet_prelude::*;
	/// # 	use frame_system::pallet_prelude::*;
	/// 	trait OtherTrait: frame_system::Config {}
	///
	/// 	#[pallet::pallet]
	/// 	pub struct Pallet<T>(_);
	///
	/// 	#[pallet::config]
	/// 	#[pallet::disable_frame_system_supertrait_check]
	/// 	pub trait Config: OtherTrait {}
	/// }
	/// ```
	///
	/// To learn more about supertraits, see the
	/// [trait_based_programming](../../polkadot_sdk_docs/reference_docs/trait_based_programming/index.html)
	/// reference doc.
	pub use frame_support_procedural::disable_frame_system_supertrait_check;

	/// The mandatory attribute allowing definition of configurable types for the pallet.
	///
	/// Item must be defined as:
	///
	/// ```
	/// #[frame_support::pallet]
	/// mod pallet {
	/// # 	use frame_support::pallet_prelude::*;
	/// #
	/// 	#[pallet::pallet]
	/// 	pub struct Pallet<T>(_);
	///
	/// 	#[pallet::config]
	/// 	pub trait Config: frame_system::Config // + $optionally_some_other_supertraits
	/// 	// $optional_where_clause
	/// 	{
	/// 		// config items here
	/// 	}
	/// }
	/// ```
	///
	/// I.e. a regular trait definition named `Config`, with the supertrait
	/// [`frame_system::pallet::Config`](../../frame_system/pallet/trait.Config.html), and
	/// optionally other supertraits and a where clause. (Specifying other supertraits here is
	/// known as [tight coupling](https://docs.substrate.io/reference/how-to-guides/pallet-design/use-tight-coupling/))
	///
	/// The associated type `RuntimeEvent` is reserved. If defined, it must have the bounds
	/// `From<Event>` and `IsType<<Self as frame_system::Config>::RuntimeEvent>`.
	///
	/// [`#[pallet::event]`](`event`) must be present if `RuntimeEvent`
	/// exists as a config item in your `#[pallet::config]`.
	///
	/// ## Optional: `with_default`
	///
	/// An optional `with_default` argument may also be specified. Doing so will automatically
	/// generate a `DefaultConfig` trait inside your pallet which is suitable for use with
	/// [`#[derive_impl(..)`](`frame_support::derive_impl`) to derive a default testing
	/// config:
	///
	/// ```
	/// #[frame_support::pallet]
	/// mod pallet {
	/// # 	use frame_support::pallet_prelude::*;
	/// # 	use frame_system::pallet_prelude::*;
	/// # 	use core::fmt::Debug;
	/// # 	use frame_support::traits::Contains;
	/// #
	/// # 	pub trait SomeMoreComplexBound {}
	/// #
	/// 	#[pallet::pallet]
	/// 	pub struct Pallet<T>(_);
	///
	/// 	#[pallet::config(with_default)] // <- with_default is optional
	/// 	pub trait Config: frame_system::Config {
	/// 		/// The overarching event type.
	/// 		#[pallet::no_default_bounds] // Default with bounds is not supported for RuntimeEvent
	/// 		type RuntimeEvent: From<Event<Self>> + IsType<<Self as frame_system::Config>::RuntimeEvent>;
	///
	/// 		/// A more complex type.
	/// 		#[pallet::no_default] // Example of type where no default should be provided
	/// 		type MoreComplexType: SomeMoreComplexBound;
	///
	/// 		/// A simple type.
	/// 		// Default with bounds is supported for simple types
	/// 		type SimpleType: From<u32>;
	/// 	}
	///
	/// 	#[pallet::event]
	/// 	pub enum Event<T: Config> {
	/// 		SomeEvent(u16, u32),
	/// 	}
	/// }
	/// ```
	///
	/// As shown above:
	/// * you may attach the [`#[pallet::no_default]`](`no_default`)
	/// attribute to specify that a particular trait item _cannot_ be used as a default when a
	/// test `Config` is derived using the [`#[derive_impl(..)]`](`frame_support::derive_impl`)
	/// attribute macro. This will cause that particular trait item to simply not appear in
	/// default testing configs based on this config (the trait item will not be included in
	/// `DefaultConfig`).
	/// * you may attach the [`#[pallet::no_default_bounds]`](`no_default_bounds`)
	/// attribute to specify that a particular trait item can be used as a default when a
	/// test `Config` is derived using the [`#[derive_impl(..)]`](`frame_support::derive_impl`)
	/// attribute macro. But its bounds cannot be enforced at this point and should be
	/// discarded when generating the default config trait.
	/// * you may not specify any attribute to generate a trait item in the default config
	///   trait.
	///
	/// In case origin of error is not clear it is recommended to disable all default with
	/// [`#[pallet::no_default]`](`no_default`) and enable them one by one.
	///
	/// ### `DefaultConfig` Caveats
	///
	/// The auto-generated `DefaultConfig` trait:
	/// - is always a _subset_ of your pallet's `Config` trait.
	/// - can only contain items that don't rely on externalities, such as
	///   `frame_system::Config`.
	///
	/// Trait items that _do_ rely on externalities should be marked with
	/// [`#[pallet::no_default]`](`no_default`)
	///
	/// Consequently:
	/// - Any items that rely on externalities _must_ be marked with
	///   [`#[pallet::no_default]`](`no_default`) or your trait will fail to compile when used
	///   with [`derive_impl`](`frame_support::derive_impl`).
	/// - Items marked with [`#[pallet::no_default]`](`no_default`) are entirely excluded from
	///   the `DefaultConfig` trait, and therefore any impl of `DefaultConfig` doesn't need to
	///   implement such items.
	///
	/// For more information, see:
	/// * [`frame_support::derive_impl`].
	/// * [`#[pallet::no_default]`](`no_default`)
	/// * [`#[pallet::no_default_bounds]`](`no_default_bounds`)
	///
	/// ## Optional: `without_automatic_metadata`
	///
	/// By default, the associated types of the `Config` trait that require the `TypeInfo` or
	/// `Parameter` bounds are included in the metadata of the pallet.
	///
	/// The optional `without_automatic_metadata` argument can be used to exclude these
	/// associated types from the metadata collection.
	///
	/// Furthermore, the `without_automatic_metadata` argument can be used in combination with
	/// the [`#[pallet::include_metadata]`](`include_metadata`) attribute to selectively
	/// include only certain associated types in the metadata collection.
	///
	/// ```
	/// #[frame_support::pallet]
	/// mod pallet {
	/// # 	use frame_support::pallet_prelude::*;
	/// # 	use frame_system::pallet_prelude::*;
	/// # 	use core::fmt::Debug;
	/// # 	use frame_support::traits::Contains;
	/// #
	/// # 	pub trait SomeMoreComplexBound {}
	/// #
	/// 	#[pallet::pallet]
	/// 	pub struct Pallet<T>(_);
	///
	/// 	#[pallet::config(with_default, without_automatic_metadata)] // <- with_default and without_automatic_metadata are optional
	/// 	pub trait Config: frame_system::Config {
	/// 		/// The overarching event type.
	/// 		#[pallet::no_default_bounds] // Default with bounds is not supported for RuntimeEvent
	/// 		type RuntimeEvent: From<Event<Self>> + IsType<<Self as frame_system::Config>::RuntimeEvent>;
	///
	/// 		/// A simple type.
	/// 		// Type that would have been included in metadata, but is now excluded.
	/// 		type SimpleType: From<u32> + TypeInfo;
	///
	/// 		// The `pallet::include_metadata` is used to selectively include this type in metadata.
	/// 		#[pallet::include_metadata]
	/// 		type SelectivelyInclude: From<u32> + TypeInfo;
	/// 	}
	///
	/// 	#[pallet::event]
	/// 	pub enum Event<T: Config> {
	/// 		SomeEvent(u16, u32),
	/// 	}
	/// }
	/// ```
	pub use frame_support_procedural::config;

	/// Allows defining an enum that gets composed as an aggregate enum by `construct_runtime`.
	///
	/// The `#[pallet::composite_enum]` attribute allows you to define an enum that gets
	/// composed as an aggregate enum by `construct_runtime`. This is similar in principle with
	/// [frame_support_procedural::event] and [frame_support_procedural::error].
	///
	/// The attribute currently only supports enum definitions, and identifiers that are named
	/// `FreezeReason`, `HoldReason`, `LockId` or `SlashReason`. Arbitrary identifiers for the
	/// enum are not supported. The aggregate enum generated by
	/// [`frame_support::construct_runtime`] will have the name of `RuntimeFreezeReason`,
	/// `RuntimeHoldReason`, `RuntimeLockId` and `RuntimeSlashReason` respectively.
	///
	/// NOTE: The aggregate enum generated by `construct_runtime` generates a conversion
	/// function from the pallet enum to the aggregate enum, and automatically derives the
	/// following traits:
	///
	/// ```ignore
	/// Copy, Clone, Eq, PartialEq, Ord, PartialOrd, Encode, Decode, MaxEncodedLen, TypeInfo,
	/// RuntimeDebug
	/// ```
	///
	/// For ease of usage, when no `#[derive]` attributes are found for the enum under
	/// [`#[pallet::composite_enum]`](composite_enum), the aforementioned traits are
	/// automatically derived for it. The inverse is also true: if there are any `#[derive]`
	/// attributes found for the enum, then no traits will automatically be derived for it.
	///
	/// e.g, defining `HoldReason` in a pallet
	///
	/// ```
	/// #[frame_support::pallet]
	/// mod pallet {
	/// # 	use frame_support::pallet_prelude::*;
	/// #
	/// 	#[pallet::pallet]
	/// 	pub struct Pallet<T>(_);
	///
	/// 	#[pallet::composite_enum]
	/// 	pub enum HoldReason {
	/// 		/// The NIS Pallet has reserved it for a non-fungible receipt.
	/// 		#[codec(index = 0)]
	/// 		SomeHoldReason,
	/// 		#[codec(index = 1)]
	/// 		SomeOtherHoldReason,
	/// 	}
	/// #
	/// # 	#[pallet::config]
	/// # 	pub trait Config: frame_system::Config {}
	/// }
	pub use frame_support_procedural::composite_enum;

	/// Allows the pallet to validate unsigned transactions.
	///
	/// Item must be defined as:
	///
	/// ```
	/// #[frame_support::pallet]
	/// mod pallet {
	/// # 	use frame_support::pallet_prelude::*;
	/// #
	/// 	#[pallet::pallet]
	/// 	pub struct Pallet<T>(_);
	///
	/// 	#[pallet::validate_unsigned]
	/// 	impl<T: Config> sp_runtime::traits::ValidateUnsigned for Pallet<T> {
	/// 		type Call = Call<T>;
	///
	/// 		fn validate_unsigned(_source: TransactionSource, _call: &Self::Call) -> TransactionValidity {
	/// 			// Your implementation details here
	/// 			unimplemented!()
	/// 		}
	/// 	}
	/// #
	/// # 	#[pallet::config]
	/// # 	pub trait Config: frame_system::Config {}
	/// }
	/// ```
	///
	/// I.e. a trait implementation with bound `T: Config`, of trait
	/// [`ValidateUnsigned`](frame_support::pallet_prelude::ValidateUnsigned) for
	/// type `Pallet<T>`, and some optional where clause.
	///
	/// NOTE: There is also the [`sp_runtime::traits::TransactionExtension`] trait that can be
	/// used to add some specific logic for transaction validation.
	///
	/// ## Macro expansion
	///
	/// The macro currently makes no use of this information, but it might use this information
	/// in the future to give information directly to [`frame_support::construct_runtime`].
	pub use frame_support_procedural::validate_unsigned;

	/// Allows defining a struct implementing the [`Get`](frame_support::traits::Get) trait to
	/// ease the use of storage types.
	///
	/// This attribute is meant to be used alongside [`#[pallet::storage]`](`storage`) to
	/// define a storage's default value. This attribute can be used multiple times.
	///
	/// Item must be defined as:
	///
	/// ```
	/// #[frame_support::pallet]
	/// mod pallet {
	/// # 	use sp_runtime::FixedU128;
	/// # 	use frame_support::pallet_prelude::*;
	/// #
	/// 	#[pallet::pallet]
	/// 	pub struct Pallet<T>(_);
	///
	/// 	#[pallet::storage]
	/// 	pub(super) type SomeStorage<T: Config> =
	/// 		StorageValue<_, FixedU128, ValueQuery, DefaultForSomeValue>;
	///
	/// 	// Define default for ParachainId
	/// 	#[pallet::type_value]
	/// 	pub fn DefaultForSomeValue() -> FixedU128 {
	/// 		FixedU128::from_u32(1)
	/// 	}
	/// #
	/// # 	#[pallet::config]
	/// # 	pub trait Config: frame_system::Config {}
	/// }
	/// ```
	///
	/// ## Macro expansion
	///
	/// The macro renames the function to some internal name, generates a struct with the
	/// original name of the function and its generic, and implements `Get<$ReturnType>` by
	/// calling the user defined function.
	pub use frame_support_procedural::type_value;

	/// Allows defining a storage version for the pallet.
	///
	/// Because the `pallet::pallet` macro implements
	/// [`GetStorageVersion`](frame_support::traits::GetStorageVersion), the current storage
	/// version needs to be communicated to the macro. This can be done by using the
	/// `pallet::storage_version` attribute:
	///
	/// ```
	/// #[frame_support::pallet]
	/// mod pallet {
	/// # 	use frame_support::pallet_prelude::StorageVersion;
	/// # 	use frame_support::traits::GetStorageVersion;
	/// #
	/// 	const STORAGE_VERSION: StorageVersion = StorageVersion::new(5);
	///
	/// 	#[pallet::pallet]
	/// 	#[pallet::storage_version(STORAGE_VERSION)]
	/// 	pub struct Pallet<T>(_);
	/// #
	/// # 	#[pallet::config]
	/// # 	pub trait Config: frame_system::Config {}
	/// }
	/// ```
	///
	/// If not present, the current storage version is set to the default value.
	pub use frame_support_procedural::storage_version;

	/// The `#[pallet::hooks]` attribute allows you to specify a
	/// [`frame_support::traits::Hooks`] implementation for `Pallet` that specifies
	/// pallet-specific logic.
	///
	/// The item the attribute attaches to must be defined as follows:
	///
	/// ```
	/// #[frame_support::pallet]
	/// mod pallet {
	/// # 	use frame_support::pallet_prelude::*;
	/// # 	use frame_system::pallet_prelude::*;
	/// #
	/// 	#[pallet::pallet]
	/// 	pub struct Pallet<T>(_);
	///
	/// 	#[pallet::hooks]
	/// 	impl<T: Config> Hooks<BlockNumberFor<T>> for Pallet<T> {
	/// 		// Implement hooks here
	/// 	}
	/// #
	/// # 	#[pallet::config]
	/// # 	pub trait Config: frame_system::Config {}
	/// }
	/// ```
	/// I.e. a regular trait implementation with generic bound: `T: Config`, for the trait
	/// `Hooks<BlockNumberFor<T>>` (they are defined in preludes), for the type `Pallet<T>`.
	///
	/// Optionally, you could add a where clause.
	///
	/// ## Macro expansion
	///
	/// The macro implements the traits
	/// [`OnInitialize`](frame_support::traits::OnInitialize),
	/// [`OnIdle`](frame_support::traits::OnIdle),
	/// [`OnFinalize`](frame_support::traits::OnFinalize),
	/// [`OnRuntimeUpgrade`](frame_support::traits::OnRuntimeUpgrade),
	/// [`OffchainWorker`](frame_support::traits::OffchainWorker), and
	/// [`IntegrityTest`](frame_support::traits::IntegrityTest) using
	/// the provided [`Hooks`](frame_support::traits::Hooks) implementation.
	///
	/// NOTE: `OnRuntimeUpgrade` is implemented with `Hooks::on_runtime_upgrade` and some
	/// additional logic. E.g. logic to write the pallet version into storage.
	///
	/// NOTE: The macro also adds some tracing logic when implementing the above traits. The
	/// following hooks emit traces: `on_initialize`, `on_finalize` and `on_runtime_upgrade`.
	pub use frame_support_procedural::hooks;

	/// Generates a helper function on `Pallet` that handles deposit events.
	///
	/// NOTE: For instantiable pallets, the event must be generic over `T` and `I`.
	///
	/// ## Macro expansion
	///
	/// The macro will add on enum `Event` the attributes:
	/// * `#[derive(`[`frame_support::CloneNoBound`]`)]`
	/// * `#[derive(`[`frame_support::EqNoBound`]`)]`
	/// * `#[derive(`[`frame_support::PartialEqNoBound`]`)]`
	/// * `#[derive(`[`frame_support::RuntimeDebugNoBound`]`)]`
	/// * `#[derive(`[`codec::Encode`]`)]`
	/// * `#[derive(`[`codec::Decode`]`)]`
	///
	/// The macro implements `From<Event<..>>` for ().
	///
	/// The macro implements a metadata function on `Event` returning the `EventMetadata`.
	///
	/// If `#[pallet::generate_deposit]` is present then the macro implements `fn
	/// deposit_event` on `Pallet`.
	pub use frame_support_procedural::generate_deposit;

	/// Allows defining logic to make an extrinsic call feeless.
	///
	/// Each dispatchable may be annotated with the `#[pallet::feeless_if($closure)]`
	/// attribute, which explicitly defines the condition for the dispatchable to be feeless.
	///
	/// The arguments for the closure must be the referenced arguments of the dispatchable
	/// function.
	///
	/// The closure must return `bool`.
	///
	/// ### Example
	///
	/// ```
	/// #[frame_support::pallet(dev_mode)]
	/// mod pallet {
	/// # 	use frame_support::pallet_prelude::*;
	/// # 	use frame_system::pallet_prelude::*;
	/// #
	/// 	#[pallet::pallet]
	/// 	pub struct Pallet<T>(_);
	///
	/// 	#[pallet::call]
	/// 	impl<T: Config> Pallet<T> {
	/// 		#[pallet::call_index(0)]
	/// 		/// Marks this call as feeless if `foo` is zero.
	/// 		#[pallet::feeless_if(|_origin: &OriginFor<T>, foo: &u32| -> bool {
	/// 			*foo == 0
	/// 		})]
	/// 		pub fn something(
	/// 			_: OriginFor<T>,
	/// 			foo: u32,
	/// 		) -> DispatchResult {
	/// 			unimplemented!()
	/// 		}
	/// 	}
	/// #
	/// # 	#[pallet::config]
	/// # 	pub trait Config: frame_system::Config {}
	/// }
	/// ```
	///
	/// Please note that this only works for signed dispatchables and requires a transaction
	/// extension such as [`pallet_skip_feeless_payment::SkipCheckIfFeeless`] to wrap the
	/// existing payment extension. Else, this is completely ignored and the dispatchable is
	/// still charged.
	///
	/// Also this will not allow accountless caller to send a transaction if some transaction
	/// extension such as `frame_system::CheckNonce` is used.
	/// Extensions such as `frame_system::CheckNonce` require a funded account to validate
	/// the transaction.
	///
	/// ### Macro expansion
	///
	/// The macro implements the [`pallet_skip_feeless_payment::CheckIfFeeless`] trait on the
	/// dispatchable and calls the corresponding closure in the implementation.
	///
	/// [`pallet_skip_feeless_payment::SkipCheckIfFeeless`]: ../../pallet_skip_feeless_payment/struct.SkipCheckIfFeeless.html
	/// [`pallet_skip_feeless_payment::CheckIfFeeless`]: ../../pallet_skip_feeless_payment/struct.SkipCheckIfFeeless.html
	pub use frame_support_procedural::feeless_if;

	/// Allows defining an error enum that will be returned from the dispatchable when an error
	/// occurs.
	///
	/// The information for this error type is then stored in runtime metadata.
	///
	/// Item must be defined as so:
	///
	/// ```
	/// #[frame_support::pallet(dev_mode)]
	/// mod pallet {
	/// 	#[pallet::pallet]
	/// 	pub struct Pallet<T>(_);
	///
	/// 	#[pallet::error]
	/// 	pub enum Error<T> {
	/// 		/// SomeFieldLessVariant doc
	/// 		SomeFieldLessVariant,
	/// 		/// SomeVariantWithOneField doc
	/// 		SomeVariantWithOneField(u32),
	/// 	}
	/// #
	/// # 	#[pallet::config]
	/// # 	pub trait Config: frame_system::Config {}
	/// }
	/// ```
	/// I.e. a regular enum named `Error`, with generic `T` and fieldless or multiple-field
	/// variants.
	///
	/// Any field type in the enum variants must implement [`scale_info::TypeInfo`] in order to
	/// be properly used in the metadata, and its encoded size should be as small as possible,
	/// preferably 1 byte in size in order to reduce storage size. The error enum itself has an
	/// absolute maximum encoded size specified by
	/// [`frame_support::MAX_MODULE_ERROR_ENCODED_SIZE`].
	///
	/// (1 byte can still be 256 different errors. The more specific the error, the easier it
	/// is to diagnose problems and give a better experience to the user. Don't skimp on having
	/// lots of individual error conditions.)
	///
	/// Field types in enum variants must also implement [`frame_support::PalletError`],
	/// otherwise the pallet will fail to compile. Rust primitive types have already
	/// implemented the [`frame_support::PalletError`] trait along with some commonly used
	/// stdlib types such as [`Option`] and [`core::marker::PhantomData`], and hence
	/// in most use cases, a manual implementation is not necessary and is discouraged.
	///
	/// The generic `T` must not bound anything and a `where` clause is not allowed. That said,
	/// bounds and/or a where clause should not needed for any use-case.
	///
	/// ## Macro expansion
	///
	/// The macro implements the [`Debug`] trait and functions `as_u8` using variant position,
	/// and `as_str` using variant doc.
	///
	/// The macro also implements `From<Error<T>>` for `&'static str` and `From<Error<T>>` for
	/// `DispatchError`.
	///
	/// ## Note on deprecation of Errors
	///
	/// - Usage of `deprecated` attribute will propagate deprecation information to the pallet
	///   metadata where the item was declared.
	/// - For general usage examples of `deprecated` attribute please refer to <https://doc.rust-lang.org/nightly/reference/attributes/diagnostics.html#the-deprecated-attribute>
	/// - It's possible to deprecated either certain variants inside the `Error` or the whole
	///   `Error` itself. If both the `Error` and its variants are deprecated a compile error
	///   will be returned.
	pub use frame_support_procedural::error;

	/// Allows defining pallet events.
	///
	/// Pallet events are stored under the `system` / `events` key when the block is applied
	/// (and then replaced when the next block writes it's events).
	///
	/// The Event enum can be defined as follows:
	///
	/// ```
	/// #[frame_support::pallet(dev_mode)]
	/// mod pallet {
	/// #     use frame_support::pallet_prelude::IsType;
	/// #
	/// 	#[pallet::pallet]
	/// 	pub struct Pallet<T>(_);
	///
	/// 	#[pallet::event]
	/// 	#[pallet::generate_deposit(fn deposit_event)] // Optional
	/// 	pub enum Event<T> {
	/// 		/// SomeEvent doc
	/// 		SomeEvent(u16, u32), // SomeEvent with two fields
	/// 	}
	///
	/// 	#[pallet::config]
	/// 	pub trait Config: frame_system::Config {
	/// 		/// The overarching runtime event type.
	/// 		type RuntimeEvent: From<Event<Self>>
	/// 			+ IsType<<Self as frame_system::Config>::RuntimeEvent>;
	/// 	}
	/// }
	/// ```
	///
	/// I.e. an enum (with named or unnamed fields variant), named `Event`, with generic: none
	/// or `T` or `T: Config`, and optional w here clause.
	///
	/// `RuntimeEvent` must be defined in the `Config`, as shown in the example.
	///
	/// Each field must implement [`Clone`], [`Eq`], [`PartialEq`], [`codec::Encode`],
	/// [`codec::Decode`], and [`Debug`] (on std only). For ease of use, bound by the trait
	/// `Member`, available in [`frame_support::pallet_prelude`].
	///
	/// ## Note on deprecation of Events
	///
	/// - Usage of `deprecated` attribute will propagate deprecation information to the pallet
	///   metadata where the item was declared.
	/// - For general usage examples of `deprecated` attribute please refer to <https://doc.rust-lang.org/nightly/reference/attributes/diagnostics.html#the-deprecated-attribute>
	/// - It's possible to deprecated either certain variants inside the `Event` or the whole
	///   `Event` itself. If both the `Event` and its variants are deprecated a compile error
	///   will be returned.
	pub use frame_support_procedural::event;

	/// Selectively includes associated types in the metadata.
	///
	/// The optional attribute allows you to selectively include associated types in the
	/// metadata. This can be attached to trait items that implement `TypeInfo`.
	///
	/// By default all collectable associated types are included in the metadata.
	///
	/// This attribute can be used in combination with the
	/// [`#[pallet::config(without_automatic_metadata)]`](`config`).
	pub use frame_support_procedural::include_metadata;

	/// Allows a pallet to declare a set of functions as a *dispatchable extrinsic*.
	///
	/// In slightly simplified terms, this macro declares the set of "transactions" of a
	/// pallet.
	///
	/// > The exact definition of **extrinsic** can be found in
	/// > [`sp_runtime::generic::UncheckedExtrinsic`].
	///
	/// A **dispatchable** is a common term in FRAME, referring to process of constructing a
	/// function, and dispatching it with the correct inputs. This is commonly used with
	/// extrinsics, for example "an extrinsic has been dispatched". See
	/// [`sp_runtime::traits::Dispatchable`] and [`crate::traits::UnfilteredDispatchable`].
	///
	/// ## Call Enum
	///
	/// The macro is called `call` (rather than `#[pallet::extrinsics]`) because of the
	/// generation of a `enum Call`. This enum contains only the encoding of the function
	/// arguments of the dispatchable, alongside the information needed to route it to the
	/// correct function.
	///
	/// ```
	/// #[frame_support::pallet(dev_mode)]
	/// pub mod custom_pallet {
	/// #   use frame_support::pallet_prelude::*;
	/// #   use frame_system::pallet_prelude::*;
	/// #   #[pallet::config]
	/// #   pub trait Config: frame_system::Config {}
	/// #   #[pallet::pallet]
	/// #   pub struct Pallet<T>(_);
	/// #   use frame_support::traits::BuildGenesisConfig;
	///     #[pallet::call]
	///     impl<T: Config> Pallet<T> {
	///         pub fn some_dispatchable(_origin: OriginFor<T>, _input: u32) -> DispatchResult {
	///             Ok(())
	///         }
	///         pub fn other(_origin: OriginFor<T>, _input: u64) -> DispatchResult {
	///             Ok(())
	///         }
	///     }
	///
	///     // generates something like:
	///     // enum Call<T: Config> {
	///     //  some_dispatchable { input: u32 }
	///     //  other { input: u64 }
	///     // }
	/// }
	///
	/// fn main() {
	/// #   use frame_support::{derive_impl, construct_runtime};
	/// #   use frame_support::__private::codec::Encode;
	/// #   use frame_support::__private::TestExternalities;
	/// #   use frame_support::traits::UnfilteredDispatchable;
	/// #    impl custom_pallet::Config for Runtime {}
	/// #    #[derive_impl(frame_system::config_preludes::TestDefaultConfig)]
	/// #    impl frame_system::Config for Runtime {
	/// #        type Block = frame_system::mocking::MockBlock<Self>;
	/// #    }
	///     construct_runtime! {
	///         pub enum Runtime {
	///             System: frame_system,
	///             Custom: custom_pallet
	///         }
	///     }
	///
	/// #    TestExternalities::new_empty().execute_with(|| {
	///     let origin: RuntimeOrigin = frame_system::RawOrigin::Signed(10).into();
	///     // calling into a dispatchable from within the runtime is simply a function call.
	///         let _ = custom_pallet::Pallet::<Runtime>::some_dispatchable(origin.clone(), 10);
	///
	///     // calling into a dispatchable from the outer world involves constructing the bytes of
	///     let call = custom_pallet::Call::<Runtime>::some_dispatchable { input: 10 };
	///     let _ = call.clone().dispatch_bypass_filter(origin);
	///
	///     // the routing of a dispatchable is simply done through encoding of the `Call` enum,
	///     // which is the index of the variant, followed by the arguments.
	///     assert_eq!(call.encode(), vec![0u8, 10, 0, 0, 0]);
	///
	///     // notice how in the encoding of the second function, the first byte is different and
	///     // referring to the second variant of `enum Call`.
	///     let call = custom_pallet::Call::<Runtime>::other { input: 10 };
	///     assert_eq!(call.encode(), vec![1u8, 10, 0, 0, 0, 0, 0, 0, 0]);
	///     #    });
	/// }
	/// ```
	///
	/// Further properties of dispatchable functions are as follows:
	///
	/// - Unless if annotated by `dev_mode`, it must contain [`weight`] to denote the
	///   pre-dispatch weight consumed.
	/// - The dispatchable must declare its index via [`call_index`], which can override the
	///   position of a function in `enum Call`.
	/// - The first argument is always an `OriginFor` (or `T::RuntimeOrigin`).
	/// - The return type is always [`crate::dispatch::DispatchResult`] (or
	///   [`crate::dispatch::DispatchResultWithPostInfo`]).
	///
	/// **WARNING**: modifying dispatchables, changing their order (i.e. using [`call_index`]),
	/// removing some, etc., must be done with care. This will change the encoding of the , and
	/// the call can be stored on-chain (e.g. in `pallet-scheduler`). Thus, migration might be
	/// needed. This is why the use of `call_index` is mandatory by default in FRAME.
	///
	/// ## Default Behavior
	///
	/// If no `#[pallet::call]` exists, then a default implementation corresponding to the
	/// following code is automatically generated:
	///
	/// ```
	/// #[frame_support::pallet(dev_mode)]
	/// mod pallet {
	/// 	#[pallet::pallet]
	/// 	pub struct Pallet<T>(_);
	///
	/// 	#[pallet::call] // <- automatically generated
	/// 	impl<T: Config> Pallet<T> {} // <- automatically generated
	///
	/// 	#[pallet::config]
	/// 	pub trait Config: frame_system::Config {}
	/// }
	/// ```
	///
	/// ## Note on deprecation of Calls
	///
	/// - Usage of `deprecated` attribute will propagate deprecation information to the pallet
	///   metadata where the item was declared.
	/// - For general usage examples of `deprecated` attribute please refer to <https://doc.rust-lang.org/nightly/reference/attributes/diagnostics.html#the-deprecated-attribute>
	pub use frame_support_procedural::call;

	/// Enforce the index of a variant in the generated `enum Call`.
	///
	/// See [`call`] for more information.
	///
	/// All call indexes start from 0, until it encounters a dispatchable function with a
	/// defined call index. The dispatchable function that lexically follows the function with
	/// a defined call index will have that call index, but incremented by 1, e.g. if there are
	/// 3 dispatchable functions `fn foo`, `fn bar` and `fn qux` in that order, and only `fn
	/// bar` has a call index of 10, then `fn qux` will have an index of 11, instead of 1.
	pub use frame_support_procedural::call_index;

	/// Declares the arguments of a [`call`] function to be encoded using
	/// [`codec::Compact`].
	///
	/// This will results in smaller extrinsic encoding.
	///
	/// A common example of `compact` is for numeric values that are often times far far away
	/// from their theoretical maximum. For example, in the context of a crypto-currency, the
	/// balance of an individual account is oftentimes way less than what the numeric type
	/// allows. In all such cases, using `compact` is sensible.
	///
	/// ```
	/// #[frame_support::pallet(dev_mode)]
	/// pub mod custom_pallet {
	/// #   use frame_support::pallet_prelude::*;
	/// #   use frame_system::pallet_prelude::*;
	/// #   #[pallet::config]
	/// #   pub trait Config: frame_system::Config {}
	/// #   #[pallet::pallet]
	/// #   pub struct Pallet<T>(_);
	/// #   use frame_support::traits::BuildGenesisConfig;
	///     #[pallet::call]
	///     impl<T: Config> Pallet<T> {
	///         pub fn some_dispatchable(_origin: OriginFor<T>, #[pallet::compact] _input: u32) -> DispatchResult {
	///             Ok(())
	///         }
	///     }
	/// }
	pub use frame_support_procedural::compact;

	/// Allows you to define the genesis configuration for the pallet.
	///
	/// Item is defined as either an enum or a struct. It needs to be public and implement the
	/// trait [`frame_support::traits::BuildGenesisConfig`].
	///
	/// See [`genesis_build`] for an example.
	pub use frame_support_procedural::genesis_config;

	/// Allows you to define how the state of your pallet at genesis is built. This
	/// takes as input the `GenesisConfig` type (as `self`) and constructs the pallet's initial
	/// state.
	///
	/// The fields of the `GenesisConfig` can in turn be populated by the chain-spec.
	///
	/// ## Example
	///
	/// ```
	/// #[frame_support::pallet]
	/// pub mod pallet {
	/// # 	#[pallet::config]
	/// # 	pub trait Config: frame_system::Config {}
	/// # 	#[pallet::pallet]
	/// # 	pub struct Pallet<T>(_);
	/// # 	use frame_support::traits::BuildGenesisConfig;
	///     #[pallet::genesis_config]
	///     #[derive(frame_support::DefaultNoBound)]
	///     pub struct GenesisConfig<T: Config> {
	///         foo: Vec<T::AccountId>
	///     }
	///
	///     #[pallet::genesis_build]
	///     impl<T: Config> BuildGenesisConfig for GenesisConfig<T> {
	///         fn build(&self) {
	///             // use &self to access fields.
	///             let foo = &self.foo;
	///             todo!()
	///         }
	///     }
	/// }
	/// ```
	///
	/// ## Former Usage
	///
	/// Prior to <https://github.com/paritytech/substrate/pull/14306>, the following syntax was used.
	/// This is deprecated and will soon be removed.
	///
	/// ```
	/// #[frame_support::pallet]
	/// pub mod pallet {
	/// #     #[pallet::config]
	/// #     pub trait Config: frame_system::Config {}
	/// #     #[pallet::pallet]
	/// #     pub struct Pallet<T>(_);
	/// #     use frame_support::traits::GenesisBuild;
	///     #[pallet::genesis_config]
	///     #[derive(frame_support::DefaultNoBound)]
	///     pub struct GenesisConfig<T: Config> {
	/// 		foo: Vec<T::AccountId>
	/// 	}
	///
	///     #[pallet::genesis_build]
	///     impl<T: Config> GenesisBuild<T> for GenesisConfig<T> {
	///         fn build(&self) {
	///             todo!()
	///         }
	///     }
	/// }
	/// ```
	pub use frame_support_procedural::genesis_build;

	/// Allows adding an associated type trait bounded by
	/// [`Get`](frame_support::pallet_prelude::Get) from [`pallet::config`](`macro@config`)
	/// into metadata.
	///
	/// ## Example
	///
	/// ```
	/// #[frame_support::pallet]
	/// mod pallet {
	///     use frame_support::pallet_prelude::*;
	///     # #[pallet::pallet]
	///     # pub struct Pallet<T>(_);
	///     #[pallet::config]
	///     pub trait Config: frame_system::Config {
	/// 		/// This is like a normal `Get` trait, but it will be added into metadata.
	/// 		#[pallet::constant]
	/// 		type Foo: Get<u32>;
	/// 	}
	/// }
	/// ```
	///
	/// ## Note on deprecation of constants
	///
	/// - Usage of `deprecated` attribute will propagate deprecation information to the pallet
	///   metadata where the item was declared.
	/// - For general usage examples of `deprecated` attribute please refer to <https://doc.rust-lang.org/nightly/reference/attributes/diagnostics.html#the-deprecated-attribute>
	pub use frame_support_procedural::constant;

	/// Declares a type alias as a storage item.
	///
	/// Storage items are pointers to data stored on-chain (the *blockchain state*), under a
	/// specific key. The exact key is dependent on the type of the storage.
	///
	/// > From the perspective of this pallet, the entire blockchain state is abstracted behind
	/// > a key-value api, namely [`sp_io::storage`].
	///
	/// ## Storage Types
	///
	/// The following storage types are supported by the `#[storage]` macro. For specific
	/// information about each storage type, refer to the documentation of the respective type.
	///
	/// * [`StorageValue`](crate::storage::types::StorageValue)
	/// * [`StorageMap`](crate::storage::types::StorageMap)
	/// * [`CountedStorageMap`](crate::storage::types::CountedStorageMap)
	/// * [`StorageDoubleMap`](crate::storage::types::StorageDoubleMap)
	/// * [`StorageNMap`](crate::storage::types::StorageNMap)
	/// * [`CountedStorageNMap`](crate::storage::types::CountedStorageNMap)
	///
	/// ## Storage Type Usage
	///
	/// The following details are relevant to all of the aforementioned storage types.
	/// Depending on the exact storage type, it may require the following generic parameters:
	///
	/// * [`Prefix`](#prefixes) - Used to give the storage item a unique key in the underlying
	///   storage.
	/// * `Key` - Type of the keys used to store the values,
	/// * `Value` - Type of the value being stored,
	/// * [`Hasher`](#hashers) - Used to ensure the keys of a map are uniformly distributed,
	/// * [`QueryKind`](#querykind) - Used to configure how to handle queries to the underlying
	///   storage,
	/// * `OnEmpty` - Used to handle missing values when querying the underlying storage,
	/// * `MaxValues` - _not currently used_.
	///
	/// Each `Key` type requires its own designated `Hasher` declaration, so that
	/// [`StorageDoubleMap`](frame_support::storage::types::StorageDoubleMap) needs two of
	/// each, and [`StorageNMap`](frame_support::storage::types::StorageNMap) needs `N` such
	/// pairs. Since [`StorageValue`](frame_support::storage::types::StorageValue) only stores
	/// a single element, no configuration of hashers is needed.
	///
	/// ### Syntax
	///
	/// Two general syntaxes are supported, as demonstrated below:
	///
	/// 1. Named type parameters, e.g., `type Foo<T> = StorageValue<Value = u32>`.
	/// 2. Positional type parameters, e.g., `type Foo<T> = StorageValue<_, u32>`.
	///
	/// In both instances, declaring the generic parameter `<T>` is mandatory. Optionally, it
	/// can also be explicitly declared as `<T: Config>`. In the compiled code, `T` will
	/// automatically include the trait bound `Config`.
	///
	/// Note that in positional syntax, the first generic type parameter must be `_`.
	///
	/// #### Example
	///
	/// ```
	/// #[frame_support::pallet]
	/// mod pallet {
	///     # use frame_support::pallet_prelude::*;
	///     # #[pallet::config]
	///     # pub trait Config: frame_system::Config {}
	///     # #[pallet::pallet]
	///     # pub struct Pallet<T>(_);
	///     /// Positional syntax, without bounding `T`.
	///     #[pallet::storage]
	///     pub type Foo<T> = StorageValue<_, u32>;
	///
	///     /// Positional syntax, with bounding `T`.
	///     #[pallet::storage]
	///     pub type Bar<T: Config> = StorageValue<_, u32>;
	///
	///     /// Named syntax.
	///     #[pallet::storage]
	///     pub type Baz<T> = StorageMap<Hasher = Blake2_128Concat, Key = u32, Value = u32>;
	/// }
	/// ```
	///
	/// ### Value Trait Bounds
	///
	/// To use a type as the value of a storage type, be it `StorageValue`, `StorageMap` or
	/// anything else, you need to meet a number of trait bound constraints.
	///
	/// See: <https://paritytech.github.io/polkadot-sdk/master/polkadot_sdk_docs/reference_docs/frame_storage_derives/index.html>.
	///
	/// Notably, all value types need to implement `Encode`, `Decode`, `MaxEncodedLen` and
	/// `TypeInfo`, and possibly `Default`, if
	/// [`ValueQuery`](frame_support::storage::types::ValueQuery) is used, explained in the
	/// next section.
	///
	/// ### QueryKind
	///
	/// Every storage type mentioned above has a generic type called
	/// [`QueryKind`](frame_support::storage::types::QueryKindTrait) that determines its
	/// "query" type. This refers to the kind of value returned when querying the storage, for
	/// instance, through a `::get()` method.
	///
	/// There are three types of queries:
	///
	/// 1. [`OptionQuery`](frame_support::storage::types::OptionQuery): The default query type.
	///    It returns `Some(V)` if the value is present, or `None` if it isn't, where `V` is
	///    the value type.
	/// 2. [`ValueQuery`](frame_support::storage::types::ValueQuery): Returns the value itself
	///    if present; otherwise, it returns `Default::default()`. This behavior can be
	///    adjusted with the `OnEmpty` generic parameter, which defaults to `OnEmpty =
	///    GetDefault`.
	/// 3. [`ResultQuery`](frame_support::storage::types::ResultQuery): Returns `Result<V, E>`,
	///    where `V` is the value type.
	///
	/// See [`QueryKind`](frame_support::storage::types::QueryKindTrait) for further examples.
	///
	/// ### Optimized Appending
	///
	/// All storage items — such as
	/// [`StorageValue`](frame_support::storage::types::StorageValue),
	/// [`StorageMap`](frame_support::storage::types::StorageMap), and their variants—offer an
	/// `::append()` method optimized for collections. Using this method avoids the
	/// inefficiency of decoding and re-encoding entire collections when adding items. For
	/// instance, consider the storage declaration `type MyVal<T> = StorageValue<_, Vec<u8>,
	/// ValueQuery>`. With `MyVal` storing a large list of bytes, `::append()` lets you
	/// directly add bytes to the end in storage without processing the full list. Depending on
	/// the storage type, additional key specifications may be needed.
	///
	/// #### Example
	#[doc = docify::embed!("src/lib.rs", example_storage_value_append)]
	/// Similarly, there also exists a `::try_append()` method, which can be used when handling
	/// types where an append operation might fail, such as a
	/// [`BoundedVec`](frame_support::BoundedVec).
	///
	/// #### Example
	#[doc = docify::embed!("src/lib.rs", example_storage_value_try_append)]
	/// ### Optimized Length Decoding
	///
	/// All storage items — such as
	/// [`StorageValue`](frame_support::storage::types::StorageValue),
	/// [`StorageMap`](frame_support::storage::types::StorageMap), and their counterparts —
	/// incorporate the `::decode_len()` method. This method allows for efficient retrieval of
	/// a collection's length without the necessity of decoding the entire dataset.
	/// #### Example
	#[doc = docify::embed!("src/lib.rs", example_storage_value_decode_len)]
	/// ### Hashers
	///
	/// For all storage types, except
	/// [`StorageValue`](frame_support::storage::types::StorageValue), a set of hashers needs
	/// to be specified. The choice of hashers is crucial, especially in production chains. The
	/// purpose of storage hashers in maps is to ensure the keys of a map are
	/// uniformly distributed. An unbalanced map/trie can lead to inefficient performance.
	///
	/// In general, hashers are categorized as either cryptographically secure or not. The
	/// former is slower than the latter. `Blake2` and `Twox` serve as examples of each,
	/// respectively.
	///
	/// As a rule of thumb:
	///
	/// 1. If the map keys are not controlled by end users, or are cryptographically secure by
	/// definition (e.g., `AccountId`), then the use of cryptographically secure hashers is NOT
	/// required.
	/// 2. If the map keys are controllable by the end users, cryptographically secure hashers
	/// should be used.
	///
	/// For more information, look at the types that implement
	/// [`frame_support::StorageHasher`](frame_support::StorageHasher).
	///
	/// Lastly, it's recommended for hashers with "concat" to have reversible hashes. Refer to
	/// the implementors section of
	/// [`hash::ReversibleStorageHasher`](frame_support::hash::ReversibleStorageHasher).
	///
	/// ### Prefixes
	///
	/// Internally, every storage type generates a "prefix". This prefix serves as the initial
	/// segment of the key utilized to store values in the on-chain state (i.e., the final key
	/// used in [`sp_io::storage`](sp_io::storage)). For all storage types, the following rule
	/// applies:
	///
	/// > The storage prefix begins with `twox128(pallet_prefix) ++ twox128(STORAGE_PREFIX)`,
	/// > where
	/// > `pallet_prefix` is the name assigned to the pallet instance in
	/// > [`frame_support::construct_runtime`](frame_support::construct_runtime), and
	/// > `STORAGE_PREFIX` is the name of the `type` aliased to a particular storage type, such
	/// > as
	/// > `Foo` in `type Foo<T> = StorageValue<..>`.
	///
	/// For [`StorageValue`](frame_support::storage::types::StorageValue), no additional key is
	/// required. For map types, the prefix is extended with one or more keys defined by the
	/// map.
	///
	/// #### Example
	#[doc = docify::embed!("src/lib.rs", example_storage_value_map_prefixes)]
	/// ## Related Macros
	///
	/// The following attribute macros can be used in conjunction with the `#[storage]` macro:
	///
	/// * [`macro@getter`]: Creates a custom getter function.
	/// * [`macro@storage_prefix`]: Overrides the default prefix of the storage item.
	/// * [`macro@unbounded`]: Declares the storage item as unbounded.
	/// * [`macro@disable_try_decode_storage`]: Declares that try-runtime checks should not
	///   attempt to decode the storage item.
	///
	/// #### Example
	/// ```
	/// #[frame_support::pallet]
	/// mod pallet {
	///     # use frame_support::pallet_prelude::*;
	///     # #[pallet::config]
	///     # pub trait Config: frame_system::Config {}
	///     # #[pallet::pallet]
	///     # pub struct Pallet<T>(_);
	/// 	/// A kitchen-sink StorageValue, with all possible additional attributes.
	///     #[pallet::storage]
	/// 	#[pallet::getter(fn foo)]
	/// 	#[pallet::storage_prefix = "OtherFoo"]
	/// 	#[pallet::unbounded]
	/// 	#[pallet::disable_try_decode_storage]
	///     pub type Foo<T> = StorageValue<_, u32, ValueQuery>;
	/// }
	/// ```
	///
	/// ## Note on deprecation of storage items
	///
	/// - Usage of `deprecated` attribute will propagate deprecation information to the pallet
	///   metadata where the storage item was declared.
	/// - For general usage examples of `deprecated` attribute please refer to <https://doc.rust-lang.org/nightly/reference/attributes/diagnostics.html#the-deprecated-attribute>
	pub use frame_support_procedural::storage;

	pub use frame_support_procedural::{
		task_condition, task_index, task_list, task_weight, tasks_experimental,
	};

	/// Allows a pallet to declare a type as an origin.
	///
	/// If defined as such, this type will be amalgamated at the runtime level into
	/// `RuntimeOrigin`, very similar to [`call`], [`error`] and [`event`]. See
	/// [`composite_enum`] for similar cases.
	///
	/// Origin is a complex FRAME topics and is further explained in `polkadot_sdk_docs`.
	///
	/// ## Syntax Variants
	///
	/// ```
	/// #[frame_support::pallet]
	/// mod pallet {
	///     # use frame_support::pallet_prelude::*;
	///     # #[pallet::config]
	///     # pub trait Config: frame_system::Config {}
	///     # #[pallet::pallet]
	///     # pub struct Pallet<T>(_);
	/// 	/// On the spot declaration.
	///     #[pallet::origin]
	/// 	#[derive(PartialEq, Eq, Clone, RuntimeDebug, Encode, Decode, TypeInfo, MaxEncodedLen)]
	/// 	pub enum Origin {
	/// 		Foo,
	/// 		Bar,
	/// 	}
	/// }
	/// ```
	///
	/// Or, more commonly used:
	///
	/// ```
	/// #[frame_support::pallet]
	/// mod pallet {
	///     # use frame_support::pallet_prelude::*;
	///     # #[pallet::config]
	///     # pub trait Config: frame_system::Config {}
	///     # #[pallet::pallet]
	///     # pub struct Pallet<T>(_);
	/// 	#[derive(PartialEq, Eq, Clone, RuntimeDebug, Encode, Decode, TypeInfo, MaxEncodedLen)]
	/// 	pub enum RawOrigin {
	/// 		Foo,
	/// 		Bar,
	/// 	}
	///
	/// 	#[pallet::origin]
	/// 	pub type Origin = RawOrigin;
	/// }
	/// ```
	///
	/// ## Warning
	///
	/// Modifying any pallet's origin type will cause the runtime level origin type to also
	/// change in encoding. If stored anywhere on-chain, this will require a data migration.
	///
	/// Read more about origins at the [Origin Reference
	/// Docs](../../polkadot_sdk_docs/reference_docs/frame_origin/index.html).
	pub use frame_support_procedural::origin;
}

#[deprecated(note = "Will be removed after July 2023; Use `sp_runtime::traits` directly instead.")]
pub mod error {
	#[doc(hidden)]
	pub use sp_runtime::traits::{BadOrigin, LookupError};
}

#[doc(inline)]
pub use frame_support_procedural::register_default_impl;

// Generate a macro that will enable/disable code based on `std` feature being active.
sp_core::generate_feature_enabled_macro!(std_enabled, feature = "std", $);
// Generate a macro that will enable/disable code based on `try-runtime` feature being active.
sp_core::generate_feature_enabled_macro!(try_runtime_enabled, feature = "try-runtime", $);
sp_core::generate_feature_enabled_macro!(try_runtime_or_std_enabled, any(feature = "try-runtime", feature = "std"), $);
sp_core::generate_feature_enabled_macro!(try_runtime_and_std_not_enabled, all(not(feature = "try-runtime"), not(feature = "std")), $);

/// Helper for implementing GenesisBuilder runtime API
pub mod genesis_builder_helper;

/// Helper for generating the `RuntimeGenesisConfig` instance for presets.
pub mod generate_genesis_config;

#[cfg(test)]
mod test {
	// use super::*;
	use crate::{
		hash::*,
		storage::types::{StorageMap, StorageValue, ValueQuery},
		traits::{ConstU32, StorageInstance},
		BoundedVec,
	};
	use sp_io::{hashing::twox_128, TestExternalities};

	struct Prefix;
	impl StorageInstance for Prefix {
		fn pallet_prefix() -> &'static str {
			"test"
		}
		const STORAGE_PREFIX: &'static str = "foo";
	}

	struct Prefix1;
	impl StorageInstance for Prefix1 {
		fn pallet_prefix() -> &'static str {
			"test"
		}
		const STORAGE_PREFIX: &'static str = "MyVal";
	}
	struct Prefix2;
	impl StorageInstance for Prefix2 {
		fn pallet_prefix() -> &'static str {
			"test"
		}
		const STORAGE_PREFIX: &'static str = "MyMap";
	}

	#[docify::export]
	#[test]
	pub fn example_storage_value_try_append() {
		type MyVal = StorageValue<Prefix, BoundedVec<u8, ConstU32<10>>, ValueQuery>;

		TestExternalities::default().execute_with(|| {
			MyVal::set(BoundedVec::try_from(vec![42, 43]).unwrap());
			assert_eq!(MyVal::get(), vec![42, 43]);
			// Try to append a single u32 to BoundedVec stored in `MyVal`
			assert_ok!(MyVal::try_append(40));
			assert_eq!(MyVal::get(), vec![42, 43, 40]);
		});
	}

	#[docify::export]
	#[test]
	pub fn example_storage_value_append() {
		type MyVal = StorageValue<Prefix, Vec<u8>, ValueQuery>;

		TestExternalities::default().execute_with(|| {
			MyVal::set(vec![42, 43]);
			assert_eq!(MyVal::get(), vec![42, 43]);
			// Append a single u32 to Vec stored in `MyVal`
			MyVal::append(40);
			assert_eq!(MyVal::get(), vec![42, 43, 40]);
		});
	}

	#[docify::export]
	#[test]
	pub fn example_storage_value_decode_len() {
		type MyVal = StorageValue<Prefix, BoundedVec<u8, ConstU32<10>>, ValueQuery>;

		TestExternalities::default().execute_with(|| {
			MyVal::set(BoundedVec::try_from(vec![42, 43]).unwrap());
			assert_eq!(MyVal::decode_len().unwrap(), 2);
		});
	}

	#[docify::export]
	#[test]
	pub fn example_storage_value_map_prefixes() {
		type MyVal = StorageValue<Prefix1, u32, ValueQuery>;
		type MyMap = StorageMap<Prefix2, Blake2_128Concat, u16, u32, ValueQuery>;
		TestExternalities::default().execute_with(|| {
			// This example assumes `pallet_prefix` to be "test"
			// Get storage key for `MyVal` StorageValue
			assert_eq!(
				MyVal::hashed_key().to_vec(),
				[twox_128(b"test"), twox_128(b"MyVal")].concat()
			);
			// Get storage key for `MyMap` StorageMap and `key` = 1
			let mut k: Vec<u8> = vec![];
			k.extend(&twox_128(b"test"));
			k.extend(&twox_128(b"MyMap"));
			k.extend(&1u16.blake2_128_concat());
			assert_eq!(MyMap::hashed_key_for(1).to_vec(), k);
		});
	}
}<|MERGE_RESOLUTION|>--- conflicted
+++ resolved
@@ -54,12 +54,8 @@
 	pub use paste;
 	pub use scale_info;
 	pub use serde;
-<<<<<<< HEAD
+	pub use serde_json;
 	pub use sp_core::{Get, OpaqueMetadata, QueryDispatchError, QueryId, Void};
-=======
-	pub use serde_json;
-	pub use sp_core::{Get, OpaqueMetadata, Void};
->>>>>>> baa3bcc6
 	pub use sp_crypto_hashing_proc_macro;
 	pub use sp_inherents;
 	#[cfg(feature = "std")]
