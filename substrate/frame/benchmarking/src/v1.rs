// This file is part of Substrate.

// Copyright (C) Parity Technologies (UK) Ltd.
// SPDX-License-Identifier: Apache-2.0

// Licensed under the Apache License, Version 2.0 (the "License");
// you may not use this file except in compliance with the License.
// You may obtain a copy of the License at
//
// 	http://www.apache.org/licenses/LICENSE-2.0
//
// Unless required by applicable law or agreed to in writing, software
// distributed under the License is distributed on an "AS IS" BASIS,
// WITHOUT WARRANTIES OR CONDITIONS OF ANY KIND, either express or implied.
// See the License for the specific language governing permissions and
// limitations under the License.

//! Macros for benchmarking a FRAME runtime.

pub use super::*;

/// Whitelist the given account.
#[macro_export]
macro_rules! whitelist {
	($acc:ident) => {
		frame_benchmarking::benchmarking::add_to_whitelist(
			frame_system::Account::<T>::hashed_key_for(&$acc).into(),
		);
	};
}

/// Construct pallet benchmarks for weighing dispatchables.
///
/// Works around the idea of complexity parameters, named by a single letter (which is usually
/// upper cased in complexity notation but is lower-cased for use in this macro).
///
/// Complexity parameters ("parameters") have a range which is a `u32` pair. Every time a benchmark
/// is prepared and run, this parameter takes a concrete value within the range. There is an
/// associated instancing block, which is a single expression that is evaluated during
/// preparation. It may use `?` (`i.e. `return Err(...)`) to bail with a string error. Here's a
/// few examples:
///
/// ```ignore
/// // These two are equivalent:
/// let x in 0 .. 10;
/// let x in 0 .. 10 => ();
/// // This one calls a setup function and might return an error (which would be terminal).
/// let y in 0 .. 10 => setup(y)?;
/// // This one uses a code block to do lots of stuff:
/// let z in 0 .. 10 => {
///   let a = z * z / 5;
///   let b = do_something(a)?;
///   combine_into(z, b);
/// }
/// ```
///
/// Note that due to parsing restrictions, if the `from` expression is not a single token (i.e. a
/// literal or constant), then it must be parenthesized.
///
/// The macro allows for a number of "arms", each representing an individual benchmark. Using the
/// simple syntax, the associated dispatchable function maps 1:1 with the benchmark and the name of
/// the benchmark is the same as that of the associated function. However, extended syntax allows
/// for arbitrary expressions to be evaluated in a benchmark (including for example,
/// `on_initialize`).
///
/// Note that the ranges are *inclusive* on both sides. This is in contrast to ranges in Rust which
/// are left-inclusive right-exclusive.
///
/// Each arm may also have a block of code which is run prior to any instancing and a block of code
/// which is run afterwards. All code blocks may draw upon the specific value of each parameter
/// at any time. Local variables are shared between the two pre- and post- code blocks, but do not
/// leak from the interior of any instancing expressions.
///
/// Example:
/// ```ignore
/// benchmarks! {
///   where_clause {  where T::A: From<u32> } // Optional line to give additional bound on `T`.
///
///   // first dispatchable: foo; this is a user dispatchable and operates on a `u8` vector of
///   // size `l`
///   foo {
///     let caller = account::<T>(b"caller", 0, benchmarks_seed);
///     let l in 1 .. MAX_LENGTH => initialize_l(l);
///   }: _(RuntimeOrigin::Signed(caller), vec![0u8; l])
///
///   // second dispatchable: bar; this is a root dispatchable and accepts a `u8` vector of size
///   // `l`.
///   // In this case, we explicitly name the call using `bar` instead of `_`.
///   bar {
///     let l in 1 .. MAX_LENGTH => initialize_l(l);
///   }: bar(RuntimeOrigin::Root, vec![0u8; l])
///
///   // third dispatchable: baz; this is a user dispatchable. It isn't dependent on length like the
///   // other two but has its own complexity `c` that needs setting up. It uses `caller` (in the
///   // pre-instancing block) within the code block. This is only allowed in the param instancers
///   // of arms.
///   baz1 {
///     let caller = account::<T>(b"caller", 0, benchmarks_seed);
///     let c = 0 .. 10 => setup_c(&caller, c);
///   }: baz(RuntimeOrigin::Signed(caller))
///
///   // this is a second benchmark of the baz dispatchable with a different setup.
///   baz2 {
///     let caller = account::<T>(b"caller", 0, benchmarks_seed);
///     let c = 0 .. 10 => setup_c_in_some_other_way(&caller, c);
///   }: baz(RuntimeOrigin::Signed(caller))
///
///   // You may optionally specify the origin type if it can't be determined automatically like
///   // this.
///   baz3 {
///     let caller = account::<T>(b"caller", 0, benchmarks_seed);
///     let l in 1 .. MAX_LENGTH => initialize_l(l);
///   }: baz<T::RuntimeOrigin>(RuntimeOrigin::Signed(caller), vec![0u8; l])
///
///   // this is benchmarking some code that is not a dispatchable.
///   populate_a_set {
///     let x in 0 .. 10_000;
///     let mut m = Vec::<u32>::new();
///     for i in 0..x {
///       m.insert(i);
///     }
///   }: { m.into_iter().collect::<BTreeSet>() }
/// }
/// ```
///
/// Test functions are automatically generated for each benchmark and are accessible to you when you
/// run `cargo test`. All tests are named `test_benchmark_<benchmark_name>`, implemented on the
/// Pallet struct, and run them in a test externalities environment. The test function runs your
/// benchmark just like a regular benchmark, but only testing at the lowest and highest values for
/// each component. The function will return `Ok(())` if the benchmarks return no errors.
///
/// It is also possible to generate one #[test] function per benchmark by calling the
/// `impl_benchmark_test_suite` macro inside the `benchmarks` block. The functions will be named
/// `bench_<benchmark_name>` and can be run via `cargo test`.
/// You will see one line of output per benchmark. This approach will give you more understandable
/// error messages and allows for parallel benchmark execution.
///
/// You can optionally add a `verify` code block at the end of a benchmark to test any final state
/// of your benchmark in a unit test. For example:
///
/// ```ignore
/// sort_vector {
/// 	let x in 1 .. 10000;
/// 	let mut m = Vec::<u32>::new();
/// 	for i in (0..x).rev() {
/// 		m.push(i);
/// 	}
/// }: {
/// 	m.sort();
/// } verify {
/// 	ensure!(m[0] == 0, "You forgot to sort!")
/// }
/// ```
///
/// These `verify` blocks will not affect your benchmark results!
///
/// You can construct benchmark by using the `impl_benchmark_test_suite` macro or
/// by manually implementing them like so:
///
/// ```ignore
/// #[test]
/// fn test_benchmarks() {
///   new_test_ext().execute_with(|| {
///     assert_ok!(Pallet::<Test>::test_benchmark_dummy());
///     assert_err!(Pallet::<Test>::test_benchmark_other_name(), "Bad origin");
///     assert_ok!(Pallet::<Test>::test_benchmark_sort_vector());
///     assert_err!(Pallet::<Test>::test_benchmark_broken_benchmark(), "You forgot to sort!");
///   });
/// }
/// ```
#[macro_export]
macro_rules! benchmarks {
	(
		$( $rest:tt )*
	) => {
		$crate::benchmarks_iter!(
			{ }
			{ }
			{ }
			( )
			( )
			( )
			( )
			$( $rest )*
		);
	}
}

/// Same as [`benchmarks`] but for instantiable module.
///
/// NOTE: For pallet declared with [`frame_support::pallet`], use [`benchmarks_instance_pallet`].
#[macro_export]
macro_rules! benchmarks_instance {
	(
		$( $rest:tt )*
	) => {
		$crate::benchmarks_iter!(
			{ }
			{ I: Instance }
			{ }
			( )
			( )
			( )
			( )
			$( $rest )*
		);
	}
}

/// Same as [`benchmarks`] but for instantiable pallet declared [`frame_support::pallet`].
///
/// NOTE: For pallet declared with `decl_module!`, use [`benchmarks_instance`].
#[macro_export]
macro_rules! benchmarks_instance_pallet {
	(
		$( $rest:tt )*
	) => {
		$crate::benchmarks_iter!(
			{ }
			{ I: 'static }
			{ }
			( )
			( )
			( )
			( )
			$( $rest )*
		);
	}
}

#[macro_export]
#[doc(hidden)]
macro_rules! benchmarks_iter {
	// detect and extract `impl_benchmark_test_suite` call:
	// - with a semi-colon
	(
		{ }
		{ $( $instance:ident: $instance_bound:tt )? }
		{ $( $where_clause:tt )* }
		( $( $names:tt )* )
		( $( $names_extra:tt )* )
		( $( $names_skip_meta:tt )* )
		( $( $pov_name:ident: $( $storage:path = $pov_mode:ident )*; )* )
		impl_benchmark_test_suite!(
			$bench_module:ident,
			$new_test_ext:expr,
			$test:path
			$(, $( $args:tt )* )?);
		$( $rest:tt )*
	) => {
		$crate::benchmarks_iter! {
			{ $bench_module, $new_test_ext, $test $(, $( $args )* )? }
			{ $( $instance: $instance_bound )? }
			{ $( $where_clause )* }
			( $( $names )* )
			( $( $names_extra )* )
			( $( $names_skip_meta )* )
			( $( $pov_name: $( $storage = $pov_mode )*; )* )
			$( $rest )*
		}
	};
	// - without a semicolon
	(
		{ }
		{ $( $instance:ident: $instance_bound:tt )? }
		{ $( $where_clause:tt )* }
		( $( $names:tt )* )
		( $( $names_extra:tt )* )
		( $( $names_skip_meta:tt )* )
		( $( $pov_name:ident: $( $storage:path = $pov_mode:ident )*; )* )
		impl_benchmark_test_suite!(
			$bench_module:ident,
			$new_test_ext:expr,
			$test:path
			$(, $( $args:tt )* )?)
		$( $rest:tt )*
	) => {
		$crate::benchmarks_iter! {
			{ $bench_module, $new_test_ext, $test $(, $( $args )* )? }
			{ $( $instance: $instance_bound )? }
			{ $( $where_clause )* }
			( $( $names )* )
			( $( $names_extra )* )
			( $( $names_skip_meta )* )
			( $( $pov_name: $( $storage = $pov_mode )*; )* )
			$( $rest )*
		}
	};
	// detect and extract where clause:
	(
		{ $($bench_module:ident, $new_test_ext:expr, $test:path $(, $( $args:tt )* )?)? }
		{ $( $instance:ident: $instance_bound:tt )? }
		{ $( $where_clause:tt )* }
		( $( $names:tt )* )
		( $( $names_extra:tt )* )
		( $( $names_skip_meta:tt )* )
		( $( $pov_name:ident: $( $storage:path = $pov_mode:ident )*; )* )
		where_clause { where $( $where_bound:tt )* }
		$( $rest:tt )*
	) => {
		$crate::benchmarks_iter! {
			{ $($bench_module, $new_test_ext, $test $(, $( $args )* )?)? }
			{ $( $instance: $instance_bound)? }
			{ $( $where_bound )* }
			( $( $names )* )
			( $( $names_extra )* )
			( $( $names_skip_meta )* )
			( $( $pov_name: $( $storage = $pov_mode )*; )* )
			$( $rest )*
		}
	};
	// detect and extract `#[skip_meta]` tag:
	(
		{ $($bench_module:ident, $new_test_ext:expr, $test:path $(, $( $args:tt )* )?)? }
		{ $( $instance:ident: $instance_bound:tt )? }
		{ $( $where_clause:tt )* }
		( $( $names:tt )* )
		( $( $names_extra:tt )* )
		( $( $names_skip_meta:tt )* )
		( $( $pov_name:ident: $( $storage:path = $pov_mode:ident )*; )* )
		#[skip_meta]
		$( #[ $($attributes:tt)+ ] )*
		$name:ident
		$( $rest:tt )*
	) => {
		$crate::benchmarks_iter! {
			{ $($bench_module, $new_test_ext, $test $(, $( $args )* )?)? }
			{ $( $instance: $instance_bound )? }
			{ $( $where_clause )* }
			( $( $names )* )
			( $( $names_extra )* )
			( $( $names_skip_meta )* $name )
			( $( $pov_name: $( $storage = $pov_mode )*; )* )
			$( #[ $( $attributes )+ ] )*
			$name
			$( $rest )*
		}
	};
	// detect and extract `#[extra]` tag:
	(
		{ $($bench_module:ident, $new_test_ext:expr, $test:path $(, $( $args:tt )* )?)? }
		{ $( $instance:ident: $instance_bound:tt )? }
		{ $( $where_clause:tt )* }
		( $( $names:tt )* )
		( $( $names_extra:tt )* )
		( $( $names_skip_meta:tt )* )
		( $( $pov_name:ident: $( $storage:path = $pov_mode:ident )*; )* )
		#[extra]
		$( #[ $($attributes:tt)+ ] )*
		$name:ident
		$( $rest:tt )*
	) => {
		$crate::benchmarks_iter! {
			{ $($bench_module, $new_test_ext, $test $(, $( $args )* )?)? }
			{ $( $instance: $instance_bound )? }
			{ $( $where_clause )* }
			( $( $names )* )
			( $( $names_extra )* $name )
			( $( $names_skip_meta )* )
			( $( $pov_name: $( $storage = $pov_mode )*; )* )
			$( #[ $( $attributes )+ ] )*
			$name
			$( $rest )*
		}
	};
	// detect and extract `#[pov_mode = Mode { Pallet::Storage: Mode ... }]` tag:
	(
		{ $($bench_module:ident, $new_test_ext:expr, $test:path $(, $( $args:tt )* )?)? }
		{ $( $instance:ident: $instance_bound:tt )? }
		{ $( $where_clause:tt )* }
		( $( $names:tt )* )
		( $( $names_extra:tt )* )
		( $( $names_skip_meta:tt )* )
		( $( $old_pov_name:ident: $( $old_storage:path = $old_pov_mode:ident )*; )* )
		#[pov_mode = $mode:ident $( { $( $storage:path: $pov_mode:ident )* } )?]
		$( #[ $($attributes:tt)+ ] )*
		$name:ident
		$( $rest:tt )*
	) => {
		$crate::benchmarks_iter! {
			{ $($bench_module, $new_test_ext, $test $(, $( $args )* )?)? }
			{ $( $instance: $instance_bound )? }
			{ $( $where_clause )* }
			( $( $names )* )
			( $( $names_extra )* )
			( $( $names_skip_meta )* )
			( $name: ALL = $mode $($( $storage = $pov_mode )*)?; $( $old_pov_name: $( $old_storage = $old_pov_mode )*; )* )
			$( #[ $( $attributes )+ ] )*
			$name
			$( $rest )*
		}
	};
	// mutation arm:
	(
		{ $($bench_module:ident, $new_test_ext:expr, $test:path $(, $( $args:tt )* )?)? }
		{ $( $instance:ident: $instance_bound:tt )? }
		{ $( $where_clause:tt )* }
		( $( $names:tt )* ) // This contains $( $( { $instance } )? $name:ident )*
		( $( $names_extra:tt )* )
		( $( $names_skip_meta:tt )* )
		( $( $pov_name:ident: $( $storage:path = $pov_mode:ident )*; )* )
		$name:ident { $( $code:tt )* }: _ $(< $origin_type:ty>)? ( $origin:expr $( , $arg:expr )* )
		verify $postcode:block
		$( $rest:tt )*
	) => {
		$crate::benchmarks_iter! {
			{ $($bench_module, $new_test_ext, $test $(, $( $args )* )?)? }
			{ $( $instance: $instance_bound )? }
			{ $( $where_clause )* }
			( $( $names )* )
			( $( $names_extra )* )
			( $( $names_skip_meta )* )
			( $( $pov_name: $( $storage = $pov_mode )*; )* )
			$name { $( $code )* }: $name $(< $origin_type >)? ( $origin $( , $arg )* )
			verify $postcode
			$( $rest )*
		}
	};
	// mutation arm:
	(
		{ $($bench_module:ident, $new_test_ext:expr, $test:path $(, $( $args:tt )* )?)? }
		{ $( $instance:ident: $instance_bound:tt )? }
		{ $( $where_clause:tt )* }
		( $( $names:tt )* )
		( $( $names_extra:tt )* )
		( $( $names_skip_meta:tt )* )
		( $( $pov_name:ident: $( $storage:path = $pov_mode:ident )*; )* )
		$name:ident { $( $code:tt )* }: $dispatch:ident $(<$origin_type:ty>)? ( $origin:expr $( , $arg:expr )* )
		verify $postcode:block
		$( $rest:tt )*
	) => {
		$crate::__private::paste::paste! {
			$crate::benchmarks_iter! {
				{ $($bench_module, $new_test_ext, $test $(, $( $args )* )?)? }
				{ $( $instance: $instance_bound )? }
				{ $( $where_clause )* }
				( $( $names )* )
				( $( $names_extra )* )
				( $( $names_skip_meta )* )
				( $( $pov_name: $( $storage = $pov_mode )*; )* )
				$name {
					$( $code )*
					let __call = Call::<
						T
						$( , $instance )?
					>:: [< new_call_variant_ $dispatch >] (
						$($arg),*
					);
					let __benchmarked_call_encoded = $crate::__private::codec::Encode::encode(
						&__call
					);
				}: {
					let __call_decoded = <
						Call<T $(, $instance )?>
						as $crate::__private::codec::Decode
					>::decode(&mut &__benchmarked_call_encoded[..])
						.expect("call is encoded above, encoding must be correct");
					let __origin = $crate::to_origin!($origin $(, $origin_type)?);
					<Call<T $(, $instance)? > as $crate::__private::traits::UnfilteredDispatchable
						>::dispatch_bypass_filter(__call_decoded, __origin)?;
				}
				verify $postcode
				$( $rest )*
			}
		}
	};
	// iteration arm:
	(
		{ $($bench_module:ident, $new_test_ext:expr, $test:path $(, $( $args:tt )* )?)? }
		{ $( $instance:ident: $instance_bound:tt )? }
		{ $( $where_clause:tt )* }
		( $( $names:tt )* )
		( $( $names_extra:tt )* )
		( $( $names_skip_meta:tt )* )
		( $( $pov_name:ident: $( $storage:path = $pov_mode:ident )*; )* )
		$name:ident { $( $code:tt )* }: $eval:block
		verify $postcode:block
		$( $rest:tt )*
	) => {
		$crate::benchmark_backend! {
			{ $( $instance: $instance_bound )? }
			$name
			{ $( $where_clause )* }
			{ }
			{ $eval }
			{ $( $code )* }
			$postcode
		}

		#[cfg(test)]
		$crate::impl_benchmark_test!(
			{ $( $where_clause )* }
			{ $( $instance: $instance_bound )? }
			$name
		);

		$crate::benchmarks_iter!(
			{ $($bench_module, $new_test_ext, $test $(, $( $args )* )?)? }
			{ $( $instance: $instance_bound )? }
			{ $( $where_clause )* }
			( $( $names )* { $( $instance )? } $name )
			( $( $names_extra )* )
			( $( $names_skip_meta )* )
			( $( $pov_name: $( $storage = $pov_mode )*; )* )
			$( $rest )*
		);
	};
	// iteration-exit arm which generates a #[test] function for each case.
	(
		{ $bench_module:ident, $new_test_ext:expr, $test:path $(, $( $args:tt )* )? }
		{ $( $instance:ident: $instance_bound:tt )? }
		{ $( $where_clause:tt )* }
		( $( $names:tt )* )
		( $( $names_extra:tt )* )
		( $( $names_skip_meta:tt )* )
		( $( $pov_name:ident: $( $storage:path = $pov_mode:ident )*; )* )
	) => {
		$crate::selected_benchmark!(
			{ $( $where_clause)* }
			{ $( $instance: $instance_bound )? }
			$( $names )*
		);
		$crate::impl_benchmark!(
			{ $( $where_clause )* }
			{ $( $instance: $instance_bound )? }
			( $( $names )* )
			( $( $names_extra ),* )
			( $( $names_skip_meta ),* )
			( $( $pov_name: $( $storage = $pov_mode )*; )* )
		);
		$crate::impl_test_function!(
			( $( $names )* )
			( $( $names_extra )* )
			( $( $names_skip_meta )* )
			$bench_module,
			$new_test_ext,
			$test
			$(, $( $args )* )?
		);
	};
	// iteration-exit arm which doesn't generate a #[test] function for all cases.
	(
		{ }
		{ $( $instance:ident: $instance_bound:tt )? }
		{ $( $where_clause:tt )* }
		( $( $names:tt )* )
		( $( $names_extra:tt )* )
		( $( $names_skip_meta:tt )* )
		( $( $pov_name:ident: $( $storage:path = $pov_mode:ident )*; )* )
	) => {
		$crate::selected_benchmark!(
			{ $( $where_clause)* }
			{ $( $instance: $instance_bound )? }
			$( $names )*
		);
		$crate::impl_benchmark!(
			{ $( $where_clause )* }
			{ $( $instance: $instance_bound )? }
			( $( $names )* )
			( $( $names_extra ),* )
			( $( $names_skip_meta ),* )
			( $( $pov_name: $( $storage = $pov_mode )*; )* )
		);
	};
	// add verify block to _() format
	(
		{ $($bench_module:ident, $new_test_ext:expr, $test:path $(, $( $args:tt )* )?)? }
		{ $( $instance:ident: $instance_bound:tt )? }
		{ $( $where_clause:tt )* }
		( $( $names:tt )* )
		( $( $names_extra:tt )* )
		( $( $names_skip_meta:tt )* )
		( $( $pov_name:ident: $( $storage:path = $pov_mode:ident )*; )* )
		$name:ident { $( $code:tt )* }: _ $(<$origin_type:ty>)? ( $origin:expr $( , $arg:expr )* )
		$( $rest:tt )*
	) => {
		$crate::benchmarks_iter! {
			{ $($bench_module, $new_test_ext, $test $(, $( $args )* )?)? }
			{ $( $instance: $instance_bound )? }
			{ $( $where_clause )* }
			( $( $names )* )
			( $( $names_extra )* )
			( $( $names_skip_meta )* )
			( $( $pov_name: $( $storage = $pov_mode )*; )* )
			$name { $( $code )* }: _ $(<$origin_type>)? ( $origin $( , $arg )* )
			verify { }
			$( $rest )*
		}
	};
	// add verify block to name() format
	(
		{ $($bench_module:ident, $new_test_ext:expr, $test:path $(, $( $args:tt )* )?)? }
		{ $( $instance:ident: $instance_bound:tt )? }
		{ $( $where_clause:tt )* }
		( $( $names:tt )* )
		( $( $names_extra:tt )* )
		( $( $names_skip_meta:tt )* )
		( $( $pov_name:ident: $( $storage:path = $pov_mode:ident )*; )* )
		$name:ident { $( $code:tt )* }: $dispatch:ident $(<$origin_type:ty>)? ( $origin:expr $( , $arg:expr )* )
		$( $rest:tt )*
	) => {
		$crate::benchmarks_iter! {
			{ $($bench_module, $new_test_ext, $test $(, $( $args )* )?)? }
			{ $( $instance: $instance_bound )? }
			{ $( $where_clause )* }
			( $( $names )* )
			( $( $names_extra )* )
			( $( $names_skip_meta )* )
			( $( $pov_name: $( $storage = $pov_mode )*; )* )
			$name { $( $code )* }: $dispatch $(<$origin_type>)? ( $origin $( , $arg )* )
			verify { }
			$( $rest )*
		}
	};
	// add verify block to {} format
	(
		{ $($bench_module:ident, $new_test_ext:expr, $test:path $(, $( $args:tt )* )?)? }
		{ $( $instance:ident: $instance_bound:tt )? }
		{ $( $where_clause:tt )* }
		( $( $names:tt )* )
		( $( $names_extra:tt )* )
		( $( $names_skip_meta:tt )* )
		( $( $pov_name:ident: $( $storage:path = $pov_mode:ident )*; )* )
		$name:ident { $( $code:tt )* }: $(<$origin_type:ty>)? $eval:block
		$( $rest:tt )*
	) => {
		$crate::benchmarks_iter!(
			{ $($bench_module, $new_test_ext, $test $(, $( $args )* )?)? }
			{ $( $instance: $instance_bound )? }
			{ $( $where_clause )* }
			( $( $names )* )
			( $( $names_extra )* )
			( $( $names_skip_meta )* )
			( $( $pov_name: $( $storage = $pov_mode )*; )* )
			$name { $( $code )* }: $(<$origin_type>)? $eval
			verify { }
			$( $rest )*
		);
	};
}

#[macro_export]
#[doc(hidden)]
macro_rules! to_origin {
	($origin:expr) => {
		$origin.into()
	};
	($origin:expr, $origin_type:ty) => {
		<<T as frame_system::Config>::RuntimeOrigin as From<$origin_type>>::from($origin)
	};
}

#[macro_export]
#[doc(hidden)]
macro_rules! benchmark_backend {
	// parsing arms
	(
		{ $( $instance:ident: $instance_bound:tt )? }
		$name:ident
		{ $( $where_clause:tt )* }
		{ $( PRE { $( $pre_parsed:tt )* } )* }
		{ $eval:block }
		{
			let $pre_id:tt $( : $pre_ty:ty )? = $pre_ex:expr;
			$( $rest:tt )*
		}
		$postcode:block
	) => {
		$crate::benchmark_backend! {
			{ $( $instance: $instance_bound )? }
			$name
			{ $( $where_clause )* }
			{
				$( PRE { $( $pre_parsed )* } )*
				PRE { $pre_id , $( $pre_ty , )? $pre_ex }
			}
			{ $eval }
			{ $( $rest )* }
			$postcode
		}
	};
	(
		{ $( $instance:ident: $instance_bound:tt )? }
		$name:ident
		{ $( $where_clause:tt )* }
		{ $( $parsed:tt )* }
		{ $eval:block }
		{
			let $param:ident in ( $param_from:expr ) .. $param_to:expr => $param_instancer:expr;
			$( $rest:tt )*
		}
		$postcode:block
	) => {
		$crate::benchmark_backend! {
			{ $( $instance: $instance_bound )? }
			$name
			{ $( $where_clause )* }
			{
				$( $parsed )*
				PARAM { $param , $param_from , $param_to , $param_instancer }
			}
			{ $eval }
			{ $( $rest )* }
			$postcode
		}
	};
	// mutation arm to look after a single tt for param_from.
	(
		{ $( $instance:ident: $instance_bound:tt )? }
		$name:ident
		{ $( $where_clause:tt )* }
		{ $( $parsed:tt )* }
		{ $eval:block }
		{
			let $param:ident in $param_from:tt .. $param_to:expr => $param_instancer:expr ;
			$( $rest:tt )*
		}
		$postcode:block
	) => {
		$crate::benchmark_backend! {
			{ $( $instance: $instance_bound )? }
			$name
			{ $( $where_clause )* }
			{ $( $parsed )* }
			{ $eval }
			{
				let $param in ( $param_from ) .. $param_to => $param_instancer;
				$( $rest )*
			}
			$postcode
		}
	};
	// mutation arm to look after the default tail of `=> ()`
	(
		{ $( $instance:ident: $instance_bound:tt )? }
		$name:ident
		{ $( $where_clause:tt )* }
		{ $( $parsed:tt )* }
		{ $eval:block }
		{
			let $param:ident in $param_from:tt .. $param_to:expr;
			$( $rest:tt )*
		}
		$postcode:block
	) => {
		$crate::benchmark_backend! {
			{ $( $instance: $instance_bound )? }
			$name
			{ $( $where_clause )* }
			{ $( $parsed )* }
			{ $eval }
			{
				let $param in $param_from .. $param_to => ();
				$( $rest )*
			}
			$postcode
		}
	};
	// actioning arm
	(
		{ $( $instance:ident: $instance_bound:tt )? }
		$name:ident
		{ $( $where_clause:tt )* }
		{
			$( PRE { $pre_id:tt , $( $pre_ty:ty , )? $pre_ex:expr } )*
			$( PARAM { $param:ident , $param_from:expr , $param_to:expr , $param_instancer:expr } )*
		}
		{ $eval:block }
		{ $( $post:tt )* }
		$postcode:block
	) => {
		#[allow(non_camel_case_types)]
		struct $name;
		#[allow(unused_variables)]
		impl<T: Config $( <$instance>, $instance: $instance_bound )? >
			$crate::BenchmarkingSetup<T $(, $instance)? > for $name
			where $( $where_clause )*
		{
			fn components(&self) -> $crate::__private::Vec<($crate::BenchmarkParameter, u32, u32)> {
				$crate::__private::vec! [
					$(
						($crate::BenchmarkParameter::$param, $param_from, $param_to)
					),*
				]
			}

			fn instance(
				&self,
				recording: &mut impl $crate::Recording,
				components: &[($crate::BenchmarkParameter, u32)],
				verify: bool
			) -> Result<(), $crate::BenchmarkError> {
				$(
					// Prepare instance
					let $param = components.iter()
						.find(|&c| c.0 == $crate::BenchmarkParameter::$param)
						.ok_or("Could not find component in benchmark preparation.")?
						.1;
				)*
				$(
					let $pre_id $( : $pre_ty )? = $pre_ex;
				)*
				$( $param_instancer ; )*
				$( $post )*

				recording.start();
				$eval;
				recording.stop();

				if verify {
					$postcode;
				}
				Ok(())
			}
		}
	};
}

// Creates #[test] functions for the given bench cases.
#[macro_export]
#[doc(hidden)]
macro_rules! impl_bench_case_tests {
	(
		{ $module:ident, $new_test_exec:expr, $exec_name:ident, $test:path, $extra:expr }
		{ $( $names_extra:tt )* }
		$( { $( $bench_inst:ident )? } $bench:ident )*
	)
	=> {
		$crate::impl_bench_name_tests!(
			$module, $new_test_exec, $exec_name, $test, $extra,
			{ $( $names_extra )* },
			$( { $bench } )+
		);
	}
}

// Creates a #[test] function for the given bench name.
#[macro_export]
#[doc(hidden)]
macro_rules! impl_bench_name_tests {
	// recursion anchor
	(
		$module:ident, $new_test_exec:expr, $exec_name:ident, $test:path, $extra:expr,
		{ $( $names_extra:tt )* },
		{ $name:ident }
	) => {
		$crate::__private::paste::paste! {
			#[test]
			fn [<bench_ $name>] () {
				$new_test_exec.$exec_name(|| {
					// Skip all #[extra] benchmarks if $extra is false.
					if !($extra) {
						let disabled = $crate::__private::vec![ $( stringify!($names_extra).as_ref() ),* ];
						if disabled.contains(&stringify!($name)) {
							$crate::__private::log::debug!(
								"extra benchmark skipped - {}",
								stringify!($name),
							);
							return ();
						}
					}

					// Same per-case logic as when all cases are run in the
					// same function.
					match std::panic::catch_unwind(|| {
						$module::<$test>::[< test_benchmark_ $name >] ()
					}) {
						Err(err) => {
							panic!("{}: {:?}", stringify!($name), err);
						},
						Ok(Err(err)) => {
							match err {
								$crate::BenchmarkError::Stop(err) => {
									panic!("{}: {:?}", stringify!($name), err);
								},
								$crate::BenchmarkError::Override(_) => {
									// This is still considered a success condition.
									$crate::__private::log::error!(
										"benchmark error overridden - {}",
										stringify!($name),
									);
								},
								$crate::BenchmarkError::Skip => {
									// This is considered a success condition.
									$crate::__private::log::debug!(
										"benchmark skipped - {}",
										stringify!($name),
									);
								},
								$crate::BenchmarkError::Weightless => {
									// This is considered a success condition.
									$crate::__private::log::debug!(
										"benchmark weightless skipped - {}",
										stringify!($name),
									);
								}
							}
						},
						Ok(Ok(())) => (),
					}
				});
			}
		}
	};
	// recursion tail
    (
		$module:ident, $new_test_exec:expr, $exec_name:ident, $test:path, $extra:expr,
		{ $( $names_extra:tt )* },
		{ $name:ident } $( { $rest:ident } )+
	) => {
		// car
		$crate::impl_bench_name_tests!($module, $new_test_exec, $exec_name, $test, $extra,
			{ $( $names_extra )* }, { $name });
		// cdr
		$crate::impl_bench_name_tests!($module, $new_test_exec, $exec_name, $test, $extra,
			{ $( $names_extra )* }, $( { $rest } )+);
	};
}

// Creates a `SelectedBenchmark` enum implementing `BenchmarkingSetup`.
//
// Every variant must implement [`BenchmarkingSetup`].
//
// ```nocompile
// 
// struct Transfer;
// impl BenchmarkingSetup for Transfer { ... }
//
// struct SetBalance;
// impl BenchmarkingSetup for SetBalance { ... }
//
// selected_benchmark!({} Transfer {} SetBalance);
// ```
#[macro_export]
#[doc(hidden)]
macro_rules! selected_benchmark {
	(
		{ $( $where_clause:tt )* }
		{ $( $instance:ident: $instance_bound:tt )? }
		$( { $( $bench_inst:ident )? } $bench:ident )*
	) => {
		// The list of available benchmarks for this pallet.
		#[allow(non_camel_case_types)]
		enum SelectedBenchmark {
			$( $bench, )*
		}

		// Allow us to select a benchmark from the list of available benchmarks.
		impl<T: Config $( <$instance>, $instance: $instance_bound )? >
			$crate::BenchmarkingSetup<T $(, $instance )? > for SelectedBenchmark
			where $( $where_clause )*
		{
			fn components(&self) -> $crate::__private::Vec<($crate::BenchmarkParameter, u32, u32)> {
				match self {
					$(
						Self::$bench => <
							$bench as $crate::BenchmarkingSetup<T $(, $bench_inst)? >
						>::components(&$bench),
					)*
				}
			}

			fn instance(
				&self,
				recording: &mut impl $crate::Recording,
				components: &[($crate::BenchmarkParameter, u32)],
				verify: bool
			) -> Result<(), $crate::BenchmarkError> {
				match self {
					$(
						Self::$bench => <
							$bench as $crate::BenchmarkingSetup<T $(, $bench_inst)? >
						>::instance(&$bench, recording, components, verify),
					)*
				}
			}
		}
	};
}

#[macro_export]
#[doc(hidden)]
macro_rules! impl_benchmark {
	(
		{ $( $where_clause:tt )* }
		{ $( $instance:ident: $instance_bound:tt )? }
		( $( { $( $name_inst:ident )? } $name:ident )* )
		( $( $name_extra:ident ),* )
		( $( $name_skip_meta:ident ),* )
		( $( $pov_name:ident: $( $storage:path = $pov_mode:ident )*; )* )
	) => {
		// We only need to implement benchmarks for the runtime-benchmarks feature or testing.
		#[cfg(any(feature = "runtime-benchmarks", test))]
		impl<T: Config $(<$instance>, $instance: $instance_bound )? >
			$crate::Benchmarking for Pallet<T $(, $instance)? >
			where T: frame_system::Config, $( $where_clause )*
		{
			fn benchmarks(extra: bool) -> $crate::__private::Vec<$crate::BenchmarkMetadata> {
				$($crate::validate_pov_mode!(
					$pov_name: $( $storage = $pov_mode )*;
				);)*
				let mut all_names = $crate::__private::vec![ $( stringify!($name).as_ref() ),* ];
				if !extra {
					let extra = [ $( stringify!($name_extra).as_ref() ),* ];
					all_names.retain(|x| !extra.contains(x));
				}
				let pov_modes: $crate::__private::Vec<($crate::__private::Vec<u8>, $crate::__private::Vec<($crate::__private::Vec<u8>, $crate::__private::Vec<u8>)>)> = $crate::__private::vec![
					$(
						(stringify!($pov_name).as_bytes().to_vec(),
						$crate::__private::vec![
							$( ( stringify!($storage).as_bytes().to_vec(),
								 stringify!($pov_mode).as_bytes().to_vec() ), )*
						]),
					)*
				];
				all_names.into_iter().map(|benchmark| {
					let selected_benchmark = match benchmark {
						$( stringify!($name) => SelectedBenchmark::$name, )*
						_ => panic!("all benchmarks should be selectable"),
					};
					let name = benchmark.as_bytes().to_vec();
					let components = <
						SelectedBenchmark as $crate::BenchmarkingSetup<T $(, $instance)?>
					>::components(&selected_benchmark);

					$crate::BenchmarkMetadata {
						name: name.clone(),
						components,
						pov_modes: pov_modes.iter().find(|p| p.0 == name).map(|p| p.1.clone()).unwrap_or_default(),
					}
				}).collect::<$crate::__private::Vec<_>>()
			}

			fn run_benchmark(
				extrinsic: &[u8],
				c: &[($crate::BenchmarkParameter, u32)],
				whitelist: &[$crate::__private::TrackedStorageKey],
				verify: bool,
				internal_repeats: u32,
			) -> Result<$crate::__private::Vec<$crate::BenchmarkResult>, $crate::BenchmarkError> {
				// Map the input to the selected benchmark.
				let extrinsic = $crate::__private::str::from_utf8(extrinsic)
					.map_err(|_| "`extrinsic` is not a valid utf8 string!")?;
				let selected_benchmark = match extrinsic {
					$( stringify!($name) => SelectedBenchmark::$name, )*
					_ => return Err("Could not find extrinsic.".into()),
				};

				// Add whitelist to DB including whitelisted caller
				let mut whitelist = whitelist.to_vec();
				let whitelisted_caller_key =
					<frame_system::Account::<T> as $crate::__private::storage::StorageMap<_,_>>::hashed_key_for(
						$crate::whitelisted_caller::<T::AccountId>()
					);
				whitelist.push(whitelisted_caller_key.into());
				// Whitelist the transactional layer.
				let transactional_layer_key = $crate::__private::TrackedStorageKey::new(
					$crate::__private::storage::transactional::TRANSACTION_LEVEL_KEY.into()
				);
				whitelist.push(transactional_layer_key);
				// Whitelist the `:extrinsic_index`.
				let extrinsic_index = $crate::__private::TrackedStorageKey::new(
					$crate::__private::well_known_keys::EXTRINSIC_INDEX.into()
				);
				whitelist.push(extrinsic_index);
				// Whitelist the `:intrablock_entropy`.
				let intrablock_entropy = $crate::__private::TrackedStorageKey::new(
					$crate::__private::well_known_keys::INTRABLOCK_ENTROPY.into()
				);
				whitelist.push(intrablock_entropy);

				$crate::benchmarking::set_whitelist(whitelist.clone());

				let mut results: $crate::__private::Vec<$crate::BenchmarkResult> = $crate::__private::Vec::new();
				let on_before_start = || {
					// Set the block number to at least 1 so events are deposited.
					if $crate::__private::Zero::is_zero(&frame_system::Pallet::<T>::block_number()) {
						frame_system::Pallet::<T>::set_block_number(1u32.into());
					}

					// Commit the externalities to the database, flushing the DB cache.
					// This will enable worst case scenario for reading from the database.
					$crate::benchmarking::commit_db();

					// Access all whitelisted keys to get them into the proof recorder since the
					// recorder does now have a whitelist.
					for key in &whitelist {
						$crate::__private::storage::unhashed::get_raw(&key.key);
					}

					// Reset the read/write counter so we don't count operations in the setup process.
					$crate::benchmarking::reset_read_write_count();
				};

				// Always do at least one internal repeat...
				for _ in 0 .. internal_repeats.max(1) {
					// Always reset the state after the benchmark.
					$crate::__private::defer!($crate::benchmarking::wipe_db());

					// Time the extrinsic logic.
					$crate::__private::log::trace!(
						target: "benchmark",
						"Start Benchmark: {} ({:?}) verify {}",
						extrinsic,
						c,
						verify
					);

<<<<<<< HEAD
					let start_pov = $crate::benchmarking::proof_size();
					let start_extrinsic = $crate::current_time();

					closure_to_benchmark()?;

					let finish_extrinsic = $crate::current_time();
					let end_pov = $crate::benchmarking::proof_size();
=======
					// Set up the externalities environment for the setup we want to
					// benchmark.
					let mut recording = $crate::BenchmarkRecording::new(&on_before_start);
					<SelectedBenchmark as $crate::BenchmarkingSetup<T $(, $instance)?>>::instance(&selected_benchmark, &mut recording, c, verify)?;
>>>>>>> a8f4f4f0

					// Calculate the diff caused by the benchmark.
					let elapsed_extrinsic = recording.elapsed_extrinsic().expect("elapsed time should be recorded");
					let diff_pov = recording.diff_pov().unwrap_or_default();

					// Commit the changes to get proper write count
					$crate::benchmarking::commit_db();
					$crate::__private::log::trace!(
						target: "benchmark",
						"End Benchmark: {} ns", elapsed_extrinsic
					);
					let read_write_count = $crate::benchmarking::read_write_count();
					$crate::__private::log::trace!(
						target: "benchmark",
						"Read/Write Count {:?}", read_write_count
					);
					$crate::__private::log::trace!(
						target: "benchmark",
						"Proof sizes: before {:?} after {:?} diff {}", recording.start_pov(), recording.end_pov(), &diff_pov
					);

					// Time the storage root recalculation.
					let start_storage_root = $crate::current_time();
					$crate::__private::storage_root($crate::__private::StateVersion::V1);
					let finish_storage_root = $crate::current_time();
					let elapsed_storage_root = finish_storage_root - start_storage_root;

					let skip_meta = [ $( stringify!($name_skip_meta).as_ref() ),* ];
					let read_and_written_keys = if skip_meta.contains(&extrinsic) {
						$crate::__private::vec![(b"Skipped Metadata".to_vec(), 0, 0, false)]
					} else {
						$crate::benchmarking::get_read_and_written_keys()
					};

					results.push($crate::BenchmarkResult {
						components: c.to_vec(),
						extrinsic_time: elapsed_extrinsic,
						storage_root_time: elapsed_storage_root,
						reads: read_write_count.0,
						repeat_reads: read_write_count.1,
						writes: read_write_count.2,
						repeat_writes: read_write_count.3,
						proof_size: diff_pov,
						keys: read_and_written_keys,
					});
				}

				return Ok(results);
			}
		}

		#[cfg(test)]
		impl<T: Config $(<$instance>, $instance: $instance_bound )? >
			Pallet<T $(, $instance)? >
		where T: frame_system::Config, $( $where_clause )*
		{
			/// Test a particular benchmark by name.
			///
			/// This isn't called `test_benchmark_by_name` just in case some end-user eventually
			/// writes a benchmark, itself called `by_name`; the function would be shadowed in
			/// that case.
			///
			/// This is generally intended to be used by child test modules such as those created
			/// by the `impl_benchmark_test_suite` macro. However, it is not an error if a pallet
			/// author chooses not to implement benchmarks.
			#[allow(unused)]
			fn test_bench_by_name(name: &[u8]) -> Result<(), $crate::BenchmarkError> {
				let name = $crate::__private::str::from_utf8(name)
					.map_err(|_| -> $crate::BenchmarkError { "`name` is not a valid utf8 string!".into() })?;
				match name {
					$( stringify!($name) => {
						$crate::__private::paste::paste! { Self::[< test_benchmark_ $name >]() }
					} )*
					_ => Err("Could not find test for requested benchmark.".into()),
				}
			}
		}
	};
}

// This creates a unit test for one benchmark of the main benchmark macro.
// It runs the benchmark using the `high` and `low` value for each component
// and ensure that everything completes successfully.
// Instances each component with six values which can be controlled with the
// env variable `VALUES_PER_COMPONENT`.
#[macro_export]
#[doc(hidden)]
macro_rules! impl_benchmark_test {
	(
		{ $( $where_clause:tt )* }
		{ $( $instance:ident: $instance_bound:tt )? }
		$name:ident
	) => {
		$crate::__private::paste::item! {
			#[cfg(test)]
			impl<T: Config $(<$instance>, $instance: $instance_bound )? >
				Pallet<T $(, $instance)? >
			where T: frame_system::Config, $( $where_clause )*
			{
				#[allow(unused)]
				fn [<test_benchmark_ $name>] () -> Result<(), $crate::BenchmarkError> {
					let selected_benchmark = SelectedBenchmark::$name;
					let components = <
						SelectedBenchmark as $crate::BenchmarkingSetup<T, _>
					>::components(&selected_benchmark);

					let execute_benchmark = |
						c: $crate::__private::Vec<($crate::BenchmarkParameter, u32)>
					| -> Result<(), $crate::BenchmarkError> {
						// Always reset the state after the benchmark.
						$crate::__private::defer!($crate::benchmarking::wipe_db());

						let on_before_start = || {
							// Set the block number to at least 1 so events are deposited.
							if $crate::__private::Zero::is_zero(&frame_system::Pallet::<T>::block_number()) {
								frame_system::Pallet::<T>::set_block_number(1u32.into());
							}
						};

						// Run execution + verification
						<SelectedBenchmark as $crate::BenchmarkingSetup<T, _>>::test_instance(&selected_benchmark, &c, &on_before_start)
					};

					if components.is_empty() {
						execute_benchmark(Default::default())?;
					} else {
						let num_values: u32 = if let Ok(ev) = std::env::var("VALUES_PER_COMPONENT") {
							ev.parse().map_err(|_| {
								$crate::BenchmarkError::Stop(
									"Could not parse env var `VALUES_PER_COMPONENT` as u32."
								)
							})?
						} else {
							6
						};

						if num_values < 2 {
							return Err("`VALUES_PER_COMPONENT` must be at least 2".into());
						}

						for (name, low, high) in components.clone().into_iter() {
							// Test the lowest, highest (if its different from the lowest)
							// and up to num_values-2 more equidistant values in between.
							// For 0..10 and num_values=6 this would mean: [0, 2, 4, 6, 8, 10]

							let mut values = $crate::__private::vec![low];
							let diff = (high - low).min(num_values - 1);
							let slope = (high - low) as f32 / diff as f32;

							for i in 1..=diff {
								let value = ((low as f32 + slope * i as f32) as u32)
												.clamp(low, high);
								values.push(value);
							}

							for component_value in values {
								// Select the max value for all the other components.
								let c: $crate::__private::Vec<($crate::BenchmarkParameter, u32)> = components
									.iter()
									.map(|(n, _, h)|
										if *n == name {
											(*n, component_value)
										} else {
											(*n, *h)
										}
									)
									.collect();

								execute_benchmark(c)?;
							}
						}
					}
					Ok(())
				}
			}
		}
	};
}

/// This creates a test suite which runs the module's benchmarks.
///
/// When called in `pallet_example_basic` as
///
/// ```rust,ignore
/// impl_benchmark_test_suite!(Pallet, crate::tests::new_test_ext(), crate::tests::Test);
/// ```
///
/// It expands to the equivalent of:
///
/// ```rust,ignore
/// #[cfg(test)]
/// mod tests {
/// 	use super::*;
/// 	use crate::tests::{new_test_ext, Test};
/// 	use frame_support::assert_ok;
///
/// 	#[test]
/// 	fn test_benchmarks() {
/// 		new_test_ext().execute_with(|| {
/// 			assert_ok!(test_benchmark_accumulate_dummy::<Test>());
/// 			assert_ok!(test_benchmark_set_dummy::<Test>());
/// 			assert_ok!(test_benchmark_sort_vector::<Test>());
/// 		});
/// 	}
/// }
/// ```
///
/// When called inside the `benchmarks` macro of the `pallet_example_basic` as
///
/// ```rust,ignore
/// benchmarks! {
/// 	// Benchmarks omitted for brevity
///
/// 	impl_benchmark_test_suite!(Pallet, crate::tests::new_test_ext(), crate::tests::Test);
/// }
/// ```
///
/// It expands to the equivalent of:
///
/// ```rust,ignore
/// #[cfg(test)]
/// mod benchmarking {
/// 	use super::*;
/// 	use crate::tests::{new_test_ext, Test};
/// 	use frame_support::assert_ok;
///
/// 	#[test]
/// 	fn bench_accumulate_dummy() {
/// 		new_test_ext().execute_with(|| {
/// 			assert_ok!(test_benchmark_accumulate_dummy::<Test>());
/// 		})
/// 	}
///
/// 	#[test]
/// 	fn bench_set_dummy() {
/// 		new_test_ext().execute_with(|| {
/// 			assert_ok!(test_benchmark_set_dummy::<Test>());
/// 		})
/// 	}
///
/// 	#[test]
/// 	fn bench_sort_vector() {
/// 		new_test_ext().execute_with(|| {
/// 			assert_ok!(test_benchmark_sort_vector::<Test>());
/// 		})
/// 	}
/// }
/// ```
///
/// ## Arguments
///
/// The first argument, `module`, must be the path to this crate's module.
///
/// The second argument, `new_test_ext`, must be a function call which returns either a
/// `sp_io::TestExternalities`, or some other type with a similar interface.
///
/// Note that this function call is _not_ evaluated at compile time, but is instead copied textually
/// into each appropriate invocation site.
///
/// The third argument, `test`, must be the path to the runtime. The item to which this must refer
/// will generally take the form:
///
/// ```rust,ignore
/// frame_support::construct_runtime!(
/// 	pub enum Test where ...
/// 	{ ... }
/// );
/// ```
///
/// There is an optional fourth argument, with keyword syntax: `benchmarks_path =
/// path_to_benchmarks_invocation`. In the typical case in which this macro is in the same module as
/// the `benchmarks!` invocation, you don't need to supply this. However, if the
/// `impl_benchmark_test_suite!` invocation is in a different module than the `benchmarks!`
/// invocation, then you should provide the path to the module containing the `benchmarks!`
/// invocation:
///
/// ```rust,ignore
/// mod benches {
/// 	benchmarks!{
/// 		...
/// 	}
/// }
///
/// mod tests {
/// 	// because of macro syntax limitations, neither Pallet nor benches can be paths, but both have
/// 	// to be idents in the scope of `impl_benchmark_test_suite`.
/// 	use crate::{benches, Pallet};
///
/// 	impl_benchmark_test_suite!(Pallet, new_test_ext(), Test, benchmarks_path = benches);
///
/// 	// new_test_ext and the Test item are defined later in this module
/// }
/// ```
///
/// There is an optional fifth argument, with keyword syntax: `extra = true` or `extra = false`.
/// By default, this generates a test suite which iterates over all benchmarks, including those
/// marked with the `#[extra]` annotation. Setting `extra = false` excludes those.
///
/// There is an optional sixth argument, with keyword syntax: `exec_name = custom_exec_name`.
/// By default, this macro uses `execute_with` for this parameter. This argument, if set, is subject
/// to these restrictions:
///
/// - It must be the name of a method applied to the output of the `new_test_ext` argument.
/// - That method must have a signature capable of receiving a single argument of the form `impl
///   FnOnce()`.
// ## Notes (not for rustdoc)
//
// The biggest challenge for this macro is communicating the actual test functions to be run. We
// can't just build an array of function pointers to each test function and iterate over it, because
// the test functions are parameterized by the `Test` type. That's incompatible with
// monomorphization: if it were legal, then even if the compiler detected and monomorphized the
// functions into only the types of the callers, which implementation would the function pointer
// point to? There would need to be some kind of syntax for selecting the destination of the pointer
// according to a generic argument, and in general it would be a huge mess and not worth it.
//
// Instead, we're going to steal a trick from `fn run_benchmark`: generate a function which is
// itself parametrized by `Test`, which accepts a `&[u8]` parameter containing the name of the
// benchmark, and dispatches based on that to the appropriate real test implementation. Then, we can
// just iterate over the `Benchmarking::benchmarks` list to run the actual implementations.
#[macro_export]
macro_rules! impl_benchmark_test_suite {
	(
		$bench_module:ident,
		$new_test_ext:expr,
		$test:path
		$(, $( $rest:tt )* )?
	) => {
		$crate::impl_test_function!(
			()
			()
			()
			$bench_module,
			$new_test_ext,
			$test
			$(, $( $rest )* )?
		);
	}
}

/// Validates the passed `pov_mode`s.
///
/// Checks that:
/// - a top-level `ignored` is exclusive
/// - all modes are valid
#[macro_export]
macro_rules! validate_pov_mode {
	() => {};
	( $_bench:ident: ; ) => { };
	( $_bench:ident: $_car:path = Ignored ; ) => { };
	( $bench:ident: $_car:path = Ignored $( $storage:path = $_pov_mode:ident )+; ) => {
		compile_error!(
			concat!(concat!("`pov_mode = Ignored` is exclusive. Please remove the attribute from keys: ", $( stringify!($storage) )+), " on benchmark '", stringify!($bench), "'"));
	};
	( $bench:ident: $car:path = Measured $( $storage:path = $pov_mode:ident )*; ) => {
		$crate::validate_pov_mode!(
			$bench: $( $storage = $pov_mode )*;
		);
	};
	( $bench:ident: $car:path = MaxEncodedLen $( $storage:path = $pov_mode:ident )*; ) => {
		$crate::validate_pov_mode!(
			$bench: $( $storage = $pov_mode )*;
		);
	};
	( $bench:ident: $key:path = $unknown:ident $( $_storage:path = $_pov_mode:ident )*; ) => {
		compile_error!(
			concat!("Unknown pov_mode '", stringify!($unknown) ,"' for benchmark '", stringify!($bench), "' on key '", stringify!($key), "'. Must be one of: Ignored, Measured, MaxEncodedLen")
		);
	};
}

// Takes all arguments from `impl_benchmark_test_suite` and three additional arguments.
//
// Can be configured to generate one #[test] fn per bench case or
// one #[test] fn for all bench cases.
// This depends on whether or not the first argument contains a non-empty list of bench names.
#[macro_export]
#[doc(hidden)]
macro_rules! impl_test_function {
	// user might or might not have set some keyword arguments; set the defaults
	//
	// The weird syntax indicates that `rest` comes only after a comma, which is otherwise optional
	(
		( $( $names:tt )* )
		( $( $names_extra:tt )* )
		( $( $names_skip_meta:tt )* )

		$bench_module:ident,
		$new_test_ext:expr,
		$test:path
		$(, $( $rest:tt )* )?
	) => {
		$crate::impl_test_function!(
			@cases:
				( $( $names )* )
				( $( $names_extra )* )
				( $( $names_skip_meta )* )
			@selected:
				$bench_module,
				$new_test_ext,
				$test,
				benchmarks_path = super,
				extra = true,
				exec_name = execute_with,
			@user:
				$( $( $rest )* )?
		);
	};
	// pick off the benchmarks_path keyword argument
	(
		@cases:
			( $( $names:tt )* )
			( $( $names_extra:tt )* )
			( $( $names_skip_meta:tt )* )
		@selected:
			$bench_module:ident,
			$new_test_ext:expr,
			$test:path,
			benchmarks_path = $old:ident,
			extra = $extra:expr,
			exec_name = $exec_name:ident,
		@user:
			benchmarks_path = $benchmarks_path:ident
			$(, $( $rest:tt )* )?
	) => {
		$crate::impl_test_function!(
			@cases:
				( $( $names )* )
				( $( $names_extra )* )
				( $( $names_skip_meta )* )
			@selected:
				$bench_module,
				$new_test_ext,
				$test,
				benchmarks_path = $benchmarks_path,
				extra = $extra,
				exec_name = $exec_name,
			@user:
				$( $( $rest )* )?
		);
	};
	// pick off the extra keyword argument
	(
		@cases:
			( $( $names:tt )* )
			( $( $names_extra:tt )* )
			( $( $names_skip_meta:tt )* )
		@selected:
			$bench_module:ident,
			$new_test_ext:expr,
			$test:path,
			benchmarks_path = $benchmarks_path:ident,
			extra = $old:expr,
			exec_name = $exec_name:ident,
		@user:
			extra = $extra:expr
			$(, $( $rest:tt )* )?
	) => {
		$crate::impl_test_function!(
			@cases:
				( $( $names )* )
				( $( $names_extra )* )
				( $( $names_skip_meta )* )
			@selected:
				$bench_module,
				$new_test_ext,
				$test,
				benchmarks_path = $benchmarks_path,
				extra = $extra,
				exec_name = $exec_name,
			@user:
				$( $( $rest )* )?
		);
	};
	// pick off the exec_name keyword argument
	(
		@cases:
			( $( $names:tt )* )
			( $( $names_extra:tt )* )
			( $( $names_skip_meta:tt )* )
		@selected:
			$bench_module:ident,
			$new_test_ext:expr,
			$test:path,
			benchmarks_path = $benchmarks_path:ident,
			extra = $extra:expr,
			exec_name = $old:ident,
		@user:
			exec_name = $exec_name:ident
			$(, $( $rest:tt )* )?
	) => {
		$crate::impl_test_function!(
			@cases:
				( $( $names )* )
				( $( $names_extra )* )
				( $( $names_skip_meta )* )
			@selected:
				$bench_module,
				$new_test_ext,
				$test,
				benchmarks_path = $benchmarks_path,
				extra = $extra,
				exec_name = $exec_name,
			@user:
				$( $( $rest )* )?
		);
	};
	// iteration-exit arm which generates a #[test] function for each case.
	(
		@cases:
			( $( $names:tt )+ )
			( $( $names_extra:tt )* )
			( $( $names_skip_meta:tt )* )
		@selected:
			$bench_module:ident,
			$new_test_ext:expr,
			$test:path,
			benchmarks_path = $path_to_benchmarks_invocation:ident,
			extra = $extra:expr,
			exec_name = $exec_name:ident,
		@user:
			$(,)?
	) => {
		$crate::impl_bench_case_tests!(
			{ $bench_module, $new_test_ext, $exec_name, $test, $extra }
			{ $( $names_extra:tt )* }
			$($names)+
		);
	};
	// iteration-exit arm which generates one #[test] function for all cases.
	(
		@cases:
			()
			()
			()
		@selected:
			$bench_module:ident,
			$new_test_ext:expr,
			$test:path,
			benchmarks_path = $path_to_benchmarks_invocation:ident,
			extra = $extra:expr,
			exec_name = $exec_name:ident,
		@user:
			$(,)?
	) => {
		#[cfg(test)]
		mod benchmark_tests {
			use super::$bench_module;

			#[test]
			fn test_benchmarks() {
				$new_test_ext.$exec_name(|| {
					use $crate::Benchmarking;

					let mut anything_failed = false;
					println!("failing benchmark tests:");
					for benchmark_metadata in $bench_module::<$test>::benchmarks($extra) {
						let benchmark_name = &benchmark_metadata.name;
						match std::panic::catch_unwind(|| {
							$bench_module::<$test>::test_bench_by_name(benchmark_name)
						}) {
							Err(err) => {
								println!(
									"{}: {:?}",
									$crate::__private::str::from_utf8(benchmark_name)
										.expect("benchmark name is always a valid string!"),
									err,
								);
								anything_failed = true;
							},
							Ok(Err(err)) => {
								match err {
									$crate::BenchmarkError::Stop(err) => {
										println!(
											"{}: {:?}",
											$crate::__private::str::from_utf8(benchmark_name)
												.expect("benchmark name is always a valid string!"),
											err,
										);
										anything_failed = true;
									},
									$crate::BenchmarkError::Override(_) => {
										// This is still considered a success condition.
										$crate::__private::log::error!(
											"WARNING: benchmark error overridden - {}",
												$crate::__private::str::from_utf8(benchmark_name)
													.expect("benchmark name is always a valid string!"),
											);
									},
									$crate::BenchmarkError::Skip => {
										// This is considered a success condition.
										$crate::__private::log::error!(
											"WARNING: benchmark error skipped - {}",
											$crate::__private::str::from_utf8(benchmark_name)
												.expect("benchmark name is always a valid string!"),
										);
									}
									$crate::BenchmarkError::Weightless => {
										// This is considered a success condition.
										$crate::__private::log::error!(
											"WARNING: benchmark weightless skipped - {}",
											$crate::__private::str::from_utf8(benchmark_name)
												.expect("benchmark name is always a valid string!"),
										);
									}
								}
							},
							Ok(Ok(())) => (),
						}
					}
					assert!(!anything_failed);
				});
			}
		}
	};
}

/// show error message and debugging info for the case of an error happening
/// during a benchmark
pub fn show_benchmark_debug_info(
	instance_string: &[u8],
	benchmark: &[u8],
	components: &[(BenchmarkParameter, u32)],
	verify: &bool,
	error_message: &str,
) -> sp_runtime::RuntimeString {
	sp_runtime::format_runtime_string!(
		"\n* Pallet: {}\n\
		* Benchmark: {}\n\
		* Components: {:?}\n\
		* Verify: {:?}\n\
		* Error message: {}",
		sp_std::str::from_utf8(instance_string)
			.expect("it's all just strings ran through the wasm interface. qed"),
		sp_std::str::from_utf8(benchmark)
			.expect("it's all just strings ran through the wasm interface. qed"),
		components,
		verify,
		error_message,
	)
}

/// This macro adds pallet benchmarks to a `Vec<BenchmarkBatch>` object.
///
/// First create an object that holds in the input parameters for the benchmark:
///
/// ```ignore
/// let params = (&config, &whitelist);
/// ```
///
/// The `whitelist` is a parameter you pass to control the DB read/write tracking.
/// We use a vector of [TrackedStorageKey](./struct.TrackedStorageKey.html), which is a simple
/// struct used to set if a key has been read or written to.
///
/// For values that should be skipped entirely, we can just pass `key.into()`. For example:
///
/// ```
/// use sp_storage::TrackedStorageKey;
/// let whitelist: Vec<TrackedStorageKey> = vec![
/// 	// Block Number
/// 	array_bytes::hex_into_unchecked("26aa394eea5630e07c48ae0c9558cef702a5c1b19ab7a04f536c519aca4983ac"),
/// 	// Total Issuance
/// 	array_bytes::hex_into_unchecked("c2261276cc9d1f8598ea4b6a74b15c2f57c875e4cff74148e4628f264b974c80"),
/// 	// Execution Phase
/// 	array_bytes::hex_into_unchecked("26aa394eea5630e07c48ae0c9558cef7ff553b5a9862a516939d82b3d3d8661a"),
/// 	// Event Count
/// 	array_bytes::hex_into_unchecked("26aa394eea5630e07c48ae0c9558cef70a98fdbe9ce6c55837576c60c7af3850"),
/// ];
/// ```
///
/// Then define a mutable local variable to hold your `BenchmarkBatch` object:
///
/// ```ignore
/// let mut batches = Vec::<BenchmarkBatch>::new();
/// ````
///
/// Then add the pallets you want to benchmark to this object, using their crate name and generated
/// module struct:
///
/// ```ignore
/// add_benchmark!(params, batches, pallet_balances, Balances);
/// add_benchmark!(params, batches, pallet_session, SessionBench::<Runtime>);
/// add_benchmark!(params, batches, frame_system, SystemBench::<Runtime>);
/// ...
/// ```
///
/// At the end of `dispatch_benchmark`, you should return this batches object.
///
/// In the case where you have multiple instances of a pallet that you need to separately benchmark,
/// the name of your module struct will be used as a suffix to your outputted weight file. For
/// example:
///
/// ```ignore
/// add_benchmark!(params, batches, pallet_balances, Balances); // pallet_balances.rs
/// add_benchmark!(params, batches, pallet_collective, Council); // pallet_collective_council.rs
/// add_benchmark!(params, batches, pallet_collective, TechnicalCommittee); // pallet_collective_technical_committee.rs
/// ```
///
/// You can manipulate this suffixed string by using a type alias if needed. For example:
///
/// ```ignore
/// type Council2 = TechnicalCommittee;
/// add_benchmark!(params, batches, pallet_collective, Council2); // pallet_collective_council_2.rs
/// ```
#[macro_export]
macro_rules! add_benchmark {
	( $params:ident, $batches:ident, $name:path, $location:ty ) => {
		let name_string = stringify!($name).as_bytes();
		let instance_string = stringify!($location).as_bytes();
		let (config, whitelist) = $params;
		let $crate::BenchmarkConfig {
			pallet,
			benchmark,
			selected_components,
			verify,
			internal_repeats,
		} = config;
		if &pallet[..] == &name_string[..] {
			let benchmark_result = <$location>::run_benchmark(
				&benchmark[..],
				&selected_components[..],
				whitelist,
				*verify,
				*internal_repeats,
			);

			let final_results = match benchmark_result {
				Ok(results) => Some(results),
				Err($crate::BenchmarkError::Override(mut result)) => {
					// Insert override warning as the first storage key.
					$crate::__private::log::error!(
						"WARNING: benchmark error overridden - {}",
						$crate::__private::str::from_utf8(benchmark)
							.expect("benchmark name is always a valid string!")
					);
					result.keys.insert(0, (b"Benchmark Override".to_vec(), 0, 0, false));
					Some($crate::__private::vec![result])
				},
				Err($crate::BenchmarkError::Stop(e)) => {
					$crate::show_benchmark_debug_info(
						instance_string,
						benchmark,
						selected_components,
						verify,
						e,
					);
					return Err(e.into())
				},
				Err($crate::BenchmarkError::Skip) => {
					$crate::__private::log::error!(
						"WARNING: benchmark error skipped - {}",
						$crate::__private::str::from_utf8(benchmark)
							.expect("benchmark name is always a valid string!")
					);
					None
				},
				Err($crate::BenchmarkError::Weightless) => {
					$crate::__private::log::error!(
						"WARNING: benchmark weightless skipped - {}",
						$crate::__private::str::from_utf8(benchmark)
							.expect("benchmark name is always a valid string!")
					);
					Some($crate::__private::vec![$crate::BenchmarkResult {
						components: selected_components.clone(),
						..Default::default()
					}])
				},
			};

			if let Some(final_results) = final_results {
				$batches.push($crate::BenchmarkBatch {
					pallet: name_string.to_vec(),
					instance: instance_string.to_vec(),
					benchmark: benchmark.clone(),
					results: final_results,
				});
			}
		}
	};
}

/// This macro allows users to easily generate a list of benchmarks for the pallets configured
/// in the runtime.
///
/// To use this macro, first create a an object to store the list:
///
/// ```ignore
/// let mut list = Vec::<BenchmarkList>::new();
/// ```
///
/// Then pass this `list` to the macro, along with the `extra` boolean, the pallet crate, and
/// pallet struct:
///
/// ```ignore
/// list_benchmark!(list, extra, pallet_balances, Balances);
/// list_benchmark!(list, extra, pallet_session, SessionBench::<Runtime>);
/// list_benchmark!(list, extra, frame_system, SystemBench::<Runtime>);
/// ```
///
/// This should match what exists with the `add_benchmark!` macro.
#[macro_export]
macro_rules! list_benchmark {
	( $list:ident, $extra:ident, $name:path, $location:ty ) => {
		let pallet_string = stringify!($name).as_bytes();
		let instance_string = stringify!($location).as_bytes();
		let benchmarks = <$location>::benchmarks($extra);
		let pallet_benchmarks = BenchmarkList {
			pallet: pallet_string.to_vec(),
			instance: instance_string.to_vec(),
			benchmarks: benchmarks.to_vec(),
		};
		$list.push(pallet_benchmarks)
	};
}

/// Defines pallet configs that `add_benchmarks` and `list_benchmarks` use.
/// Should be preferred instead of having a repetitive list of configs
/// in `add_benchmark` and `list_benchmark`.
#[macro_export]
macro_rules! define_benchmarks {
	( $([ $names:path, $locations:ty ])* ) => {
		/// Calls `list_benchmark` with all configs from `define_benchmarks`
		/// and passes the first two parameters on.
		///
		/// Use as:
		/// ```ignore
		/// list_benchmarks!(list, extra);
		/// ```
		#[macro_export]
		macro_rules! list_benchmarks {
			( $list:ident, $extra:ident ) => {
				$( $crate::list_benchmark!( $list, $extra, $names, $locations); )*
			}
		}

		/// Calls `add_benchmark` with all configs from `define_benchmarks`
		/// and passes the first two parameters on.
		///
		/// Use as:
		/// ```ignore
		/// add_benchmarks!(params, batches);
		/// ```
		#[macro_export]
		macro_rules! add_benchmarks {
			( $params:ident, $batches:ident ) => {
				$( $crate::add_benchmark!( $params, $batches, $names, $locations ); )*
			}
		}
	}
}

pub use add_benchmark;
pub use benchmark_backend;
pub use benchmarks;
pub use benchmarks_instance;
pub use benchmarks_instance_pallet;
pub use benchmarks_iter;
pub use define_benchmarks;
pub use impl_bench_case_tests;
pub use impl_bench_name_tests;
pub use impl_benchmark;
pub use impl_benchmark_test;
pub use impl_benchmark_test_suite;
pub use impl_test_function;
pub use list_benchmark;
pub use selected_benchmark;
pub use to_origin;
pub use whitelist;<|MERGE_RESOLUTION|>--- conflicted
+++ resolved
@@ -1106,20 +1106,10 @@
 						verify
 					);
 
-<<<<<<< HEAD
-					let start_pov = $crate::benchmarking::proof_size();
-					let start_extrinsic = $crate::current_time();
-
-					closure_to_benchmark()?;
-
-					let finish_extrinsic = $crate::current_time();
-					let end_pov = $crate::benchmarking::proof_size();
-=======
 					// Set up the externalities environment for the setup we want to
 					// benchmark.
 					let mut recording = $crate::BenchmarkRecording::new(&on_before_start);
 					<SelectedBenchmark as $crate::BenchmarkingSetup<T $(, $instance)?>>::instance(&selected_benchmark, &mut recording, c, verify)?;
->>>>>>> a8f4f4f0
 
 					// Calculate the diff caused by the benchmark.
 					let elapsed_extrinsic = recording.elapsed_extrinsic().expect("elapsed time should be recorded");
