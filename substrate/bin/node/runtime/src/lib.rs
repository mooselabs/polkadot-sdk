// This file is part of Substrate.

// Copyright (C) Parity Technologies (UK) Ltd.
// SPDX-License-Identifier: GPL-3.0-or-later WITH Classpath-exception-2.0

// This program is free software: you can redistribute it and/or modify
// it under the terms of the GNU General Public License as published by
// the Free Software Foundation, either version 3 of the License, or
// (at your option) any later version.

// This program is distributed in the hope that it will be useful,
// but WITHOUT ANY WARRANTY; without even the implied warranty of
// MERCHANTABILITY or FITNESS FOR A PARTICULAR PURPOSE. See the
// GNU General Public License for more details.

// You should have received a copy of the GNU General Public License
// along with this program. If not, see <https://www.gnu.org/licenses/>.

//! The Substrate runtime. This can be compiled with `#[no_std]`, ready for Wasm.

#![cfg_attr(not(feature = "std"), no_std)]
// `construct_runtime!` does a lot of recursion and requires us to increase the limits.
#![recursion_limit = "1024"]

extern crate alloc;

#[cfg(feature = "runtime-benchmarks")]
use pallet_asset_rate::AssetKindFactory;
#[cfg(feature = "runtime-benchmarks")]
use pallet_treasury::ArgumentsFactory;
#[cfg(feature = "runtime-benchmarks")]
use polkadot_sdk::sp_core::crypto::FromEntropy;

use polkadot_sdk::*;

use alloc::{vec, vec::Vec};
use codec::{Decode, Encode, MaxEncodedLen};
use frame_election_provider_support::{
	bounds::{ElectionBounds, ElectionBoundsBuilder},
	onchain, BalancingConfig, ElectionDataProvider, SequentialPhragmen, VoteWeight,
};
use frame_support::{
	derive_impl,
	dispatch::DispatchClass,
	dynamic_params::{dynamic_pallet_params, dynamic_params},
	genesis_builder_helper::{build_state, get_preset},
	instances::{Instance1, Instance2},
	ord_parameter_types,
	pallet_prelude::Get,
	parameter_types,
	traits::{
		fungible::{
			Balanced, Credit, HoldConsideration, ItemOf, NativeFromLeft, NativeOrWithId, UnionOf,
		},
		tokens::{
			imbalance::{ResolveAssetTo, ResolveTo},
			nonfungibles_v2::Inspect,
			pay::PayAssetFromAccount,
			GetSalary, PayFromAccount,
		},
		AsEnsureOriginWithArg, ConstBool, ConstU128, ConstU16, ConstU32, ConstU64,
		ConstantStoragePrice, Contains, Currency, EitherOfDiverse, EnsureOriginWithArg,
		EqualPrivilegeOnly, Imbalance, InsideBoth, InstanceFilter, KeyOwnerProofSystem,
		LinearStoragePrice, LockIdentifier, Nothing, OnUnbalanced, VariantCountOf, WithdrawReasons,
	},
	weights::{
		constants::{
			BlockExecutionWeight, ExtrinsicBaseWeight, RocksDbWeight, WEIGHT_REF_TIME_PER_SECOND,
		},
		ConstantMultiplier, IdentityFee, Weight,
	},
	BoundedVec, PalletId,
};
use frame_system::{
	limits::{BlockLength, BlockWeights},
	EnsureRoot, EnsureRootWithSuccess, EnsureSigned, EnsureSignedBy, EnsureWithSuccess,
};
pub use node_primitives::{AccountId, Signature};
use node_primitives::{AccountIndex, Balance, BlockNumber, Hash, Moment, Nonce};
use pallet_asset_conversion::{AccountIdConverter, Ascending, Chain, WithFirstAsset};
use pallet_asset_conversion_tx_payment::SwapAssetAdapter;
use pallet_broker::{CoreAssignment, CoreIndex, CoretimeInterface, PartsOf57600};
use pallet_election_provider_multi_phase::{GeometricDepositBase, SolutionAccuracyOf};
use pallet_identity::legacy::IdentityInfo;
use pallet_im_online::sr25519::AuthorityId as ImOnlineId;
use pallet_nfts::PalletFeatures;
use pallet_nis::WithMaximumOf;
use pallet_nomination_pools::PoolId;
use pallet_revive::{evm::runtime::EthExtra, AddressMapper};
use pallet_session::historical as pallet_session_historical;
use sp_core::U256;
// Can't use `FungibleAdapter` here until Treasury pallet migrates to fungibles
// <https://github.com/paritytech/polkadot-sdk/issues/226>
use pallet_broker::TaskId;
#[allow(deprecated)]
pub use pallet_transaction_payment::{CurrencyAdapter, Multiplier, TargetedFeeAdjustment};
use pallet_transaction_payment::{FeeDetails, RuntimeDispatchInfo};
use pallet_tx_pause::RuntimeCallNameOf;
use sp_api::impl_runtime_apis;
use sp_authority_discovery::AuthorityId as AuthorityDiscoveryId;
use sp_consensus_beefy::{
	ecdsa_crypto::{AuthorityId as BeefyId, Signature as BeefySignature},
	mmr::MmrLeafVersion,
};
use sp_consensus_grandpa::AuthorityId as GrandpaId;
use sp_core::{crypto::KeyTypeId, OpaqueMetadata, H160};
use sp_inherents::{CheckInherentsResult, InherentData};
use sp_runtime::{
	curve::PiecewiseLinear,
	generic, impl_opaque_keys,
	traits::{
		self, AccountIdConversion, BlakeTwo256, Block as BlockT, Bounded, ConvertInto,
		MaybeConvert, NumberFor, OpaqueKeys, SaturatedConversion, StaticLookup,
	},
	transaction_validity::{TransactionPriority, TransactionSource, TransactionValidity},
	ApplyExtrinsicResult, FixedPointNumber, FixedU128, MultiSignature, MultiSigner, Perbill,
	Percent, Permill, Perquintill, RuntimeDebug,
};
#[cfg(any(feature = "std", test))]
use sp_version::NativeVersion;
use sp_version::RuntimeVersion;
use static_assertions::const_assert;

#[cfg(any(feature = "std", test))]
pub use frame_system::Call as SystemCall;
#[cfg(any(feature = "std", test))]
pub use pallet_balances::Call as BalancesCall;
#[cfg(any(feature = "std", test))]
pub use pallet_staking::StakerStatus;
#[cfg(any(feature = "std", test))]
pub use pallet_sudo::Call as SudoCall;
#[cfg(any(feature = "std", test))]
pub use sp_runtime::BuildStorage;

/// Implementations of some helper traits passed into runtime modules as associated types.
pub mod impls;
#[cfg(not(feature = "runtime-benchmarks"))]
use impls::AllianceIdentityVerifier;
use impls::{AllianceProposalProvider, Author};

/// Constant values used within the runtime.
pub mod constants;
use constants::{currency::*, time::*};
use sp_runtime::generic::Era;

/// Generated voter bag information.
mod voter_bags;

/// Runtime API definition for assets.
pub mod assets_api;

// Make the WASM binary available.
#[cfg(feature = "std")]
include!(concat!(env!("OUT_DIR"), "/wasm_binary.rs"));

/// Max size for serialized extrinsic params for this testing runtime.
/// This is a quite arbitrary but empirically battle tested value.
#[cfg(test)]
pub const CALL_PARAMS_MAX_SIZE: usize = 244;

/// Wasm binary unwrapped. If built with `SKIP_WASM_BUILD`, the function panics.
#[cfg(feature = "std")]
pub fn wasm_binary_unwrap() -> &'static [u8] {
	WASM_BINARY.expect(
		"Development wasm binary is not available. This means the client is built with \
		 `SKIP_WASM_BUILD` flag and it is only usable for production chains. Please rebuild with \
		 the flag disabled.",
	)
}

/// Runtime version.
#[sp_version::runtime_version]
pub const VERSION: RuntimeVersion = RuntimeVersion {
	spec_name: alloc::borrow::Cow::Borrowed("node"),
	impl_name: alloc::borrow::Cow::Borrowed("substrate-node"),
	authoring_version: 10,
	// Per convention: if the runtime behavior changes, increment spec_version
	// and set impl_version to 0. If only runtime
	// implementation changes and behavior does not, then leave spec_version as
	// is and increment impl_version.
	spec_version: 268,
	impl_version: 0,
	apis: RUNTIME_API_VERSIONS,
	transaction_version: 2,
	system_version: 1,
};

/// The BABE epoch configuration at genesis.
pub const BABE_GENESIS_EPOCH_CONFIG: sp_consensus_babe::BabeEpochConfiguration =
	sp_consensus_babe::BabeEpochConfiguration {
		c: PRIMARY_PROBABILITY,
		allowed_slots: sp_consensus_babe::AllowedSlots::PrimaryAndSecondaryPlainSlots,
	};

/// Native version.
#[cfg(any(feature = "std", test))]
pub fn native_version() -> NativeVersion {
	NativeVersion { runtime_version: VERSION, can_author_with: Default::default() }
}

type NegativeImbalance = <Balances as Currency<AccountId>>::NegativeImbalance;

pub struct DealWithFees;
impl OnUnbalanced<NegativeImbalance> for DealWithFees {
	fn on_unbalanceds(mut fees_then_tips: impl Iterator<Item = NegativeImbalance>) {
		if let Some(fees) = fees_then_tips.next() {
			// for fees, 80% to treasury, 20% to author
			let mut split = fees.ration(80, 20);
			if let Some(tips) = fees_then_tips.next() {
				// for tips, if any, 80% to treasury, 20% to author (though this can be anything)
				tips.ration_merge_into(80, 20, &mut split);
			}
			Treasury::on_unbalanced(split.0);
			Author::on_unbalanced(split.1);
		}
	}
}

/// We assume that ~10% of the block weight is consumed by `on_initialize` handlers.
/// This is used to limit the maximal weight of a single extrinsic.
const AVERAGE_ON_INITIALIZE_RATIO: Perbill = Perbill::from_percent(10);
/// We allow `Normal` extrinsics to fill up the block up to 75%, the rest can be used
/// by  Operational  extrinsics.
const NORMAL_DISPATCH_RATIO: Perbill = Perbill::from_percent(75);
/// We allow for 2 seconds of compute with a 6 second average block time, with maximum proof size.
const MAXIMUM_BLOCK_WEIGHT: Weight =
	Weight::from_parts(WEIGHT_REF_TIME_PER_SECOND.saturating_mul(2), u64::MAX);

parameter_types! {
	pub const BlockHashCount: BlockNumber = 2400;
	pub const Version: RuntimeVersion = VERSION;
	pub RuntimeBlockLength: BlockLength =
		BlockLength::max_with_normal_ratio(5 * 1024 * 1024, NORMAL_DISPATCH_RATIO);
	pub RuntimeBlockWeights: BlockWeights = BlockWeights::builder()
		.base_block(BlockExecutionWeight::get())
		.for_class(DispatchClass::all(), |weights| {
			weights.base_extrinsic = ExtrinsicBaseWeight::get();
		})
		.for_class(DispatchClass::Normal, |weights| {
			weights.max_total = Some(NORMAL_DISPATCH_RATIO * MAXIMUM_BLOCK_WEIGHT);
		})
		.for_class(DispatchClass::Operational, |weights| {
			weights.max_total = Some(MAXIMUM_BLOCK_WEIGHT);
			// Operational transactions have some extra reserved space, so that they
			// are included even if block reached `MAXIMUM_BLOCK_WEIGHT`.
			weights.reserved = Some(
				MAXIMUM_BLOCK_WEIGHT - NORMAL_DISPATCH_RATIO * MAXIMUM_BLOCK_WEIGHT
			);
		})
		.avg_block_initialization(AVERAGE_ON_INITIALIZE_RATIO)
		.build_or_panic();
	pub MaxCollectivesProposalWeight: Weight = Perbill::from_percent(50) * RuntimeBlockWeights::get().max_block;
}

const_assert!(NORMAL_DISPATCH_RATIO.deconstruct() >= AVERAGE_ON_INITIALIZE_RATIO.deconstruct());

/// Calls that can bypass the safe-mode pallet.
pub struct SafeModeWhitelistedCalls;
impl Contains<RuntimeCall> for SafeModeWhitelistedCalls {
	fn contains(call: &RuntimeCall) -> bool {
		match call {
			RuntimeCall::System(_) | RuntimeCall::SafeMode(_) | RuntimeCall::TxPause(_) => true,
			_ => false,
		}
	}
}

/// Calls that cannot be paused by the tx-pause pallet.
pub struct TxPauseWhitelistedCalls;
/// Whitelist `Balances::transfer_keep_alive`, all others are pauseable.
impl Contains<RuntimeCallNameOf<Runtime>> for TxPauseWhitelistedCalls {
	fn contains(full_name: &RuntimeCallNameOf<Runtime>) -> bool {
		match (full_name.0.as_slice(), full_name.1.as_slice()) {
			(b"Balances", b"transfer_keep_alive") => true,
			_ => false,
		}
	}
}

#[cfg(feature = "runtime-benchmarks")]
pub struct AssetRateArguments;
#[cfg(feature = "runtime-benchmarks")]
impl AssetKindFactory<NativeOrWithId<u32>> for AssetRateArguments {
	fn create_asset_kind(seed: u32) -> NativeOrWithId<u32> {
		if seed % 2 > 0 {
			NativeOrWithId::Native
		} else {
			NativeOrWithId::WithId(seed / 2)
		}
	}
}

#[cfg(feature = "runtime-benchmarks")]
pub struct PalletTreasuryArguments;
#[cfg(feature = "runtime-benchmarks")]
impl ArgumentsFactory<NativeOrWithId<u32>, AccountId> for PalletTreasuryArguments {
	fn create_asset_kind(seed: u32) -> NativeOrWithId<u32> {
		if seed % 2 > 0 {
			NativeOrWithId::Native
		} else {
			NativeOrWithId::WithId(seed / 2)
		}
	}

	fn create_beneficiary(seed: [u8; 32]) -> AccountId {
		AccountId::from_entropy(&mut seed.as_slice()).unwrap()
	}
}

impl pallet_tx_pause::Config for Runtime {
	type RuntimeEvent = RuntimeEvent;
	type RuntimeCall = RuntimeCall;
	type PauseOrigin = EnsureRoot<AccountId>;
	type UnpauseOrigin = EnsureRoot<AccountId>;
	type WhitelistedCalls = TxPauseWhitelistedCalls;
	type MaxNameLen = ConstU32<256>;
	type WeightInfo = pallet_tx_pause::weights::SubstrateWeight<Runtime>;
}

parameter_types! {
	pub const EnterDuration: BlockNumber = 4 * HOURS;
	pub const EnterDepositAmount: Balance = 2_000_000 * DOLLARS;
	pub const ExtendDuration: BlockNumber = 2 * HOURS;
	pub const ExtendDepositAmount: Balance = 1_000_000 * DOLLARS;
	pub const ReleaseDelay: u32 = 2 * DAYS;
}

impl pallet_safe_mode::Config for Runtime {
	type RuntimeEvent = RuntimeEvent;
	type Currency = Balances;
	type RuntimeHoldReason = RuntimeHoldReason;
	type WhitelistedCalls = SafeModeWhitelistedCalls;
	type EnterDuration = EnterDuration;
	type EnterDepositAmount = EnterDepositAmount;
	type ExtendDuration = ExtendDuration;
	type ExtendDepositAmount = ExtendDepositAmount;
	type ForceEnterOrigin = EnsureRootWithSuccess<AccountId, ConstU32<9>>;
	type ForceExtendOrigin = EnsureRootWithSuccess<AccountId, ConstU32<11>>;
	type ForceExitOrigin = EnsureRoot<AccountId>;
	type ForceDepositOrigin = EnsureRoot<AccountId>;
	type ReleaseDelay = ReleaseDelay;
	type Notify = ();
	type WeightInfo = pallet_safe_mode::weights::SubstrateWeight<Runtime>;
}

#[derive_impl(frame_system::config_preludes::SolochainDefaultConfig)]
impl frame_system::Config for Runtime {
	type BaseCallFilter = InsideBoth<SafeMode, TxPause>;
	type BlockWeights = RuntimeBlockWeights;
	type BlockLength = RuntimeBlockLength;
	type DbWeight = RocksDbWeight;
	type Nonce = Nonce;
	type Hash = Hash;
	type AccountId = AccountId;
	type Lookup = Indices;
	type Block = Block;
	type BlockHashCount = BlockHashCount;
	type Version = Version;
	type AccountData = pallet_balances::AccountData<Balance>;
	type SystemWeightInfo = frame_system::weights::SubstrateWeight<Runtime>;
	type SS58Prefix = ConstU16<42>;
	type MaxConsumers = ConstU32<16>;
	type MultiBlockMigrator = MultiBlockMigrations;
}

impl pallet_insecure_randomness_collective_flip::Config for Runtime {}

impl pallet_example_tasks::Config for Runtime {
	type RuntimeTask = RuntimeTask;
	type WeightInfo = pallet_example_tasks::weights::SubstrateWeight<Runtime>;
}

impl pallet_example_mbm::Config for Runtime {}

impl pallet_utility::Config for Runtime {
	type RuntimeEvent = RuntimeEvent;
	type RuntimeCall = RuntimeCall;
	type PalletsOrigin = OriginCaller;
	type WeightInfo = pallet_utility::weights::SubstrateWeight<Runtime>;
}

parameter_types! {
	// One storage item; key size is 32; value is size 4+4+16+32 bytes = 56 bytes.
	pub const DepositBase: Balance = deposit(1, 88);
	// Additional storage item size of 32 bytes.
	pub const DepositFactor: Balance = deposit(0, 32);
}

impl pallet_multisig::Config for Runtime {
	type RuntimeEvent = RuntimeEvent;
	type RuntimeCall = RuntimeCall;
	type Currency = Balances;
	type DepositBase = DepositBase;
	type DepositFactor = DepositFactor;
	type MaxSignatories = ConstU32<100>;
	type WeightInfo = pallet_multisig::weights::SubstrateWeight<Runtime>;
	type BlockNumberProvider = frame_system::Pallet<Runtime>;
}

parameter_types! {
	// One storage item; key size 32, value size 8; .
	pub const ProxyDepositBase: Balance = deposit(1, 8);
	// Additional storage item size of 33 bytes.
	pub const ProxyDepositFactor: Balance = deposit(0, 33);
	pub const AnnouncementDepositBase: Balance = deposit(1, 8);
	pub const AnnouncementDepositFactor: Balance = deposit(0, 66);
}

/// The type used to represent the kinds of proxying allowed.
#[derive(
	Copy,
	Clone,
	Eq,
	PartialEq,
	Ord,
	PartialOrd,
	Encode,
	Decode,
	RuntimeDebug,
	MaxEncodedLen,
	scale_info::TypeInfo,
)]
pub enum ProxyType {
	Any,
	NonTransfer,
	Governance,
	Staking,
}
impl Default for ProxyType {
	fn default() -> Self {
		Self::Any
	}
}
impl InstanceFilter<RuntimeCall> for ProxyType {
	fn filter(&self, c: &RuntimeCall) -> bool {
		match self {
			ProxyType::Any => true,
			ProxyType::NonTransfer => !matches!(
				c,
				RuntimeCall::Balances(..) |
					RuntimeCall::Assets(..) |
					RuntimeCall::Uniques(..) |
					RuntimeCall::Nfts(..) |
					RuntimeCall::Vesting(pallet_vesting::Call::vested_transfer { .. }) |
					RuntimeCall::Indices(pallet_indices::Call::transfer { .. })
			),
			ProxyType::Governance => matches!(
				c,
				RuntimeCall::Democracy(..) |
					RuntimeCall::Council(..) |
					RuntimeCall::Society(..) |
					RuntimeCall::TechnicalCommittee(..) |
					RuntimeCall::Elections(..) |
					RuntimeCall::Treasury(..)
			),
			ProxyType::Staking => {
				matches!(c, RuntimeCall::Staking(..) | RuntimeCall::FastUnstake(..))
			},
		}
	}
	fn is_superset(&self, o: &Self) -> bool {
		match (self, o) {
			(x, y) if x == y => true,
			(ProxyType::Any, _) => true,
			(_, ProxyType::Any) => false,
			(ProxyType::NonTransfer, _) => true,
			_ => false,
		}
	}
}

impl pallet_proxy::Config for Runtime {
	type RuntimeEvent = RuntimeEvent;
	type RuntimeCall = RuntimeCall;
	type Currency = Balances;
	type ProxyType = ProxyType;
	type ProxyDepositBase = ProxyDepositBase;
	type ProxyDepositFactor = ProxyDepositFactor;
	type MaxProxies = ConstU32<32>;
	type WeightInfo = pallet_proxy::weights::SubstrateWeight<Runtime>;
	type MaxPending = ConstU32<32>;
	type CallHasher = BlakeTwo256;
	type AnnouncementDepositBase = AnnouncementDepositBase;
	type AnnouncementDepositFactor = AnnouncementDepositFactor;
	type BlockNumberProvider = frame_system::Pallet<Runtime>;
}

parameter_types! {
	pub MaximumSchedulerWeight: Weight = Perbill::from_percent(80) *
		RuntimeBlockWeights::get().max_block;
}

impl pallet_scheduler::Config for Runtime {
	type RuntimeEvent = RuntimeEvent;
	type RuntimeOrigin = RuntimeOrigin;
	type PalletsOrigin = OriginCaller;
	type RuntimeCall = RuntimeCall;
	type MaximumWeight = MaximumSchedulerWeight;
	type ScheduleOrigin = EnsureRoot<AccountId>;
	#[cfg(feature = "runtime-benchmarks")]
	type MaxScheduledPerBlock = ConstU32<512>;
	#[cfg(not(feature = "runtime-benchmarks"))]
	type MaxScheduledPerBlock = ConstU32<50>;
	type WeightInfo = pallet_scheduler::weights::SubstrateWeight<Runtime>;
	type OriginPrivilegeCmp = EqualPrivilegeOnly;
	type Preimages = Preimage;
}

impl pallet_glutton::Config for Runtime {
	type RuntimeEvent = RuntimeEvent;
	type AdminOrigin = EnsureRoot<AccountId>;
	type WeightInfo = pallet_glutton::weights::SubstrateWeight<Runtime>;
}

parameter_types! {
	pub const PreimageHoldReason: RuntimeHoldReason =
		RuntimeHoldReason::Preimage(pallet_preimage::HoldReason::Preimage);
}

impl pallet_preimage::Config for Runtime {
	type WeightInfo = pallet_preimage::weights::SubstrateWeight<Runtime>;
	type RuntimeEvent = RuntimeEvent;
	type Currency = Balances;
	type ManagerOrigin = EnsureRoot<AccountId>;
	type Consideration = HoldConsideration<
		AccountId,
		Balances,
		PreimageHoldReason,
		LinearStoragePrice<
			dynamic_params::storage::BaseDeposit,
			dynamic_params::storage::ByteDeposit,
			Balance,
		>,
	>;
}

parameter_types! {
	// NOTE: Currently it is not possible to change the epoch duration after the chain has started.
	//       Attempting to do so will brick block production.
	pub const EpochDuration: u64 = EPOCH_DURATION_IN_SLOTS;
	pub const ExpectedBlockTime: Moment = MILLISECS_PER_BLOCK;
	pub const ReportLongevity: u64 =
		BondingDuration::get() as u64 * SessionsPerEra::get() as u64 * EpochDuration::get();
}

impl pallet_babe::Config for Runtime {
	type EpochDuration = EpochDuration;
	type ExpectedBlockTime = ExpectedBlockTime;
	type EpochChangeTrigger = pallet_babe::ExternalTrigger;
	type DisabledValidators = Session;
	type WeightInfo = ();
	type MaxAuthorities = MaxAuthorities;
	type MaxNominators = MaxNominators;
	type KeyOwnerProof = sp_session::MembershipProof;
	type EquivocationReportSystem =
		pallet_babe::EquivocationReportSystem<Self, Offences, Historical, ReportLongevity>;
}

parameter_types! {
	pub const IndexDeposit: Balance = 1 * DOLLARS;
}

impl pallet_indices::Config for Runtime {
	type AccountIndex = AccountIndex;
	type Currency = Balances;
	type Deposit = IndexDeposit;
	type RuntimeEvent = RuntimeEvent;
	type WeightInfo = pallet_indices::weights::SubstrateWeight<Runtime>;
}

parameter_types! {
	pub const ExistentialDeposit: Balance = 1 * DOLLARS;
	// For weight estimation, we assume that the most locks on an individual account will be 50.
	// This number may need to be adjusted in the future if this assumption no longer holds true.
	pub const MaxLocks: u32 = 50;
	pub const MaxReserves: u32 = 50;
}

impl pallet_balances::Config for Runtime {
	type RuntimeHoldReason = RuntimeHoldReason;
	type RuntimeFreezeReason = RuntimeFreezeReason;
	type MaxLocks = MaxLocks;
	type MaxReserves = MaxReserves;
	type ReserveIdentifier = [u8; 8];
	type Balance = Balance;
	type DustRemoval = ();
	type RuntimeEvent = RuntimeEvent;
	type ExistentialDeposit = ExistentialDeposit;
	type AccountStore = frame_system::Pallet<Runtime>;
	type WeightInfo = pallet_balances::weights::SubstrateWeight<Runtime>;
	type FreezeIdentifier = RuntimeFreezeReason;
	type MaxFreezes = VariantCountOf<RuntimeFreezeReason>;
	type DoneSlashHandler = ();
}

parameter_types! {
	pub const TransactionByteFee: Balance = 10 * MILLICENTS;
	pub const OperationalFeeMultiplier: u8 = 5;
	pub const TargetBlockFullness: Perquintill = Perquintill::from_percent(25);
	pub AdjustmentVariable: Multiplier = Multiplier::saturating_from_rational(1, 100_000);
	pub MinimumMultiplier: Multiplier = Multiplier::saturating_from_rational(1, 1_000_000_000u128);
	pub MaximumMultiplier: Multiplier = Bounded::max_value();
}

// Can't use `FungibleAdapter` here until Treasury pallet migrates to fungibles
// <https://github.com/paritytech/polkadot-sdk/issues/226>
#[allow(deprecated)]
impl pallet_transaction_payment::Config for Runtime {
	type RuntimeEvent = RuntimeEvent;
	type OnChargeTransaction = CurrencyAdapter<Balances, DealWithFees>;
	type OperationalFeeMultiplier = OperationalFeeMultiplier;
	type WeightToFee = IdentityFee<Balance>;
	type LengthToFee = ConstantMultiplier<Balance, TransactionByteFee>;
	type FeeMultiplierUpdate = TargetedFeeAdjustment<
		Self,
		TargetBlockFullness,
		AdjustmentVariable,
		MinimumMultiplier,
		MaximumMultiplier,
	>;
	type WeightInfo = pallet_transaction_payment::weights::SubstrateWeight<Runtime>;
}

pub type AssetsFreezerInstance = pallet_assets_freezer::Instance1;
impl pallet_assets_freezer::Config<AssetsFreezerInstance> for Runtime {
	type RuntimeFreezeReason = RuntimeFreezeReason;
	type RuntimeEvent = RuntimeEvent;
}

impl pallet_asset_conversion_tx_payment::Config for Runtime {
	type RuntimeEvent = RuntimeEvent;
	type AssetId = NativeOrWithId<u32>;
	type OnChargeAssetTransaction = SwapAssetAdapter<
		Native,
		NativeAndAssets,
		AssetConversion,
		ResolveAssetTo<TreasuryAccount, NativeAndAssets>,
	>;
	type WeightInfo = pallet_asset_conversion_tx_payment::weights::SubstrateWeight<Runtime>;
	#[cfg(feature = "runtime-benchmarks")]
	type BenchmarkHelper = AssetConversionTxHelper;
}

impl pallet_skip_feeless_payment::Config for Runtime {
	type RuntimeEvent = RuntimeEvent;
}

parameter_types! {
	pub const MinimumPeriod: Moment = SLOT_DURATION / 2;
}

impl pallet_timestamp::Config for Runtime {
	type Moment = Moment;
	type OnTimestampSet = Babe;
	type MinimumPeriod = MinimumPeriod;
	type WeightInfo = pallet_timestamp::weights::SubstrateWeight<Runtime>;
}

impl pallet_authorship::Config for Runtime {
	type FindAuthor = pallet_session::FindAccountFromAuthorIndex<Self, Babe>;
	type EventHandler = (Staking, ImOnline);
}

impl_opaque_keys! {
	pub struct SessionKeys {
		pub grandpa: Grandpa,
		pub babe: Babe,
		pub im_online: ImOnline,
		pub authority_discovery: AuthorityDiscovery,
		pub mixnet: Mixnet,
		pub beefy: Beefy,
	}
}

impl pallet_session::Config for Runtime {
	type RuntimeEvent = RuntimeEvent;
	type ValidatorId = <Self as frame_system::Config>::AccountId;
	type ValidatorIdOf = pallet_staking::StashOf<Self>;
	type ShouldEndSession = Babe;
	type NextSessionRotation = Babe;
	type SessionManager = pallet_session::historical::NoteHistoricalRoot<Self, Staking>;
	type SessionHandler = <SessionKeys as OpaqueKeys>::KeyTypeIdProviders;
	type Keys = SessionKeys;
	type WeightInfo = pallet_session::weights::SubstrateWeight<Runtime>;
}

impl pallet_session::historical::Config for Runtime {
	type FullIdentification = pallet_staking::Exposure<AccountId, Balance>;
	type FullIdentificationOf = pallet_staking::ExposureOf<Runtime>;
}

pallet_staking_reward_curve::build! {
	const REWARD_CURVE: PiecewiseLinear<'static> = curve!(
		min_inflation: 0_025_000,
		max_inflation: 0_100_000,
		ideal_stake: 0_500_000,
		falloff: 0_050_000,
		max_piece_count: 40,
		test_precision: 0_005_000,
	);
}

parameter_types! {
	pub const SessionsPerEra: sp_staking::SessionIndex = 6;
	pub const BondingDuration: sp_staking::EraIndex = 24 * 28;
	pub const SlashDeferDuration: sp_staking::EraIndex = 24 * 7; // 1/4 the bonding duration.
	pub const RewardCurve: &'static PiecewiseLinear<'static> = &REWARD_CURVE;
	pub const MaxNominators: u32 = 64;
	pub const MaxControllersInDeprecationBatch: u32 = 5900;
	pub OffchainRepeat: BlockNumber = 5;
	pub HistoryDepth: u32 = 84;
}

/// Upper limit on the number of NPOS nominations.
const MAX_QUOTA_NOMINATIONS: u32 = 16;

pub struct StakingBenchmarkingConfig;
impl pallet_staking::BenchmarkingConfig for StakingBenchmarkingConfig {
	type MaxNominators = ConstU32<1000>;
	type MaxValidators = ConstU32<1000>;
}

impl pallet_staking::Config for Runtime {
	type OldCurrency = Balances;
	type Currency = Balances;
	type CurrencyBalance = Balance;
	type UnixTime = Timestamp;
	type CurrencyToVote = sp_staking::currency_to_vote::U128CurrencyToVote;
	type RewardRemainder = ResolveTo<TreasuryAccount, Balances>;
	type RuntimeEvent = RuntimeEvent;
	type RuntimeHoldReason = RuntimeHoldReason;
	type Slash = ResolveTo<TreasuryAccount, Balances>; // send the slashed funds to the treasury.
	type Reward = (); // rewards are minted from the void
	type SessionsPerEra = SessionsPerEra;
	type BondingDuration = BondingDuration;
	type SlashDeferDuration = SlashDeferDuration;
	/// A super-majority of the council can cancel the slash.
	type AdminOrigin = EitherOfDiverse<
		EnsureRoot<AccountId>,
		pallet_collective::EnsureProportionAtLeast<AccountId, CouncilCollective, 3, 4>,
	>;
	type SessionInterface = Self;
	type EraPayout = pallet_staking::ConvertCurve<RewardCurve>;
	type NextNewSession = Session;
	type MaxExposurePageSize = ConstU32<256>;
	type ElectionProvider = ElectionProviderMultiPhase;
	type GenesisElectionProvider = onchain::OnChainExecution<OnChainSeqPhragmen>;
	type VoterList = VoterList;
	type NominationsQuota = pallet_staking::FixedNominationsQuota<MAX_QUOTA_NOMINATIONS>;
	// This a placeholder, to be introduced in the next PR as an instance of bags-list
	type TargetList = pallet_staking::UseValidatorsMap<Self>;
	type MaxUnlockingChunks = ConstU32<32>;
	type MaxControllersInDeprecationBatch = MaxControllersInDeprecationBatch;
	type HistoryDepth = HistoryDepth;
	type EventListeners = (NominationPools, DelegatedStaking);
	type WeightInfo = pallet_staking::weights::SubstrateWeight<Runtime>;
	type BenchmarkingConfig = StakingBenchmarkingConfig;
	type DisablingStrategy = pallet_staking::UpToLimitWithReEnablingDisablingStrategy;
}

impl pallet_fast_unstake::Config for Runtime {
	type RuntimeEvent = RuntimeEvent;
	type ControlOrigin = frame_system::EnsureRoot<AccountId>;
	type BatchSize = ConstU32<64>;
	type Deposit = ConstU128<{ DOLLARS }>;
	type Currency = Balances;
	type Staking = Staking;
	type MaxErasToCheckPerBlock = ConstU32<1>;
	type WeightInfo = ();
}

parameter_types! {
	// phase durations. 1/4 of the last session for each.
	pub const SignedPhase: u32 = EPOCH_DURATION_IN_BLOCKS / 4;
	pub const UnsignedPhase: u32 = EPOCH_DURATION_IN_BLOCKS / 4;

	// signed config
	pub const SignedRewardBase: Balance = 1 * DOLLARS;
	pub const SignedFixedDeposit: Balance = 1 * DOLLARS;
	pub const SignedDepositIncreaseFactor: Percent = Percent::from_percent(10);
	pub const SignedDepositByte: Balance = 1 * CENTS;

	// miner configs
	pub const MultiPhaseUnsignedPriority: TransactionPriority = StakingUnsignedPriority::get() - 1u64;
	pub MinerMaxWeight: Weight = RuntimeBlockWeights::get()
		.get(DispatchClass::Normal)
		.max_extrinsic.expect("Normal extrinsics have a weight limit configured; qed")
		.saturating_sub(BlockExecutionWeight::get());
	// Solution can occupy 90% of normal block size
	pub MinerMaxLength: u32 = Perbill::from_rational(9u32, 10) *
		*RuntimeBlockLength::get()
		.max
		.get(DispatchClass::Normal);
}

frame_election_provider_support::generate_solution_type!(
	#[compact]
	pub struct NposSolution16::<
		VoterIndex = u32,
		TargetIndex = u16,
		Accuracy = sp_runtime::PerU16,
		MaxVoters = MaxElectingVotersSolution,
	>(16)
);

parameter_types! {
	// Note: the EPM in this runtime runs the election on-chain. The election bounds must be
	// carefully set so that an election round fits in one block.
	pub ElectionBoundsMultiPhase: ElectionBounds = ElectionBoundsBuilder::default()
		.voters_count(10_000.into()).targets_count(1_500.into()).build();
	pub ElectionBoundsOnChain: ElectionBounds = ElectionBoundsBuilder::default()
		.voters_count(5_000.into()).targets_count(1_250.into()).build();

	pub MaxNominations: u32 = <NposSolution16 as frame_election_provider_support::NposSolution>::LIMIT as u32;
	pub MaxElectingVotersSolution: u32 = 40_000;
	// The maximum winners that can be elected by the Election pallet which is equivalent to the
	// maximum active validators the staking pallet can have.
	pub MaxActiveValidators: u32 = 1000;
}

/// The numbers configured here could always be more than the the maximum limits of staking pallet
/// to ensure election snapshot will not run out of memory. For now, we set them to smaller values
/// since the staking is bounded and the weight pipeline takes hours for this single pallet.
pub struct ElectionProviderBenchmarkConfig;
impl pallet_election_provider_multi_phase::BenchmarkingConfig for ElectionProviderBenchmarkConfig {
	const VOTERS: [u32; 2] = [1000, 2000];
	const TARGETS: [u32; 2] = [500, 1000];
	const ACTIVE_VOTERS: [u32; 2] = [500, 800];
	const DESIRED_TARGETS: [u32; 2] = [200, 400];
	const SNAPSHOT_MAXIMUM_VOTERS: u32 = 1000;
	const MINER_MAXIMUM_VOTERS: u32 = 1000;
	const MAXIMUM_TARGETS: u32 = 300;
}

/// Maximum number of iterations for balancing that will be executed in the embedded OCW
/// miner of election provider multi phase.
pub const MINER_MAX_ITERATIONS: u32 = 10;

/// A source of random balance for NposSolver, which is meant to be run by the OCW election miner.
pub struct OffchainRandomBalancing;
impl Get<Option<BalancingConfig>> for OffchainRandomBalancing {
	fn get() -> Option<BalancingConfig> {
		use sp_runtime::traits::TrailingZeroInput;
		let iterations = match MINER_MAX_ITERATIONS {
			0 => 0,
			max => {
				let seed = sp_io::offchain::random_seed();
				let random = <u32>::decode(&mut TrailingZeroInput::new(&seed))
					.expect("input is padded with zeroes; qed") %
					max.saturating_add(1);
				random as usize
			},
		};

		let config = BalancingConfig { iterations, tolerance: 0 };
		Some(config)
	}
}

pub struct OnChainSeqPhragmen;
impl onchain::Config for OnChainSeqPhragmen {
	type System = Runtime;
	type Solver = SequentialPhragmen<
		AccountId,
		pallet_election_provider_multi_phase::SolutionAccuracyOf<Runtime>,
	>;
	type DataProvider = <Runtime as pallet_election_provider_multi_phase::Config>::DataProvider;
	type WeightInfo = frame_election_provider_support::weights::SubstrateWeight<Runtime>;
	type MaxWinners = <Runtime as pallet_election_provider_multi_phase::Config>::MaxWinners;
	type Bounds = ElectionBoundsOnChain;
}

impl pallet_election_provider_multi_phase::MinerConfig for Runtime {
	type AccountId = AccountId;
	type MaxLength = MinerMaxLength;
	type MaxWeight = MinerMaxWeight;
	type Solution = NposSolution16;
	type MaxVotesPerVoter =
	<<Self as pallet_election_provider_multi_phase::Config>::DataProvider as ElectionDataProvider>::MaxVotesPerVoter;
	type MaxWinners = MaxActiveValidators;

	// The unsigned submissions have to respect the weight of the submit_unsigned call, thus their
	// weight estimate function is wired to this call's weight.
	fn solution_weight(v: u32, t: u32, a: u32, d: u32) -> Weight {
		<
			<Self as pallet_election_provider_multi_phase::Config>::WeightInfo
			as
			pallet_election_provider_multi_phase::WeightInfo
		>::submit_unsigned(v, t, a, d)
	}
}

impl pallet_election_provider_multi_phase::Config for Runtime {
	type RuntimeEvent = RuntimeEvent;
	type Currency = Balances;
	type EstimateCallFee = TransactionPayment;
	type SignedPhase = SignedPhase;
	type UnsignedPhase = UnsignedPhase;
	type BetterSignedThreshold = ();
	type OffchainRepeat = OffchainRepeat;
	type MinerTxPriority = MultiPhaseUnsignedPriority;
	type MinerConfig = Self;
	type SignedMaxSubmissions = ConstU32<10>;
	type SignedRewardBase = SignedRewardBase;
	type SignedDepositBase =
		GeometricDepositBase<Balance, SignedFixedDeposit, SignedDepositIncreaseFactor>;
	type SignedDepositByte = SignedDepositByte;
	type SignedMaxRefunds = ConstU32<3>;
	type SignedDepositWeight = ();
	type SignedMaxWeight = MinerMaxWeight;
	type SlashHandler = (); // burn slashes
	type RewardHandler = (); // rewards are minted from the void
	type DataProvider = Staking;
	type Fallback = onchain::OnChainExecution<OnChainSeqPhragmen>;
	type GovernanceFallback = onchain::OnChainExecution<OnChainSeqPhragmen>;
	type Solver = SequentialPhragmen<AccountId, SolutionAccuracyOf<Self>, OffchainRandomBalancing>;
	type ForceOrigin = EnsureRootOrHalfCouncil;
	type MaxWinners = MaxActiveValidators;
	type ElectionBounds = ElectionBoundsMultiPhase;
	type BenchmarkingConfig = ElectionProviderBenchmarkConfig;
	type WeightInfo = pallet_election_provider_multi_phase::weights::SubstrateWeight<Self>;
}

parameter_types! {
	pub const BagThresholds: &'static [u64] = &voter_bags::THRESHOLDS;
}

type VoterBagsListInstance = pallet_bags_list::Instance1;
impl pallet_bags_list::Config<VoterBagsListInstance> for Runtime {
	type RuntimeEvent = RuntimeEvent;
	/// The voter bags-list is loosely kept up to date, and the real source of truth for the score
	/// of each node is the staking pallet.
	type ScoreProvider = Staking;
	type BagThresholds = BagThresholds;
	type Score = VoteWeight;
	type WeightInfo = pallet_bags_list::weights::SubstrateWeight<Runtime>;
}

parameter_types! {
	pub const DelegatedStakingPalletId: PalletId = PalletId(*b"py/dlstk");
	pub const SlashRewardFraction: Perbill = Perbill::from_percent(1);
}

impl pallet_delegated_staking::Config for Runtime {
	type RuntimeEvent = RuntimeEvent;
	type PalletId = DelegatedStakingPalletId;
	type Currency = Balances;
	type OnSlash = ();
	type SlashRewardFraction = SlashRewardFraction;
	type RuntimeHoldReason = RuntimeHoldReason;
	type CoreStaking = Staking;
}

parameter_types! {
	pub const PostUnbondPoolsWindow: u32 = 4;
	pub const NominationPoolsPalletId: PalletId = PalletId(*b"py/nopls");
	pub const MaxPointsToBalance: u8 = 10;
}

use sp_runtime::traits::{Convert, Keccak256};
pub struct BalanceToU256;
impl Convert<Balance, sp_core::U256> for BalanceToU256 {
	fn convert(balance: Balance) -> sp_core::U256 {
		sp_core::U256::from(balance)
	}
}
pub struct U256ToBalance;
impl Convert<sp_core::U256, Balance> for U256ToBalance {
	fn convert(n: sp_core::U256) -> Balance {
		n.try_into().unwrap_or(Balance::max_value())
	}
}

impl pallet_nomination_pools::Config for Runtime {
	type WeightInfo = ();
	type RuntimeEvent = RuntimeEvent;
	type Currency = Balances;
	type RuntimeFreezeReason = RuntimeFreezeReason;
	type RewardCounter = FixedU128;
	type BalanceToU256 = BalanceToU256;
	type U256ToBalance = U256ToBalance;
	type StakeAdapter =
		pallet_nomination_pools::adapter::DelegateStake<Self, Staking, DelegatedStaking>;
	type PostUnbondingPoolsWindow = PostUnbondPoolsWindow;
	type MaxMetadataLen = ConstU32<256>;
	type MaxUnbonding = ConstU32<8>;
	type PalletId = NominationPoolsPalletId;
	type MaxPointsToBalance = MaxPointsToBalance;
	type AdminOrigin = EitherOfDiverse<
		EnsureRoot<AccountId>,
		pallet_collective::EnsureProportionAtLeast<AccountId, CouncilCollective, 3, 4>,
	>;
}

parameter_types! {
	pub const VoteLockingPeriod: BlockNumber = 30 * DAYS;
}

impl pallet_conviction_voting::Config for Runtime {
	type WeightInfo = pallet_conviction_voting::weights::SubstrateWeight<Self>;
	type RuntimeEvent = RuntimeEvent;
	type Currency = Balances;
	type VoteLockingPeriod = VoteLockingPeriod;
	type MaxVotes = ConstU32<512>;
	type MaxTurnout = frame_support::traits::TotalIssuanceOf<Balances, Self::AccountId>;
	type Polls = Referenda;
}

parameter_types! {
	pub const AlarmInterval: BlockNumber = 1;
	pub const SubmissionDeposit: Balance = 100 * DOLLARS;
	pub const UndecidingTimeout: BlockNumber = 28 * DAYS;
}

pub struct TracksInfo;
impl pallet_referenda::TracksInfo<Balance, BlockNumber> for TracksInfo {
	type Id = u16;
	type RuntimeOrigin = <RuntimeOrigin as frame_support::traits::OriginTrait>::PalletsOrigin;
	fn tracks() -> &'static [(Self::Id, pallet_referenda::TrackInfo<Balance, BlockNumber>)] {
		static DATA: [(u16, pallet_referenda::TrackInfo<Balance, BlockNumber>); 1] = [(
			0u16,
			pallet_referenda::TrackInfo {
				name: "root",
				max_deciding: 1,
				decision_deposit: 10,
				prepare_period: 4,
				decision_period: 4,
				confirm_period: 2,
				min_enactment_period: 4,
				min_approval: pallet_referenda::Curve::LinearDecreasing {
					length: Perbill::from_percent(100),
					floor: Perbill::from_percent(50),
					ceil: Perbill::from_percent(100),
				},
				min_support: pallet_referenda::Curve::LinearDecreasing {
					length: Perbill::from_percent(100),
					floor: Perbill::from_percent(0),
					ceil: Perbill::from_percent(100),
				},
			},
		)];
		&DATA[..]
	}
	fn track_for(id: &Self::RuntimeOrigin) -> Result<Self::Id, ()> {
		if let Ok(system_origin) = frame_system::RawOrigin::try_from(id.clone()) {
			match system_origin {
				frame_system::RawOrigin::Root => Ok(0),
				_ => Err(()),
			}
		} else {
			Err(())
		}
	}
}
pallet_referenda::impl_tracksinfo_get!(TracksInfo, Balance, BlockNumber);

impl pallet_referenda::Config for Runtime {
	type WeightInfo = pallet_referenda::weights::SubstrateWeight<Self>;
	type RuntimeCall = RuntimeCall;
	type RuntimeEvent = RuntimeEvent;
	type Scheduler = Scheduler;
	type Currency = pallet_balances::Pallet<Self>;
	type SubmitOrigin = EnsureSigned<AccountId>;
	type CancelOrigin = EnsureRoot<AccountId>;
	type KillOrigin = EnsureRoot<AccountId>;
	type Slash = ();
	type Votes = pallet_conviction_voting::VotesOf<Runtime>;
	type Tally = pallet_conviction_voting::TallyOf<Runtime>;
	type SubmissionDeposit = SubmissionDeposit;
	type MaxQueued = ConstU32<100>;
	type UndecidingTimeout = UndecidingTimeout;
	type AlarmInterval = AlarmInterval;
	type Tracks = TracksInfo;
	type Preimages = Preimage;
}

impl pallet_referenda::Config<pallet_referenda::Instance2> for Runtime {
	type WeightInfo = pallet_referenda::weights::SubstrateWeight<Self>;
	type RuntimeCall = RuntimeCall;
	type RuntimeEvent = RuntimeEvent;
	type Scheduler = Scheduler;
	type Currency = pallet_balances::Pallet<Self>;
	type SubmitOrigin = EnsureSigned<AccountId>;
	type CancelOrigin = EnsureRoot<AccountId>;
	type KillOrigin = EnsureRoot<AccountId>;
	type Slash = ();
	type Votes = pallet_ranked_collective::Votes;
	type Tally = pallet_ranked_collective::TallyOf<Runtime>;
	type SubmissionDeposit = SubmissionDeposit;
	type MaxQueued = ConstU32<100>;
	type UndecidingTimeout = UndecidingTimeout;
	type AlarmInterval = AlarmInterval;
	type Tracks = TracksInfo;
	type Preimages = Preimage;
}

impl pallet_ranked_collective::Config for Runtime {
	type WeightInfo = pallet_ranked_collective::weights::SubstrateWeight<Self>;
	type RuntimeEvent = RuntimeEvent;
	type AddOrigin = EnsureRoot<AccountId>;
	type RemoveOrigin = Self::DemoteOrigin;
	type PromoteOrigin = EnsureRootWithSuccess<AccountId, ConstU16<65535>>;
	type DemoteOrigin = EnsureRootWithSuccess<AccountId, ConstU16<65535>>;
	type ExchangeOrigin = EnsureRootWithSuccess<AccountId, ConstU16<65535>>;
	type Polls = RankedPolls;
	type MinRankOfClass = traits::Identity;
	type VoteWeight = pallet_ranked_collective::Geometric;
	type MemberSwappedHandler = (CoreFellowship, Salary);
	type MaxMemberCount = ();
	#[cfg(feature = "runtime-benchmarks")]
	type BenchmarkSetup = (CoreFellowship, Salary);
}

impl pallet_remark::Config for Runtime {
	type WeightInfo = pallet_remark::weights::SubstrateWeight<Self>;
	type RuntimeEvent = RuntimeEvent;
}

impl pallet_root_testing::Config for Runtime {
	type RuntimeEvent = RuntimeEvent;
}

parameter_types! {
	pub const LaunchPeriod: BlockNumber = 28 * 24 * 60 * MINUTES;
	pub const VotingPeriod: BlockNumber = 28 * 24 * 60 * MINUTES;
	pub const FastTrackVotingPeriod: BlockNumber = 3 * 24 * 60 * MINUTES;
	pub const MinimumDeposit: Balance = 100 * DOLLARS;
	pub const EnactmentPeriod: BlockNumber = 30 * 24 * 60 * MINUTES;
	pub const CooloffPeriod: BlockNumber = 28 * 24 * 60 * MINUTES;
	pub const MaxProposals: u32 = 100;
}

impl pallet_democracy::Config for Runtime {
	type RuntimeEvent = RuntimeEvent;
	type Currency = Balances;
	type EnactmentPeriod = EnactmentPeriod;
	type LaunchPeriod = LaunchPeriod;
	type VotingPeriod = VotingPeriod;
	type VoteLockingPeriod = EnactmentPeriod; // Same as EnactmentPeriod
	type MinimumDeposit = MinimumDeposit;
	/// A straight majority of the council can decide what their next motion is.
	type ExternalOrigin =
		pallet_collective::EnsureProportionAtLeast<AccountId, CouncilCollective, 1, 2>;
	/// A super-majority can have the next scheduled referendum be a straight majority-carries vote.
	type ExternalMajorityOrigin =
		pallet_collective::EnsureProportionAtLeast<AccountId, CouncilCollective, 3, 4>;
	/// A unanimous council can have the next scheduled referendum be a straight default-carries
	/// (NTB) vote.
	type ExternalDefaultOrigin =
		pallet_collective::EnsureProportionAtLeast<AccountId, CouncilCollective, 1, 1>;
	type SubmitOrigin = EnsureSigned<AccountId>;
	/// Two thirds of the technical committee can have an ExternalMajority/ExternalDefault vote
	/// be tabled immediately and with a shorter voting/enactment period.
	type FastTrackOrigin =
		pallet_collective::EnsureProportionAtLeast<AccountId, TechnicalCollective, 2, 3>;
	type InstantOrigin =
		pallet_collective::EnsureProportionAtLeast<AccountId, TechnicalCollective, 1, 1>;
	type InstantAllowed = ConstBool<true>;
	type FastTrackVotingPeriod = FastTrackVotingPeriod;
	// To cancel a proposal which has been passed, 2/3 of the council must agree to it.
	type CancellationOrigin =
		pallet_collective::EnsureProportionAtLeast<AccountId, CouncilCollective, 2, 3>;
	// To cancel a proposal before it has been passed, the technical committee must be unanimous or
	// Root must agree.
	type CancelProposalOrigin = EitherOfDiverse<
		EnsureRoot<AccountId>,
		pallet_collective::EnsureProportionAtLeast<AccountId, TechnicalCollective, 1, 1>,
	>;
	type BlacklistOrigin = EnsureRoot<AccountId>;
	// Any single technical committee member may veto a coming council proposal, however they can
	// only do it once and it lasts only for the cool-off period.
	type VetoOrigin = pallet_collective::EnsureMember<AccountId, TechnicalCollective>;
	type CooloffPeriod = CooloffPeriod;
	type Slash = Treasury;
	type Scheduler = Scheduler;
	type PalletsOrigin = OriginCaller;
	type MaxVotes = ConstU32<100>;
	type WeightInfo = pallet_democracy::weights::SubstrateWeight<Runtime>;
	type MaxProposals = MaxProposals;
	type Preimages = Preimage;
	type MaxDeposits = ConstU32<100>;
	type MaxBlacklisted = ConstU32<100>;
}

parameter_types! {
	pub const CouncilMotionDuration: BlockNumber = 5 * DAYS;
	pub const CouncilMaxProposals: u32 = 100;
	pub const CouncilMaxMembers: u32 = 100;
	pub const ProposalDepositOffset: Balance = ExistentialDeposit::get() + ExistentialDeposit::get();
	pub const ProposalHoldReason: RuntimeHoldReason =
		RuntimeHoldReason::Council(pallet_collective::HoldReason::ProposalSubmission);
}

type CouncilCollective = pallet_collective::Instance1;
impl pallet_collective::Config<CouncilCollective> for Runtime {
	type RuntimeOrigin = RuntimeOrigin;
	type Proposal = RuntimeCall;
	type RuntimeEvent = RuntimeEvent;
	type MotionDuration = CouncilMotionDuration;
	type MaxProposals = CouncilMaxProposals;
	type MaxMembers = CouncilMaxMembers;
	type DefaultVote = pallet_collective::PrimeDefaultVote;
	type WeightInfo = pallet_collective::weights::SubstrateWeight<Runtime>;
	type SetMembersOrigin = EnsureRoot<Self::AccountId>;
	type MaxProposalWeight = MaxCollectivesProposalWeight;
	type DisapproveOrigin = EnsureRoot<Self::AccountId>;
	type KillOrigin = EnsureRoot<Self::AccountId>;
	type Consideration = HoldConsideration<
		AccountId,
		Balances,
		ProposalHoldReason,
		pallet_collective::deposit::Delayed<
			ConstU32<2>,
			pallet_collective::deposit::Linear<ConstU32<2>, ProposalDepositOffset>,
		>,
		u32,
	>;
}

parameter_types! {
	pub const CandidacyBond: Balance = 10 * DOLLARS;
	// 1 storage item created, key size is 32 bytes, value size is 16+16.
	pub const VotingBondBase: Balance = deposit(1, 64);
	// additional data per vote is 32 bytes (account id).
	pub const VotingBondFactor: Balance = deposit(0, 32);
	pub const TermDuration: BlockNumber = 7 * DAYS;
	pub const DesiredMembers: u32 = 13;
	pub const DesiredRunnersUp: u32 = 7;
	pub const MaxVotesPerVoter: u32 = 16;
	pub const MaxVoters: u32 = 512;
	pub const MaxCandidates: u32 = 64;
	pub const ElectionsPhragmenPalletId: LockIdentifier = *b"phrelect";
}

// Make sure that there are no more than `MaxMembers` members elected via elections-phragmen.
const_assert!(DesiredMembers::get() <= CouncilMaxMembers::get());

impl pallet_elections_phragmen::Config for Runtime {
	type RuntimeEvent = RuntimeEvent;
	type PalletId = ElectionsPhragmenPalletId;
	type Currency = Balances;
	type ChangeMembers = Council;
	// NOTE: this implies that council's genesis members cannot be set directly and must come from
	// this module.
	type InitializeMembers = Council;
	type CurrencyToVote = sp_staking::currency_to_vote::U128CurrencyToVote;
	type CandidacyBond = CandidacyBond;
	type VotingBondBase = VotingBondBase;
	type VotingBondFactor = VotingBondFactor;
	type LoserCandidate = ();
	type KickedMember = ();
	type DesiredMembers = DesiredMembers;
	type DesiredRunnersUp = DesiredRunnersUp;
	type TermDuration = TermDuration;
	type MaxVoters = MaxVoters;
	type MaxVotesPerVoter = MaxVotesPerVoter;
	type MaxCandidates = MaxCandidates;
	type WeightInfo = pallet_elections_phragmen::weights::SubstrateWeight<Runtime>;
}

parameter_types! {
	pub const TechnicalMotionDuration: BlockNumber = 5 * DAYS;
	pub const TechnicalMaxProposals: u32 = 100;
	pub const TechnicalMaxMembers: u32 = 100;
}

type TechnicalCollective = pallet_collective::Instance2;
impl pallet_collective::Config<TechnicalCollective> for Runtime {
	type RuntimeOrigin = RuntimeOrigin;
	type Proposal = RuntimeCall;
	type RuntimeEvent = RuntimeEvent;
	type MotionDuration = TechnicalMotionDuration;
	type MaxProposals = TechnicalMaxProposals;
	type MaxMembers = TechnicalMaxMembers;
	type DefaultVote = pallet_collective::PrimeDefaultVote;
	type WeightInfo = pallet_collective::weights::SubstrateWeight<Runtime>;
	type SetMembersOrigin = EnsureRoot<Self::AccountId>;
	type MaxProposalWeight = MaxCollectivesProposalWeight;
	type DisapproveOrigin = EnsureRoot<Self::AccountId>;
	type KillOrigin = EnsureRoot<Self::AccountId>;
	type Consideration = ();
}

type EnsureRootOrHalfCouncil = EitherOfDiverse<
	EnsureRoot<AccountId>,
	pallet_collective::EnsureProportionMoreThan<AccountId, CouncilCollective, 1, 2>,
>;
impl pallet_membership::Config<pallet_membership::Instance1> for Runtime {
	type RuntimeEvent = RuntimeEvent;
	type AddOrigin = EnsureRootOrHalfCouncil;
	type RemoveOrigin = EnsureRootOrHalfCouncil;
	type SwapOrigin = EnsureRootOrHalfCouncil;
	type ResetOrigin = EnsureRootOrHalfCouncil;
	type PrimeOrigin = EnsureRootOrHalfCouncil;
	type MembershipInitialized = TechnicalCommittee;
	type MembershipChanged = TechnicalCommittee;
	type MaxMembers = TechnicalMaxMembers;
	type WeightInfo = pallet_membership::weights::SubstrateWeight<Runtime>;
}

parameter_types! {
	pub const SpendPeriod: BlockNumber = 1 * DAYS;
	pub const Burn: Permill = Permill::from_percent(50);
	pub const TipCountdown: BlockNumber = 1 * DAYS;
	pub const TipFindersFee: Percent = Percent::from_percent(20);
	pub const TipReportDepositBase: Balance = 1 * DOLLARS;
	pub const DataDepositPerByte: Balance = 1 * CENTS;
	pub const TreasuryPalletId: PalletId = PalletId(*b"py/trsry");
	pub const MaximumReasonLength: u32 = 300;
	pub const MaxApprovals: u32 = 100;
	pub const MaxBalance: Balance = Balance::max_value();
	pub const SpendPayoutPeriod: BlockNumber = 30 * DAYS;
}

impl pallet_treasury::Config for Runtime {
	type PalletId = TreasuryPalletId;
	type Currency = Balances;
	type RejectOrigin = EitherOfDiverse<
		EnsureRoot<AccountId>,
		pallet_collective::EnsureProportionMoreThan<AccountId, CouncilCollective, 1, 2>,
	>;
	type RuntimeEvent = RuntimeEvent;
	type SpendPeriod = SpendPeriod;
	type Burn = Burn;
	type BurnDestination = ();
	type SpendFunds = Bounties;
	type WeightInfo = pallet_treasury::weights::SubstrateWeight<Runtime>;
	type MaxApprovals = MaxApprovals;
	type SpendOrigin = EnsureWithSuccess<EnsureRoot<AccountId>, AccountId, MaxBalance>;
	type AssetKind = NativeOrWithId<u32>;
	type Beneficiary = AccountId;
	type BeneficiaryLookup = Indices;
	type Paymaster = PayAssetFromAccount<NativeAndAssets, TreasuryAccount>;
	type BalanceConverter = AssetRate;
	type PayoutPeriod = SpendPayoutPeriod;
	type BlockNumberProvider = System;
	#[cfg(feature = "runtime-benchmarks")]
	type BenchmarkHelper = PalletTreasuryArguments;
}

impl pallet_asset_rate::Config for Runtime {
	type CreateOrigin = EnsureRoot<AccountId>;
	type RemoveOrigin = EnsureRoot<AccountId>;
	type UpdateOrigin = EnsureRoot<AccountId>;
	type Currency = Balances;
	type AssetKind = NativeOrWithId<u32>;
	type RuntimeEvent = RuntimeEvent;
	type WeightInfo = pallet_asset_rate::weights::SubstrateWeight<Runtime>;
	#[cfg(feature = "runtime-benchmarks")]
	type BenchmarkHelper = AssetRateArguments;
}

parameter_types! {
	pub const BountyCuratorDeposit: Permill = Permill::from_percent(50);
	pub const BountyValueMinimum: Balance = 5 * DOLLARS;
	pub const BountyDepositBase: Balance = 1 * DOLLARS;
	pub const CuratorDepositMultiplier: Permill = Permill::from_percent(50);
	pub const CuratorDepositMin: Balance = 1 * DOLLARS;
	pub const CuratorDepositMax: Balance = 100 * DOLLARS;
	pub const BountyDepositPayoutDelay: BlockNumber = 1 * DAYS;
	pub const BountyUpdatePeriod: BlockNumber = 14 * DAYS;
}

impl pallet_bounties::Config for Runtime {
	type RuntimeEvent = RuntimeEvent;
	type BountyDepositBase = BountyDepositBase;
	type BountyDepositPayoutDelay = BountyDepositPayoutDelay;
	type BountyUpdatePeriod = BountyUpdatePeriod;
	type CuratorDepositMultiplier = CuratorDepositMultiplier;
	type CuratorDepositMin = CuratorDepositMin;
	type CuratorDepositMax = CuratorDepositMax;
	type BountyValueMinimum = BountyValueMinimum;
	type DataDepositPerByte = DataDepositPerByte;
	type MaximumReasonLength = MaximumReasonLength;
	type WeightInfo = pallet_bounties::weights::SubstrateWeight<Runtime>;
	type ChildBountyManager = ChildBounties;
	type OnSlash = Treasury;
}

parameter_types! {
	/// Allocate at most 20% of each block for message processing.
	///
	/// Is set to 20% since the scheduler can already consume a maximum of 80%.
	pub MessageQueueServiceWeight: Option<Weight> = Some(Perbill::from_percent(20) * RuntimeBlockWeights::get().max_block);
}

impl pallet_message_queue::Config for Runtime {
	type RuntimeEvent = RuntimeEvent;
	type WeightInfo = ();
	/// NOTE: Always set this to `NoopMessageProcessor` for benchmarking.
	type MessageProcessor = pallet_message_queue::mock_helpers::NoopMessageProcessor<u32>;
	type Size = u32;
	type QueueChangeHandler = ();
	type QueuePausedQuery = ();
	type HeapSize = ConstU32<{ 64 * 1024 }>;
	type MaxStale = ConstU32<128>;
	type ServiceWeight = MessageQueueServiceWeight;
	type IdleMaxServiceWeight = ();
}

parameter_types! {
	pub const ChildBountyValueMinimum: Balance = 1 * DOLLARS;
}

impl pallet_child_bounties::Config for Runtime {
	type RuntimeEvent = RuntimeEvent;
	type MaxActiveChildBountyCount = ConstU32<5>;
	type ChildBountyValueMinimum = ChildBountyValueMinimum;
	type WeightInfo = pallet_child_bounties::weights::SubstrateWeight<Runtime>;
}

impl pallet_tips::Config for Runtime {
	type RuntimeEvent = RuntimeEvent;
	type DataDepositPerByte = DataDepositPerByte;
	type MaximumReasonLength = MaximumReasonLength;
	type Tippers = Elections;
	type TipCountdown = TipCountdown;
	type TipFindersFee = TipFindersFee;
	type TipReportDepositBase = TipReportDepositBase;
	type MaxTipAmount = ConstU128<{ 500 * DOLLARS }>;
	type WeightInfo = pallet_tips::weights::SubstrateWeight<Runtime>;
	type OnSlash = Treasury;
}

parameter_types! {
	pub const DepositPerItem: Balance = deposit(1, 0);
	pub const DepositPerByte: Balance = deposit(0, 1);
	pub const DefaultDepositLimit: Balance = deposit(1024, 1024 * 1024);
	pub Schedule: pallet_contracts::Schedule<Runtime> = Default::default();
	pub CodeHashLockupDepositPercent: Perbill = Perbill::from_percent(30);
}

impl pallet_contracts::Config for Runtime {
	type Time = Timestamp;
	type Randomness = RandomnessCollectiveFlip;
	type Currency = Balances;
	type RuntimeEvent = RuntimeEvent;
	type RuntimeCall = RuntimeCall;
	/// The safest default is to allow no calls at all.
	///
	/// Runtimes should whitelist dispatchables that are allowed to be called from contracts
	/// and make sure they are stable. Dispatchables exposed to contracts are not allowed to
	/// change because that would break already deployed contracts. The `Call` structure itself
	/// is not allowed to change the indices of existing pallets, too.
	type CallFilter = Nothing;
	type DepositPerItem = DepositPerItem;
	type DepositPerByte = DepositPerByte;
	type DefaultDepositLimit = DefaultDepositLimit;
	type CallStack = [pallet_contracts::Frame<Self>; 5];
	type WeightPrice = pallet_transaction_payment::Pallet<Self>;
	type WeightInfo = pallet_contracts::weights::SubstrateWeight<Self>;
	type ChainExtension = ();
	type Schedule = Schedule;
	type AddressGenerator = pallet_contracts::DefaultAddressGenerator;
	type MaxCodeLen = ConstU32<{ 123 * 1024 }>;
	type MaxStorageKeyLen = ConstU32<128>;
	type UnsafeUnstableInterface = ConstBool<false>;
	type UploadOrigin = EnsureSigned<Self::AccountId>;
	type InstantiateOrigin = EnsureSigned<Self::AccountId>;
	type MaxDebugBufferLen = ConstU32<{ 2 * 1024 * 1024 }>;
	type MaxTransientStorageSize = ConstU32<{ 1 * 1024 * 1024 }>;
	type RuntimeHoldReason = RuntimeHoldReason;
	#[cfg(not(feature = "runtime-benchmarks"))]
	type Migrations = ();
	#[cfg(feature = "runtime-benchmarks")]
	type Migrations = pallet_contracts::migration::codegen::BenchMigrations;
	type MaxDelegateDependencies = ConstU32<32>;
	type CodeHashLockupDepositPercent = CodeHashLockupDepositPercent;
	type Debug = ();
	type Environment = ();
	type ApiVersion = ();
	type Xcm = ();
}

impl pallet_revive::Config for Runtime {
	type Time = Timestamp;
	type Currency = Balances;
	type RuntimeEvent = RuntimeEvent;
	type RuntimeCall = RuntimeCall;
	type CallFilter = Nothing;
	type DepositPerItem = DepositPerItem;
	type DepositPerByte = DepositPerByte;
	type WeightPrice = pallet_transaction_payment::Pallet<Self>;
	type WeightInfo = pallet_revive::weights::SubstrateWeight<Self>;
	type ChainExtension = ();
	type AddressMapper = pallet_revive::AccountId32Mapper<Self>;
	type RuntimeMemory = ConstU32<{ 128 * 1024 * 1024 }>;
	type PVFMemory = ConstU32<{ 512 * 1024 * 1024 }>;
	type UnsafeUnstableInterface = ConstBool<false>;
	type UploadOrigin = EnsureSigned<Self::AccountId>;
	type InstantiateOrigin = EnsureSigned<Self::AccountId>;
	type RuntimeHoldReason = RuntimeHoldReason;
	type CodeHashLockupDepositPercent = CodeHashLockupDepositPercent;
	type Xcm = ();
	type ChainId = ConstU64<420_420_420>;
	type NativeToEthRatio = ConstU32<1_000_000>; // 10^(18 - 12) Eth is 10^18, Native is 10^12.
	type EthGasEncoder = ();
}

impl pallet_sudo::Config for Runtime {
	type RuntimeEvent = RuntimeEvent;
	type RuntimeCall = RuntimeCall;
	type WeightInfo = pallet_sudo::weights::SubstrateWeight<Runtime>;
}

parameter_types! {
	pub const ImOnlineUnsignedPriority: TransactionPriority = TransactionPriority::max_value();
	/// We prioritize im-online heartbeats over election solution submission.
	pub const StakingUnsignedPriority: TransactionPriority = TransactionPriority::max_value() / 2;
	pub const MaxAuthorities: u32 = 100;
	pub const MaxKeys: u32 = 10_000;
	pub const MaxPeerInHeartbeats: u32 = 10_000;
}

impl<LocalCall> frame_system::offchain::CreateTransaction<LocalCall> for Runtime
where
	RuntimeCall: From<LocalCall>,
{
	type Extension = TxExtension;

	fn create_transaction(call: RuntimeCall, extension: TxExtension) -> UncheckedExtrinsic {
		generic::UncheckedExtrinsic::new_transaction(call, extension).into()
	}
}

impl<LocalCall> frame_system::offchain::CreateSignedTransaction<LocalCall> for Runtime
where
	RuntimeCall: From<LocalCall>,
{
	fn create_signed_transaction<
		C: frame_system::offchain::AppCrypto<Self::Public, Self::Signature>,
	>(
		call: RuntimeCall,
		public: <Signature as traits::Verify>::Signer,
		account: AccountId,
		nonce: Nonce,
	) -> Option<UncheckedExtrinsic> {
		let tip = 0;
		// take the biggest period possible.
		let period =
			BlockHashCount::get().checked_next_power_of_two().map(|c| c / 2).unwrap_or(2) as u64;
		let current_block = System::block_number()
			.saturated_into::<u64>()
			// The `System::block_number` is initialized with `n+1`,
			// so the actual block number is `n`.
			.saturating_sub(1);
		let era = Era::mortal(period, current_block);
		let tx_ext: TxExtension = (
			frame_system::CheckNonZeroSender::<Runtime>::new(),
			frame_system::CheckSpecVersion::<Runtime>::new(),
			frame_system::CheckTxVersion::<Runtime>::new(),
			frame_system::CheckGenesis::<Runtime>::new(),
			frame_system::CheckEra::<Runtime>::from(era),
			frame_system::CheckNonce::<Runtime>::from(nonce),
			frame_system::CheckWeight::<Runtime>::new(),
			pallet_skip_feeless_payment::SkipCheckIfFeeless::from(
				pallet_asset_conversion_tx_payment::ChargeAssetTxPayment::<Runtime>::from(
					tip, None,
				),
			),
			frame_metadata_hash_extension::CheckMetadataHash::new(false),
			frame_system::WeightReclaim::<Runtime>::new(),
		);

		let raw_payload = SignedPayload::new(call, tx_ext)
			.map_err(|e| {
				log::warn!("Unable to create signed payload: {:?}", e);
			})
			.ok()?;
		let signature = raw_payload.using_encoded(|payload| C::sign(payload, public))?;
		let address = Indices::unlookup(account);
		let (call, tx_ext, _) = raw_payload.deconstruct();
		let transaction =
			generic::UncheckedExtrinsic::new_signed(call, address, signature, tx_ext).into();
		Some(transaction)
	}
}

impl<LocalCall> frame_system::offchain::CreateInherent<LocalCall> for Runtime
where
	RuntimeCall: From<LocalCall>,
{
	fn create_inherent(call: RuntimeCall) -> UncheckedExtrinsic {
		generic::UncheckedExtrinsic::new_bare(call).into()
	}
}

impl frame_system::offchain::SigningTypes for Runtime {
	type Public = <Signature as traits::Verify>::Signer;
	type Signature = Signature;
}

impl<C> frame_system::offchain::CreateTransactionBase<C> for Runtime
where
	RuntimeCall: From<C>,
{
	type Extrinsic = UncheckedExtrinsic;
	type RuntimeCall = RuntimeCall;
}

impl pallet_im_online::Config for Runtime {
	type AuthorityId = ImOnlineId;
	type RuntimeEvent = RuntimeEvent;
	type NextSessionRotation = Babe;
	type ValidatorSet = Historical;
	type ReportUnresponsiveness = Offences;
	type UnsignedPriority = ImOnlineUnsignedPriority;
	type WeightInfo = pallet_im_online::weights::SubstrateWeight<Runtime>;
	type MaxKeys = MaxKeys;
	type MaxPeerInHeartbeats = MaxPeerInHeartbeats;
}

impl pallet_offences::Config for Runtime {
	type RuntimeEvent = RuntimeEvent;
	type IdentificationTuple = pallet_session::historical::IdentificationTuple<Self>;
	type OnOffenceHandler = Staking;
}

impl pallet_authority_discovery::Config for Runtime {
	type MaxAuthorities = MaxAuthorities;
}

parameter_types! {
	pub const MaxSetIdSessionEntries: u32 = BondingDuration::get() * SessionsPerEra::get();
}

impl pallet_grandpa::Config for Runtime {
	type RuntimeEvent = RuntimeEvent;
	type WeightInfo = ();
	type MaxAuthorities = MaxAuthorities;
	type MaxNominators = MaxNominators;
	type MaxSetIdSessionEntries = MaxSetIdSessionEntries;
	type KeyOwnerProof = sp_session::MembershipProof;
	type EquivocationReportSystem =
		pallet_grandpa::EquivocationReportSystem<Self, Offences, Historical, ReportLongevity>;
}

parameter_types! {
	// difference of 26 bytes on-chain for the registration and 9 bytes on-chain for the identity
	// information, already accounted for by the byte deposit
	pub const BasicDeposit: Balance = deposit(1, 17);
	pub const ByteDeposit: Balance = deposit(0, 1);
	pub const UsernameDeposit: Balance = deposit(0, 32);
	pub const SubAccountDeposit: Balance = 2 * DOLLARS;   // 53 bytes on-chain
	pub const MaxSubAccounts: u32 = 100;
	pub const MaxAdditionalFields: u32 = 100;
	pub const MaxRegistrars: u32 = 20;
}

impl pallet_identity::Config for Runtime {
	type RuntimeEvent = RuntimeEvent;
	type Currency = Balances;
	type BasicDeposit = BasicDeposit;
	type ByteDeposit = ByteDeposit;
	type UsernameDeposit = UsernameDeposit;
	type SubAccountDeposit = SubAccountDeposit;
	type MaxSubAccounts = MaxSubAccounts;
	type IdentityInformation = IdentityInfo<MaxAdditionalFields>;
	type MaxRegistrars = MaxRegistrars;
	type Slashed = Treasury;
	type ForceOrigin = EnsureRootOrHalfCouncil;
	type RegistrarOrigin = EnsureRootOrHalfCouncil;
	type OffchainSignature = Signature;
	type SigningPublicKey = <Signature as traits::Verify>::Signer;
	type UsernameAuthorityOrigin = EnsureRoot<Self::AccountId>;
	type PendingUsernameExpiration = ConstU32<{ 7 * DAYS }>;
	type UsernameGracePeriod = ConstU32<{ 30 * DAYS }>;
	type MaxSuffixLength = ConstU32<7>;
	type MaxUsernameLength = ConstU32<32>;
	type WeightInfo = pallet_identity::weights::SubstrateWeight<Runtime>;
}

parameter_types! {
	pub const ConfigDepositBase: Balance = 5 * DOLLARS;
	pub const FriendDepositFactor: Balance = 50 * CENTS;
	pub const MaxFriends: u16 = 9;
	pub const RecoveryDeposit: Balance = 5 * DOLLARS;
}

impl pallet_recovery::Config for Runtime {
	type RuntimeEvent = RuntimeEvent;
	type WeightInfo = pallet_recovery::weights::SubstrateWeight<Runtime>;
	type RuntimeCall = RuntimeCall;
	type BlockNumberProvider = System;
	type Currency = Balances;
	type ConfigDepositBase = ConfigDepositBase;
	type FriendDepositFactor = FriendDepositFactor;
	type MaxFriends = MaxFriends;
	type RecoveryDeposit = RecoveryDeposit;
}

parameter_types! {
	pub const GraceStrikes: u32 = 10;
	pub const SocietyVotingPeriod: BlockNumber = 80 * HOURS;
	pub const ClaimPeriod: BlockNumber = 80 * HOURS;
	pub const PeriodSpend: Balance = 500 * DOLLARS;
	pub const MaxLockDuration: BlockNumber = 36 * 30 * DAYS;
	pub const ChallengePeriod: BlockNumber = 7 * DAYS;
	pub const MaxPayouts: u32 = 10;
	pub const MaxBids: u32 = 10;
	pub const SocietyPalletId: PalletId = PalletId(*b"py/socie");
}

impl pallet_society::Config for Runtime {
	type RuntimeEvent = RuntimeEvent;
	type PalletId = SocietyPalletId;
	type Currency = Balances;
	type Randomness = RandomnessCollectiveFlip;
	type GraceStrikes = GraceStrikes;
	type PeriodSpend = PeriodSpend;
	type VotingPeriod = SocietyVotingPeriod;
	type ClaimPeriod = ClaimPeriod;
	type MaxLockDuration = MaxLockDuration;
	type FounderSetOrigin =
		pallet_collective::EnsureProportionMoreThan<AccountId, CouncilCollective, 1, 2>;
	type ChallengePeriod = ChallengePeriod;
	type MaxPayouts = MaxPayouts;
	type MaxBids = MaxBids;
	type WeightInfo = pallet_society::weights::SubstrateWeight<Runtime>;
}

parameter_types! {
	pub const MinVestedTransfer: Balance = 100 * DOLLARS;
	pub UnvestedFundsAllowedWithdrawReasons: WithdrawReasons =
		WithdrawReasons::except(WithdrawReasons::TRANSFER | WithdrawReasons::RESERVE);
}

impl pallet_vesting::Config for Runtime {
	type RuntimeEvent = RuntimeEvent;
	type Currency = Balances;
	type BlockNumberToBalance = ConvertInto;
	type MinVestedTransfer = MinVestedTransfer;
	type WeightInfo = pallet_vesting::weights::SubstrateWeight<Runtime>;
	type UnvestedFundsAllowedWithdrawReasons = UnvestedFundsAllowedWithdrawReasons;
	type BlockNumberProvider = System;
	// `VestingInfo` encode length is 36bytes. 28 schedules gets encoded as 1009 bytes, which is the
	// highest number of schedules that encodes less than 2^10.
	const MAX_VESTING_SCHEDULES: u32 = 28;
}

impl pallet_mmr::Config for Runtime {
	const INDEXING_PREFIX: &'static [u8] = b"mmr";
	type Hashing = Keccak256;
	type LeafData = pallet_mmr::ParentNumberAndHash<Self>;
	type OnNewRoot = pallet_beefy_mmr::DepositBeefyDigest<Runtime>;
	type BlockHashProvider = pallet_mmr::DefaultBlockHashProvider<Runtime>;
	type WeightInfo = ();
	#[cfg(feature = "runtime-benchmarks")]
	type BenchmarkHelper = ();
}

parameter_types! {
	pub LeafVersion: MmrLeafVersion = MmrLeafVersion::new(0, 0);
}

impl pallet_beefy_mmr::Config for Runtime {
	type LeafVersion = LeafVersion;
	type BeefyAuthorityToMerkleLeaf = pallet_beefy_mmr::BeefyEcdsaToEthereum;
	type LeafExtra = Vec<u8>;
	type BeefyDataProvider = ();
	type WeightInfo = ();
}

parameter_types! {
	pub const LotteryPalletId: PalletId = PalletId(*b"py/lotto");
	pub const MaxCalls: u32 = 10;
	pub const MaxGenerateRandom: u32 = 10;
}

impl pallet_lottery::Config for Runtime {
	type PalletId = LotteryPalletId;
	type RuntimeCall = RuntimeCall;
	type Currency = Balances;
	type Randomness = RandomnessCollectiveFlip;
	type RuntimeEvent = RuntimeEvent;
	type ManagerOrigin = EnsureRoot<AccountId>;
	type MaxCalls = MaxCalls;
	type ValidateCall = Lottery;
	type MaxGenerateRandom = MaxGenerateRandom;
	type WeightInfo = pallet_lottery::weights::SubstrateWeight<Runtime>;
}

parameter_types! {
	pub const AssetDeposit: Balance = 100 * DOLLARS;
	pub const ApprovalDeposit: Balance = 1 * DOLLARS;
	pub const StringLimit: u32 = 50;
	pub const MetadataDepositBase: Balance = 10 * DOLLARS;
	pub const MetadataDepositPerByte: Balance = 1 * DOLLARS;
}

impl pallet_assets::Config<Instance1> for Runtime {
	type RuntimeEvent = RuntimeEvent;
	type Balance = u128;
	type AssetId = u32;
	type AssetIdParameter = codec::Compact<u32>;
	type Currency = Balances;
	type CreateOrigin = AsEnsureOriginWithArg<EnsureSigned<AccountId>>;
	type ForceOrigin = EnsureRoot<AccountId>;
	type AssetDeposit = AssetDeposit;
	type AssetAccountDeposit = ConstU128<DOLLARS>;
	type MetadataDepositBase = MetadataDepositBase;
	type MetadataDepositPerByte = MetadataDepositPerByte;
	type ApprovalDeposit = ApprovalDeposit;
	type StringLimit = StringLimit;
	type Freezer = ();
	type Extra = ();
	type CallbackHandle = ();
	type WeightInfo = pallet_assets::weights::SubstrateWeight<Runtime>;
	type RemoveItemsLimit = ConstU32<1000>;
	#[cfg(feature = "runtime-benchmarks")]
	type BenchmarkHelper = ();
}

ord_parameter_types! {
	pub const AssetConversionOrigin: AccountId = AccountIdConversion::<AccountId>::into_account_truncating(&AssetConversionPalletId::get());
}

impl pallet_assets::Config<Instance2> for Runtime {
	type RuntimeEvent = RuntimeEvent;
	type Balance = u128;
	type AssetId = u32;
	type AssetIdParameter = codec::Compact<u32>;
	type Currency = Balances;
	type CreateOrigin = AsEnsureOriginWithArg<EnsureSignedBy<AssetConversionOrigin, AccountId>>;
	type ForceOrigin = EnsureRoot<AccountId>;
	type AssetDeposit = AssetDeposit;
	type AssetAccountDeposit = ConstU128<DOLLARS>;
	type MetadataDepositBase = MetadataDepositBase;
	type MetadataDepositPerByte = MetadataDepositPerByte;
	type ApprovalDeposit = ApprovalDeposit;
	type StringLimit = StringLimit;
	type Freezer = ();
	type Extra = ();
	type WeightInfo = pallet_assets::weights::SubstrateWeight<Runtime>;
	type RemoveItemsLimit = ConstU32<1000>;
	type CallbackHandle = ();
	#[cfg(feature = "runtime-benchmarks")]
	type BenchmarkHelper = ();
}

parameter_types! {
	pub const AssetConversionPalletId: PalletId = PalletId(*b"py/ascon");
	pub const PoolSetupFee: Balance = 1 * DOLLARS; // should be more or equal to the existential deposit
	pub const MintMinLiquidity: Balance = 100;  // 100 is good enough when the main currency has 10-12 decimals.
	pub const LiquidityWithdrawalFee: Permill = Permill::from_percent(0);
	pub const Native: NativeOrWithId<u32> = NativeOrWithId::Native;
}

pub type NativeAndAssets =
	UnionOf<Balances, Assets, NativeFromLeft, NativeOrWithId<u32>, AccountId>;

impl pallet_asset_conversion::Config for Runtime {
	type RuntimeEvent = RuntimeEvent;
	type Balance = u128;
	type HigherPrecisionBalance = sp_core::U256;
	type AssetKind = NativeOrWithId<u32>;
	type Assets = NativeAndAssets;
	type PoolId = (Self::AssetKind, Self::AssetKind);
	type PoolLocator = Chain<
		WithFirstAsset<
			Native,
			AccountId,
			NativeOrWithId<u32>,
			AccountIdConverter<AssetConversionPalletId, Self::PoolId>,
		>,
		Ascending<
			AccountId,
			NativeOrWithId<u32>,
			AccountIdConverter<AssetConversionPalletId, Self::PoolId>,
		>,
	>;
	type PoolAssetId = <Self as pallet_assets::Config<Instance2>>::AssetId;
	type PoolAssets = PoolAssets;
	type PoolSetupFee = PoolSetupFee;
	type PoolSetupFeeAsset = Native;
	type PoolSetupFeeTarget = ResolveAssetTo<AssetConversionOrigin, Self::Assets>;
	type PalletId = AssetConversionPalletId;
	type LPFee = ConstU32<3>; // means 0.3%
	type LiquidityWithdrawalFee = LiquidityWithdrawalFee;
	type WeightInfo = pallet_asset_conversion::weights::SubstrateWeight<Runtime>;
	type MaxSwapPathLength = ConstU32<4>;
	type MintMinLiquidity = MintMinLiquidity;
	#[cfg(feature = "runtime-benchmarks")]
	type BenchmarkHelper = ();
}

pub type NativeAndAssetsFreezer =
	UnionOf<Balances, AssetsFreezer, NativeFromLeft, NativeOrWithId<u32>, AccountId>;

/// Benchmark Helper
#[cfg(feature = "runtime-benchmarks")]
pub struct AssetRewardsBenchmarkHelper;

#[cfg(feature = "runtime-benchmarks")]
impl pallet_asset_rewards::benchmarking::BenchmarkHelper<NativeOrWithId<u32>>
	for AssetRewardsBenchmarkHelper
{
	fn staked_asset() -> NativeOrWithId<u32> {
		NativeOrWithId::<u32>::WithId(100)
	}
	fn reward_asset() -> NativeOrWithId<u32> {
		NativeOrWithId::<u32>::WithId(101)
	}
}

parameter_types! {
	pub const StakingRewardsPalletId: PalletId = PalletId(*b"py/stkrd");
	pub const CreationHoldReason: RuntimeHoldReason =
		RuntimeHoldReason::AssetRewards(pallet_asset_rewards::HoldReason::PoolCreation);
	// 1 item, 135 bytes into the storage on pool creation.
	pub const StakePoolCreationDeposit: Balance = deposit(1, 135);
}

impl pallet_asset_rewards::Config for Runtime {
	type RuntimeEvent = RuntimeEvent;
	type RuntimeFreezeReason = RuntimeFreezeReason;
	type AssetId = NativeOrWithId<u32>;
	type Balance = Balance;
	type Assets = NativeAndAssets;
	type PalletId = StakingRewardsPalletId;
	type CreatePoolOrigin = EnsureSigned<AccountId>;
	type WeightInfo = ();
	type AssetsFreezer = NativeAndAssetsFreezer;
	type Consideration = HoldConsideration<
		AccountId,
		Balances,
		CreationHoldReason,
		ConstantStoragePrice<StakePoolCreationDeposit, Balance>,
	>;
	#[cfg(feature = "runtime-benchmarks")]
	type BenchmarkHelper = AssetRewardsBenchmarkHelper;
}

impl pallet_asset_conversion_ops::Config for Runtime {
	type RuntimeEvent = RuntimeEvent;
	type PriorAccountIdConverter = pallet_asset_conversion::AccountIdConverterNoSeed<(
		NativeOrWithId<u32>,
		NativeOrWithId<u32>,
	)>;
	type AssetsRefund = <Runtime as pallet_asset_conversion::Config>::Assets;
	type PoolAssetsRefund = <Runtime as pallet_asset_conversion::Config>::PoolAssets;
	type PoolAssetsTeam = <Runtime as pallet_asset_conversion::Config>::PoolAssets;
	type DepositAsset = Balances;
	type WeightInfo = pallet_asset_conversion_ops::weights::SubstrateWeight<Runtime>;
}

parameter_types! {
	pub const QueueCount: u32 = 300;
	pub const MaxQueueLen: u32 = 1000;
	pub const FifoQueueLen: u32 = 500;
	pub const NisBasePeriod: BlockNumber = 30 * DAYS;
	pub const MinBid: Balance = 100 * DOLLARS;
	pub const MinReceipt: Perquintill = Perquintill::from_percent(1);
	pub const IntakePeriod: BlockNumber = 10;
	pub MaxIntakeWeight: Weight = MAXIMUM_BLOCK_WEIGHT / 10;
	pub const ThawThrottle: (Perquintill, BlockNumber) = (Perquintill::from_percent(25), 5);
	pub Target: Perquintill = Perquintill::zero();
	pub const NisPalletId: PalletId = PalletId(*b"py/nis  ");
}

impl pallet_nis::Config for Runtime {
	type WeightInfo = pallet_nis::weights::SubstrateWeight<Runtime>;
	type RuntimeEvent = RuntimeEvent;
	type Currency = Balances;
	type CurrencyBalance = Balance;
	type FundOrigin = frame_system::EnsureSigned<AccountId>;
	type Counterpart = ItemOf<Assets, ConstU32<9u32>, AccountId>;
	type CounterpartAmount = WithMaximumOf<ConstU128<21_000_000_000_000_000_000u128>>;
	type Deficit = ();
	type IgnoredIssuance = ();
	type Target = Target;
	type PalletId = NisPalletId;
	type QueueCount = QueueCount;
	type MaxQueueLen = MaxQueueLen;
	type FifoQueueLen = FifoQueueLen;
	type BasePeriod = NisBasePeriod;
	type MinBid = MinBid;
	type MinReceipt = MinReceipt;
	type IntakePeriod = IntakePeriod;
	type MaxIntakeWeight = MaxIntakeWeight;
	type ThawThrottle = ThawThrottle;
	type RuntimeHoldReason = RuntimeHoldReason;
	#[cfg(feature = "runtime-benchmarks")]
	type BenchmarkSetup = SetupAsset;
}

#[cfg(feature = "runtime-benchmarks")]
pub struct SetupAsset;
#[cfg(feature = "runtime-benchmarks")]
impl pallet_nis::BenchmarkSetup for SetupAsset {
	fn create_counterpart_asset() {
		let owner = AccountId::from([0u8; 32]);
		// this may or may not fail depending on if the chain spec or runtime genesis is used.
		let _ = Assets::force_create(
			RuntimeOrigin::root(),
			9u32.into(),
			sp_runtime::MultiAddress::Id(owner),
			true,
			1,
		);
	}
}

parameter_types! {
	pub const CollectionDeposit: Balance = 100 * DOLLARS;
	pub const ItemDeposit: Balance = 1 * DOLLARS;
	pub const ApprovalsLimit: u32 = 20;
	pub const ItemAttributesApprovalsLimit: u32 = 20;
	pub const MaxTips: u32 = 10;
	pub const MaxDeadlineDuration: BlockNumber = 12 * 30 * DAYS;
}

impl pallet_uniques::Config for Runtime {
	type RuntimeEvent = RuntimeEvent;
	type CollectionId = u32;
	type ItemId = u32;
	type Currency = Balances;
	type ForceOrigin = frame_system::EnsureRoot<AccountId>;
	type CollectionDeposit = CollectionDeposit;
	type ItemDeposit = ItemDeposit;
	type MetadataDepositBase = MetadataDepositBase;
	type AttributeDepositBase = MetadataDepositBase;
	type DepositPerByte = MetadataDepositPerByte;
	type StringLimit = ConstU32<128>;
	type KeyLimit = ConstU32<32>;
	type ValueLimit = ConstU32<64>;
	type WeightInfo = pallet_uniques::weights::SubstrateWeight<Runtime>;
	#[cfg(feature = "runtime-benchmarks")]
	type Helper = ();
	type CreateOrigin = AsEnsureOriginWithArg<EnsureSigned<AccountId>>;
	type Locker = ();
}

parameter_types! {
	pub const Budget: Balance = 10_000 * DOLLARS;
	pub TreasuryAccount: AccountId = Treasury::account_id();
}

pub struct SalaryForRank;
impl GetSalary<u16, AccountId, Balance> for SalaryForRank {
	fn get_salary(a: u16, _: &AccountId) -> Balance {
		Balance::from(a) * 1000 * DOLLARS
	}
}

impl pallet_salary::Config for Runtime {
	type WeightInfo = ();
	type RuntimeEvent = RuntimeEvent;
	type Paymaster = PayFromAccount<Balances, TreasuryAccount>;
	type Members = RankedCollective;
	type Salary = SalaryForRank;
	type RegistrationPeriod = ConstU32<200>;
	type PayoutPeriod = ConstU32<200>;
	type Budget = Budget;
}

impl pallet_core_fellowship::Config for Runtime {
	type WeightInfo = ();
	type RuntimeEvent = RuntimeEvent;
	type Members = RankedCollective;
	type Balance = Balance;
	type ParamsOrigin = frame_system::EnsureRoot<AccountId>;
	type InductOrigin = pallet_core_fellowship::EnsureInducted<Runtime, (), 1>;
	type ApproveOrigin = EnsureRootWithSuccess<AccountId, ConstU16<9>>;
	type PromoteOrigin = EnsureRootWithSuccess<AccountId, ConstU16<9>>;
	type FastPromoteOrigin = Self::PromoteOrigin;
	type EvidenceSize = ConstU32<16_384>;
	type MaxRank = ConstU32<9>;
}

parameter_types! {
	pub const NftFractionalizationPalletId: PalletId = PalletId(*b"fraction");
	pub NewAssetSymbol: BoundedVec<u8, StringLimit> = (*b"FRAC").to_vec().try_into().unwrap();
	pub NewAssetName: BoundedVec<u8, StringLimit> = (*b"Frac").to_vec().try_into().unwrap();
}

impl pallet_nft_fractionalization::Config for Runtime {
	type RuntimeEvent = RuntimeEvent;
	type Deposit = AssetDeposit;
	type Currency = Balances;
	type NewAssetSymbol = NewAssetSymbol;
	type NewAssetName = NewAssetName;
	type StringLimit = StringLimit;
	type NftCollectionId = <Self as pallet_nfts::Config>::CollectionId;
	type NftId = <Self as pallet_nfts::Config>::ItemId;
	type AssetBalance = <Self as pallet_balances::Config>::Balance;
	type AssetId = <Self as pallet_assets::Config<Instance1>>::AssetId;
	type Assets = Assets;
	type Nfts = Nfts;
	type PalletId = NftFractionalizationPalletId;
	type WeightInfo = pallet_nft_fractionalization::weights::SubstrateWeight<Runtime>;
	type RuntimeHoldReason = RuntimeHoldReason;
	#[cfg(feature = "runtime-benchmarks")]
	type BenchmarkHelper = ();
}

parameter_types! {
	pub Features: PalletFeatures = PalletFeatures::all_enabled();
	pub const MaxAttributesPerCall: u32 = 10;
}

impl pallet_nfts::Config for Runtime {
	type RuntimeEvent = RuntimeEvent;
	type CollectionId = u32;
	type ItemId = u32;
	type Currency = Balances;
	type ForceOrigin = frame_system::EnsureRoot<AccountId>;
	type CollectionDeposit = CollectionDeposit;
	type ItemDeposit = ItemDeposit;
	type MetadataDepositBase = MetadataDepositBase;
	type AttributeDepositBase = MetadataDepositBase;
	type DepositPerByte = MetadataDepositPerByte;
	type StringLimit = ConstU32<256>;
	type KeyLimit = ConstU32<64>;
	type ValueLimit = ConstU32<256>;
	type ApprovalsLimit = ApprovalsLimit;
	type ItemAttributesApprovalsLimit = ItemAttributesApprovalsLimit;
	type MaxTips = MaxTips;
	type MaxDeadlineDuration = MaxDeadlineDuration;
	type MaxAttributesPerCall = MaxAttributesPerCall;
	type Features = Features;
	type OffchainSignature = Signature;
	type OffchainPublic = <Signature as traits::Verify>::Signer;
	type WeightInfo = pallet_nfts::weights::SubstrateWeight<Runtime>;
	#[cfg(feature = "runtime-benchmarks")]
	type Helper = ();
	type CreateOrigin = AsEnsureOriginWithArg<EnsureSigned<AccountId>>;
	type Locker = ();
	type BlockNumberProvider = frame_system::Pallet<Runtime>;
}

impl pallet_transaction_storage::Config for Runtime {
	type RuntimeEvent = RuntimeEvent;
	type Currency = Balances;
	type RuntimeHoldReason = RuntimeHoldReason;
	type RuntimeCall = RuntimeCall;
	type FeeDestination = ();
	type WeightInfo = pallet_transaction_storage::weights::SubstrateWeight<Runtime>;
	type MaxBlockTransactions =
		ConstU32<{ pallet_transaction_storage::DEFAULT_MAX_BLOCK_TRANSACTIONS }>;
	type MaxTransactionSize =
		ConstU32<{ pallet_transaction_storage::DEFAULT_MAX_TRANSACTION_SIZE }>;
}

#[cfg(feature = "runtime-benchmarks")]
pub struct VerifySignatureBenchmarkHelper;
#[cfg(feature = "runtime-benchmarks")]
impl pallet_verify_signature::BenchmarkHelper<MultiSignature, AccountId>
	for VerifySignatureBenchmarkHelper
{
	fn create_signature(_entropy: &[u8], msg: &[u8]) -> (MultiSignature, AccountId) {
		use sp_io::crypto::{sr25519_generate, sr25519_sign};
		use sp_runtime::traits::IdentifyAccount;
		let public = sr25519_generate(0.into(), None);
		let who_account: AccountId = MultiSigner::Sr25519(public).into_account().into();
		let signature = MultiSignature::Sr25519(sr25519_sign(0.into(), &public, msg).unwrap());
		(signature, who_account)
	}
}

impl pallet_verify_signature::Config for Runtime {
	type Signature = MultiSignature;
	type AccountIdentifier = MultiSigner;
	type WeightInfo = pallet_verify_signature::weights::SubstrateWeight<Runtime>;
	#[cfg(feature = "runtime-benchmarks")]
	type BenchmarkHelper = VerifySignatureBenchmarkHelper;
}

impl pallet_whitelist::Config for Runtime {
	type RuntimeEvent = RuntimeEvent;
	type RuntimeCall = RuntimeCall;
	type WhitelistOrigin = EnsureRoot<AccountId>;
	type DispatchWhitelistedOrigin = EnsureRoot<AccountId>;
	type Preimages = Preimage;
	type WeightInfo = pallet_whitelist::weights::SubstrateWeight<Runtime>;
}

parameter_types! {
	pub const MigrationSignedDepositPerItem: Balance = 1 * CENTS;
	pub const MigrationSignedDepositBase: Balance = 20 * DOLLARS;
	pub const MigrationMaxKeyLen: u32 = 512;
}

impl pallet_state_trie_migration::Config for Runtime {
	type RuntimeEvent = RuntimeEvent;
	type ControlOrigin = EnsureRoot<AccountId>;
	type Currency = Balances;
	type RuntimeHoldReason = RuntimeHoldReason;
	type MaxKeyLen = MigrationMaxKeyLen;
	type SignedDepositPerItem = MigrationSignedDepositPerItem;
	type SignedDepositBase = MigrationSignedDepositBase;
	// Warning: this is not advised, as it might allow the chain to be temporarily DOS-ed.
	// Preferably, if the chain's governance/maintenance team is planning on using a specific
	// account for the migration, put it here to make sure only that account can trigger the signed
	// migrations.
	type SignedFilter = EnsureSigned<Self::AccountId>;
	type WeightInfo = ();
}

const ALLIANCE_MOTION_DURATION_IN_BLOCKS: BlockNumber = 5 * DAYS;

parameter_types! {
	pub const AllianceMotionDuration: BlockNumber = ALLIANCE_MOTION_DURATION_IN_BLOCKS;
	pub const AllianceMaxProposals: u32 = 100;
	pub const AllianceMaxMembers: u32 = 100;
}

type AllianceCollective = pallet_collective::Instance3;
impl pallet_collective::Config<AllianceCollective> for Runtime {
	type RuntimeOrigin = RuntimeOrigin;
	type Proposal = RuntimeCall;
	type RuntimeEvent = RuntimeEvent;
	type MotionDuration = AllianceMotionDuration;
	type MaxProposals = AllianceMaxProposals;
	type MaxMembers = AllianceMaxMembers;
	type DefaultVote = pallet_collective::PrimeDefaultVote;
	type WeightInfo = pallet_collective::weights::SubstrateWeight<Runtime>;
	type SetMembersOrigin = EnsureRoot<Self::AccountId>;
	type MaxProposalWeight = MaxCollectivesProposalWeight;
	type DisapproveOrigin = EnsureRoot<Self::AccountId>;
	type KillOrigin = EnsureRoot<Self::AccountId>;
	type Consideration = ();
}

parameter_types! {
	pub const MaxFellows: u32 = AllianceMaxMembers::get();
	pub const MaxAllies: u32 = 100;
	pub const AllyDeposit: Balance = 10 * DOLLARS;
	pub const RetirementPeriod: BlockNumber = ALLIANCE_MOTION_DURATION_IN_BLOCKS + (1 * DAYS);
}

impl pallet_alliance::Config for Runtime {
	type RuntimeEvent = RuntimeEvent;
	type Proposal = RuntimeCall;
	type AdminOrigin = EitherOfDiverse<
		EnsureRoot<AccountId>,
		pallet_collective::EnsureProportionMoreThan<AccountId, AllianceCollective, 2, 3>,
	>;
	type MembershipManager = EitherOfDiverse<
		EnsureRoot<AccountId>,
		pallet_collective::EnsureProportionMoreThan<AccountId, AllianceCollective, 2, 3>,
	>;
	type AnnouncementOrigin = EitherOfDiverse<
		EnsureRoot<AccountId>,
		pallet_collective::EnsureProportionMoreThan<AccountId, AllianceCollective, 2, 3>,
	>;
	type Currency = Balances;
	type Slashed = Treasury;
	type InitializeMembers = AllianceMotion;
	type MembershipChanged = AllianceMotion;
	#[cfg(not(feature = "runtime-benchmarks"))]
	type IdentityVerifier = AllianceIdentityVerifier;
	#[cfg(feature = "runtime-benchmarks")]
	type IdentityVerifier = ();
	type ProposalProvider = AllianceProposalProvider;
	type MaxProposals = AllianceMaxProposals;
	type MaxFellows = MaxFellows;
	type MaxAllies = MaxAllies;
	type MaxUnscrupulousItems = ConstU32<100>;
	type MaxWebsiteUrlLength = ConstU32<255>;
	type MaxAnnouncementsCount = ConstU32<100>;
	type MaxMembersCount = AllianceMaxMembers;
	type AllyDeposit = AllyDeposit;
	type WeightInfo = pallet_alliance::weights::SubstrateWeight<Runtime>;
	type RetirementPeriod = RetirementPeriod;
}

impl frame_benchmarking_pallet_pov::Config for Runtime {
	type RuntimeEvent = RuntimeEvent;
}

parameter_types! {
	pub StatementCost: Balance = 1 * DOLLARS;
	pub StatementByteCost: Balance = 100 * MILLICENTS;
	pub const MinAllowedStatements: u32 = 4;
	pub const MaxAllowedStatements: u32 = 10;
	pub const MinAllowedBytes: u32 = 1024;
	pub const MaxAllowedBytes: u32 = 4096;
}

impl pallet_statement::Config for Runtime {
	type RuntimeEvent = RuntimeEvent;
	type Currency = Balances;
	type StatementCost = StatementCost;
	type ByteCost = StatementByteCost;
	type MinAllowedStatements = MinAllowedStatements;
	type MaxAllowedStatements = MaxAllowedStatements;
	type MinAllowedBytes = MinAllowedBytes;
	type MaxAllowedBytes = MaxAllowedBytes;
}

parameter_types! {
	pub MbmServiceWeight: Weight = Perbill::from_percent(80) * RuntimeBlockWeights::get().max_block;
}

impl pallet_migrations::Config for Runtime {
	type RuntimeEvent = RuntimeEvent;
	#[cfg(not(feature = "runtime-benchmarks"))]
	type Migrations = ();
	// Benchmarks need mocked migrations to guarantee that they succeed.
	#[cfg(feature = "runtime-benchmarks")]
	type Migrations = pallet_migrations::mock_helpers::MockedMigrations;
	type CursorMaxLen = ConstU32<65_536>;
	type IdentifierMaxLen = ConstU32<256>;
	type MigrationStatusHandler = ();
	type FailedMigrationHandler = frame_support::migrations::FreezeChainOnFailedMigration;
	type MaxServiceWeight = MbmServiceWeight;
	type WeightInfo = pallet_migrations::weights::SubstrateWeight<Runtime>;
}

parameter_types! {
	pub const BrokerPalletId: PalletId = PalletId(*b"py/broke");
}

pub struct IntoAuthor;
impl OnUnbalanced<Credit<AccountId, Balances>> for IntoAuthor {
	fn on_nonzero_unbalanced(credit: Credit<AccountId, Balances>) {
		if let Some(author) = Authorship::author() {
			let _ = <Balances as Balanced<_>>::resolve(&author, credit);
		}
	}
}

pub struct CoretimeProvider;
impl CoretimeInterface for CoretimeProvider {
	type AccountId = AccountId;
	type Balance = Balance;
	type RelayChainBlockNumberProvider = System;
	fn request_core_count(_count: CoreIndex) {}
	fn request_revenue_info_at(_when: u32) {}
	fn credit_account(_who: Self::AccountId, _amount: Self::Balance) {}
	fn assign_core(
		_core: CoreIndex,
		_begin: u32,
		_assignment: Vec<(CoreAssignment, PartsOf57600)>,
		_end_hint: Option<u32>,
	) {
	}
}

pub struct SovereignAccountOf;
// Dummy implementation which converts `TaskId` to `AccountId`.
impl MaybeConvert<TaskId, AccountId> for SovereignAccountOf {
	fn maybe_convert(task: TaskId) -> Option<AccountId> {
		let mut account: [u8; 32] = [0; 32];
		account[..4].copy_from_slice(&task.to_le_bytes());
		Some(account.into())
	}
}
impl pallet_broker::Config for Runtime {
	type RuntimeEvent = RuntimeEvent;
	type Currency = Balances;
	type OnRevenue = IntoAuthor;
	type TimeslicePeriod = ConstU32<2>;
	type MaxLeasedCores = ConstU32<5>;
	type MaxReservedCores = ConstU32<5>;
	type Coretime = CoretimeProvider;
	type ConvertBalance = traits::Identity;
	type WeightInfo = ();
	type PalletId = BrokerPalletId;
	type AdminOrigin = EnsureRoot<AccountId>;
	type SovereignAccountOf = SovereignAccountOf;
	type MaxAutoRenewals = ConstU32<10>;
	type PriceAdapter = pallet_broker::CenterTargetPrice<Balance>;
}

parameter_types! {
	pub const MixnetNumCoverToCurrentBlocks: BlockNumber = 3;
	pub const MixnetNumRequestsToCurrentBlocks: BlockNumber = 3;
	pub const MixnetNumCoverToPrevBlocks: BlockNumber = 3;
	pub const MixnetNumRegisterStartSlackBlocks: BlockNumber = 3;
	pub const MixnetNumRegisterEndSlackBlocks: BlockNumber = 3;
	pub const MixnetRegistrationPriority: TransactionPriority = ImOnlineUnsignedPriority::get() - 1;
}

impl pallet_mixnet::Config for Runtime {
	type MaxAuthorities = MaxAuthorities;
	type MaxExternalAddressSize = ConstU32<128>;
	type MaxExternalAddressesPerMixnode = ConstU32<16>;
	type NextSessionRotation = Babe;
	type NumCoverToCurrentBlocks = MixnetNumCoverToCurrentBlocks;
	type NumRequestsToCurrentBlocks = MixnetNumRequestsToCurrentBlocks;
	type NumCoverToPrevBlocks = MixnetNumCoverToPrevBlocks;
	type NumRegisterStartSlackBlocks = MixnetNumRegisterStartSlackBlocks;
	type NumRegisterEndSlackBlocks = MixnetNumRegisterEndSlackBlocks;
	type RegistrationPriority = MixnetRegistrationPriority;
	type MinMixnodes = ConstU32<7>; // Low to allow small testing networks
}

/// Dynamic parameters that can be changed at runtime through the
/// `pallet_parameters::set_parameter`.
#[dynamic_params(RuntimeParameters, pallet_parameters::Parameters::<Runtime>)]
pub mod dynamic_params {
	use super::*;

	#[dynamic_pallet_params]
	#[codec(index = 0)]
	pub mod storage {
		/// Configures the base deposit of storing some data.
		#[codec(index = 0)]
		pub static BaseDeposit: Balance = 1 * DOLLARS;

		/// Configures the per-byte deposit of storing some data.
		#[codec(index = 1)]
		pub static ByteDeposit: Balance = 1 * CENTS;
	}
}

#[cfg(feature = "runtime-benchmarks")]
impl Default for RuntimeParameters {
	fn default() -> Self {
		RuntimeParameters::Storage(dynamic_params::storage::Parameters::BaseDeposit(
			dynamic_params::storage::BaseDeposit,
			Some(1 * DOLLARS),
		))
	}
}

pub struct DynamicParametersManagerOrigin;
impl EnsureOriginWithArg<RuntimeOrigin, RuntimeParametersKey> for DynamicParametersManagerOrigin {
	type Success = ();

	fn try_origin(
		origin: RuntimeOrigin,
		key: &RuntimeParametersKey,
	) -> Result<Self::Success, RuntimeOrigin> {
		match key {
			RuntimeParametersKey::Storage(_) => {
				frame_system::ensure_root(origin.clone()).map_err(|_| origin)?;
				return Ok(())
			},
		}
	}

	#[cfg(feature = "runtime-benchmarks")]
	fn try_successful_origin(_key: &RuntimeParametersKey) -> Result<RuntimeOrigin, ()> {
		Ok(RuntimeOrigin::root())
	}
}

impl pallet_parameters::Config for Runtime {
	type RuntimeParameters = RuntimeParameters;
	type RuntimeEvent = RuntimeEvent;
	type AdminOrigin = DynamicParametersManagerOrigin;
	type WeightInfo = ();
}

#[frame_support::runtime]
mod runtime {
	use super::*;

	#[runtime::runtime]
	#[runtime::derive(
		RuntimeCall,
		RuntimeEvent,
		RuntimeError,
		RuntimeOrigin,
		RuntimeFreezeReason,
		RuntimeHoldReason,
		RuntimeSlashReason,
		RuntimeLockId,
		RuntimeTask
	)]
	pub struct Runtime;

	#[runtime::pallet_index(0)]
	pub type System = frame_system::Pallet<Runtime>;

	#[runtime::pallet_index(1)]
	pub type Utility = pallet_utility::Pallet<Runtime>;

	#[runtime::pallet_index(2)]
	pub type Babe = pallet_babe::Pallet<Runtime>;

	#[runtime::pallet_index(3)]
	pub type Timestamp = pallet_timestamp::Pallet<Runtime>;

	// Authorship must be before session in order to note author in the correct session and era
	// for im-online and staking.
	#[runtime::pallet_index(4)]
	pub type Authorship = pallet_authorship::Pallet<Runtime>;

	#[runtime::pallet_index(5)]
	pub type Indices = pallet_indices::Pallet<Runtime>;

	#[runtime::pallet_index(6)]
	pub type Balances = pallet_balances::Pallet<Runtime>;

	#[runtime::pallet_index(7)]
	pub type TransactionPayment = pallet_transaction_payment::Pallet<Runtime>;

	#[runtime::pallet_index(9)]
	pub type AssetConversionTxPayment = pallet_asset_conversion_tx_payment::Pallet<Runtime>;

	#[runtime::pallet_index(10)]
	pub type ElectionProviderMultiPhase = pallet_election_provider_multi_phase::Pallet<Runtime>;

	#[runtime::pallet_index(11)]
	pub type Staking = pallet_staking::Pallet<Runtime>;

	#[runtime::pallet_index(12)]
	pub type Session = pallet_session::Pallet<Runtime>;

	#[runtime::pallet_index(13)]
	pub type Democracy = pallet_democracy::Pallet<Runtime>;

	#[runtime::pallet_index(14)]
	pub type Council = pallet_collective::Pallet<Runtime, Instance1>;

	#[runtime::pallet_index(15)]
	pub type TechnicalCommittee = pallet_collective::Pallet<Runtime, Instance2>;

	#[runtime::pallet_index(16)]
	pub type Elections = pallet_elections_phragmen::Pallet<Runtime>;

	#[runtime::pallet_index(17)]
	pub type TechnicalMembership = pallet_membership::Pallet<Runtime, Instance1>;

	#[runtime::pallet_index(18)]
	pub type Grandpa = pallet_grandpa::Pallet<Runtime>;

	#[runtime::pallet_index(19)]
	pub type Treasury = pallet_treasury::Pallet<Runtime>;

	#[runtime::pallet_index(20)]
	pub type AssetRate = pallet_asset_rate::Pallet<Runtime>;

	#[runtime::pallet_index(21)]
	pub type Contracts = pallet_contracts::Pallet<Runtime>;

	#[runtime::pallet_index(22)]
	pub type Sudo = pallet_sudo::Pallet<Runtime>;

	#[runtime::pallet_index(23)]
	pub type ImOnline = pallet_im_online::Pallet<Runtime>;

	#[runtime::pallet_index(24)]
	pub type AuthorityDiscovery = pallet_authority_discovery::Pallet<Runtime>;

	#[runtime::pallet_index(25)]
	pub type Offences = pallet_offences::Pallet<Runtime>;

	#[runtime::pallet_index(26)]
	pub type Historical = pallet_session_historical::Pallet<Runtime>;

	#[runtime::pallet_index(27)]
	pub type RandomnessCollectiveFlip = pallet_insecure_randomness_collective_flip::Pallet<Runtime>;

	#[runtime::pallet_index(28)]
	pub type Identity = pallet_identity::Pallet<Runtime>;

	#[runtime::pallet_index(29)]
	pub type Society = pallet_society::Pallet<Runtime>;

	#[runtime::pallet_index(30)]
	pub type Recovery = pallet_recovery::Pallet<Runtime>;

	#[runtime::pallet_index(31)]
	pub type Vesting = pallet_vesting::Pallet<Runtime>;

	#[runtime::pallet_index(32)]
	pub type Scheduler = pallet_scheduler::Pallet<Runtime>;

	#[runtime::pallet_index(33)]
	pub type Glutton = pallet_glutton::Pallet<Runtime>;

	#[runtime::pallet_index(34)]
	pub type Preimage = pallet_preimage::Pallet<Runtime>;

	#[runtime::pallet_index(35)]
	pub type Proxy = pallet_proxy::Pallet<Runtime>;

	#[runtime::pallet_index(36)]
	pub type Multisig = pallet_multisig::Pallet<Runtime>;

	#[runtime::pallet_index(37)]
	pub type Bounties = pallet_bounties::Pallet<Runtime>;

	#[runtime::pallet_index(38)]
	pub type Tips = pallet_tips::Pallet<Runtime>;

	#[runtime::pallet_index(39)]
	pub type Assets = pallet_assets::Pallet<Runtime, Instance1>;

	#[runtime::pallet_index(40)]
	pub type PoolAssets = pallet_assets::Pallet<Runtime, Instance2>;

	#[runtime::pallet_index(41)]
	pub type Beefy = pallet_beefy::Pallet<Runtime>;

	// MMR leaf construction must be after session in order to have a leaf's next_auth_set
	// refer to block<N>. See issue polkadot-fellows/runtimes#160 for details.
	#[runtime::pallet_index(42)]
	pub type Mmr = pallet_mmr::Pallet<Runtime>;

	#[runtime::pallet_index(43)]
	pub type MmrLeaf = pallet_beefy_mmr::Pallet<Runtime>;

	#[runtime::pallet_index(44)]
	pub type Lottery = pallet_lottery::Pallet<Runtime>;

	#[runtime::pallet_index(45)]
	pub type Nis = pallet_nis::Pallet<Runtime>;

	#[runtime::pallet_index(46)]
	pub type Uniques = pallet_uniques::Pallet<Runtime>;

	#[runtime::pallet_index(47)]
	pub type Nfts = pallet_nfts::Pallet<Runtime>;

	#[runtime::pallet_index(48)]
	pub type NftFractionalization = pallet_nft_fractionalization::Pallet<Runtime>;

	#[runtime::pallet_index(49)]
	pub type Salary = pallet_salary::Pallet<Runtime>;

	#[runtime::pallet_index(50)]
	pub type CoreFellowship = pallet_core_fellowship::Pallet<Runtime>;

	#[runtime::pallet_index(51)]
	pub type TransactionStorage = pallet_transaction_storage::Pallet<Runtime>;

	#[runtime::pallet_index(52)]
	pub type VoterList = pallet_bags_list::Pallet<Runtime, Instance1>;

	#[runtime::pallet_index(53)]
	pub type StateTrieMigration = pallet_state_trie_migration::Pallet<Runtime>;

	#[runtime::pallet_index(54)]
	pub type ChildBounties = pallet_child_bounties::Pallet<Runtime>;

	#[runtime::pallet_index(55)]
	pub type Referenda = pallet_referenda::Pallet<Runtime>;

	#[runtime::pallet_index(56)]
	pub type Remark = pallet_remark::Pallet<Runtime>;

	#[runtime::pallet_index(57)]
	pub type RootTesting = pallet_root_testing::Pallet<Runtime>;

	#[runtime::pallet_index(58)]
	pub type ConvictionVoting = pallet_conviction_voting::Pallet<Runtime>;

	#[runtime::pallet_index(59)]
	pub type Whitelist = pallet_whitelist::Pallet<Runtime>;

	#[runtime::pallet_index(60)]
	pub type AllianceMotion = pallet_collective::Pallet<Runtime, Instance3>;

	#[runtime::pallet_index(61)]
	pub type Alliance = pallet_alliance::Pallet<Runtime>;

	#[runtime::pallet_index(62)]
	pub type NominationPools = pallet_nomination_pools::Pallet<Runtime>;

	#[runtime::pallet_index(63)]
	pub type RankedPolls = pallet_referenda::Pallet<Runtime, Instance2>;

	#[runtime::pallet_index(64)]
	pub type RankedCollective = pallet_ranked_collective::Pallet<Runtime>;

	#[runtime::pallet_index(65)]
	pub type AssetConversion = pallet_asset_conversion::Pallet<Runtime>;

	#[runtime::pallet_index(66)]
	pub type FastUnstake = pallet_fast_unstake::Pallet<Runtime>;

	#[runtime::pallet_index(67)]
	pub type MessageQueue = pallet_message_queue::Pallet<Runtime>;

	#[runtime::pallet_index(68)]
	pub type Pov = frame_benchmarking_pallet_pov::Pallet<Runtime>;

	#[runtime::pallet_index(69)]
	pub type TxPause = pallet_tx_pause::Pallet<Runtime>;

	#[runtime::pallet_index(70)]
	pub type SafeMode = pallet_safe_mode::Pallet<Runtime>;

	#[runtime::pallet_index(71)]
	pub type Statement = pallet_statement::Pallet<Runtime>;

	#[runtime::pallet_index(72)]
	pub type MultiBlockMigrations = pallet_migrations::Pallet<Runtime>;

	#[runtime::pallet_index(73)]
	pub type Broker = pallet_broker::Pallet<Runtime>;

	#[runtime::pallet_index(74)]
	pub type TasksExample = pallet_example_tasks::Pallet<Runtime>;

	#[runtime::pallet_index(75)]
	pub type Mixnet = pallet_mixnet::Pallet<Runtime>;

	#[runtime::pallet_index(76)]
	pub type Parameters = pallet_parameters::Pallet<Runtime>;

	#[runtime::pallet_index(77)]
	pub type SkipFeelessPayment = pallet_skip_feeless_payment::Pallet<Runtime>;

	#[runtime::pallet_index(78)]
	pub type PalletExampleMbms = pallet_example_mbm::Pallet<Runtime>;

	#[runtime::pallet_index(79)]
	pub type AssetConversionMigration = pallet_asset_conversion_ops::Pallet<Runtime>;

	#[runtime::pallet_index(80)]
	pub type Revive = pallet_revive::Pallet<Runtime>;

	#[runtime::pallet_index(81)]
	pub type VerifySignature = pallet_verify_signature::Pallet<Runtime>;

	#[runtime::pallet_index(82)]
	pub type DelegatedStaking = pallet_delegated_staking::Pallet<Runtime>;

	#[runtime::pallet_index(83)]
	pub type AssetRewards = pallet_asset_rewards::Pallet<Runtime>;

	#[runtime::pallet_index(84)]
	pub type AssetsFreezer = pallet_assets_freezer::Pallet<Runtime, Instance1>;
}

impl TryFrom<RuntimeCall> for pallet_revive::Call<Runtime> {
	type Error = ();

	fn try_from(value: RuntimeCall) -> Result<Self, Self::Error> {
		match value {
			RuntimeCall::Revive(call) => Ok(call),
			_ => Err(()),
		}
	}
}
/// The address format for describing accounts.
pub type Address = sp_runtime::MultiAddress<AccountId, AccountIndex>;
/// Block header type as expected by this runtime.
pub type Header = generic::Header<BlockNumber, BlakeTwo256>;
/// Block type as expected by this runtime.
pub type Block = generic::Block<Header, UncheckedExtrinsic>;
/// A Block signed with a Justification
pub type SignedBlock = generic::SignedBlock<Block>;
/// BlockId type as expected by this runtime.
pub type BlockId = generic::BlockId<Block>;
/// The TransactionExtension to the basic transaction logic.
///
/// When you change this, you **MUST** modify [`sign`] in `bin/node/testing/src/keyring.rs`!
///
/// [`sign`]: <../../testing/src/keyring.rs.html>
pub type TxExtension = (
	frame_system::CheckNonZeroSender<Runtime>,
	frame_system::CheckSpecVersion<Runtime>,
	frame_system::CheckTxVersion<Runtime>,
	frame_system::CheckGenesis<Runtime>,
	frame_system::CheckEra<Runtime>,
	frame_system::CheckNonce<Runtime>,
	frame_system::CheckWeight<Runtime>,
	pallet_skip_feeless_payment::SkipCheckIfFeeless<
		Runtime,
		pallet_asset_conversion_tx_payment::ChargeAssetTxPayment<Runtime>,
	>,
	frame_metadata_hash_extension::CheckMetadataHash<Runtime>,
	frame_system::WeightReclaim<Runtime>,
);

#[derive(Clone, PartialEq, Eq, Debug)]
pub struct EthExtraImpl;

impl EthExtra for EthExtraImpl {
	type Config = Runtime;
	type Extension = TxExtension;

	fn get_eth_extension(nonce: u32, tip: Balance) -> Self::Extension {
		(
			frame_system::CheckNonZeroSender::<Runtime>::new(),
			frame_system::CheckSpecVersion::<Runtime>::new(),
			frame_system::CheckTxVersion::<Runtime>::new(),
			frame_system::CheckGenesis::<Runtime>::new(),
			frame_system::CheckEra::from(crate::generic::Era::Immortal),
			frame_system::CheckNonce::<Runtime>::from(nonce),
			frame_system::CheckWeight::<Runtime>::new(),
			pallet_asset_conversion_tx_payment::ChargeAssetTxPayment::<Runtime>::from(tip, None)
				.into(),
			frame_metadata_hash_extension::CheckMetadataHash::<Runtime>::new(false),
			frame_system::WeightReclaim::<Runtime>::new(),
		)
	}
}

/// Unchecked extrinsic type as expected by this runtime.
pub type UncheckedExtrinsic =
	pallet_revive::evm::runtime::UncheckedExtrinsic<Address, Signature, EthExtraImpl>;
/// Unchecked signature payload type as expected by this runtime.
pub type UncheckedSignaturePayload =
	generic::UncheckedSignaturePayload<Address, Signature, TxExtension>;
/// The payload being signed in transactions.
pub type SignedPayload = generic::SignedPayload<RuntimeCall, TxExtension>;
/// Extrinsic type that has already been checked.
pub type CheckedExtrinsic = generic::CheckedExtrinsic<AccountId, RuntimeCall, TxExtension>;
/// Executive: handles dispatch to the various modules.
pub type Executive = frame_executive::Executive<
	Runtime,
	Block,
	frame_system::ChainContext<Runtime>,
	Runtime,
	AllPalletsWithSystem,
	Migrations,
>;

// We don't have a limit in the Relay Chain.
const IDENTITY_MIGRATION_KEY_LIMIT: u64 = u64::MAX;

// All migrations executed on runtime upgrade as a nested tuple of types implementing
// `OnRuntimeUpgrade`. Note: These are examples and do not need to be run directly
// after the genesis block.
type Migrations = (
	pallet_nomination_pools::migration::versioned::V6ToV7<Runtime>,
	pallet_alliance::migration::Migration<Runtime>,
	pallet_contracts::Migration<Runtime>,
	pallet_identity::migration::versioned::V0ToV1<Runtime, IDENTITY_MIGRATION_KEY_LIMIT>,
);

type EventRecord = frame_system::EventRecord<
	<Runtime as frame_system::Config>::RuntimeEvent,
	<Runtime as frame_system::Config>::Hash,
>;

parameter_types! {
	pub const BeefySetIdSessionEntries: u32 = BondingDuration::get() * SessionsPerEra::get();
}

impl pallet_beefy::Config for Runtime {
	type BeefyId = BeefyId;
	type MaxAuthorities = MaxAuthorities;
	type MaxNominators = ConstU32<0>;
	type MaxSetIdSessionEntries = BeefySetIdSessionEntries;
	type OnNewValidatorSet = MmrLeaf;
	type AncestryHelper = MmrLeaf;
	type WeightInfo = ();
	type KeyOwnerProof = sp_session::MembershipProof;
	type EquivocationReportSystem =
		pallet_beefy::EquivocationReportSystem<Self, Offences, Historical, ReportLongevity>;
}

/// MMR helper types.
mod mmr {
	use super::*;
	pub use pallet_mmr::primitives::*;

	pub type Leaf = <<Runtime as pallet_mmr::Config>::LeafData as LeafDataProvider>::LeafData;
	pub type Hash = <Hashing as sp_runtime::traits::Hash>::Output;
	pub type Hashing = <Runtime as pallet_mmr::Config>::Hashing;
}

#[cfg(feature = "runtime-benchmarks")]
pub struct AssetConversionTxHelper;

#[cfg(feature = "runtime-benchmarks")]
impl
	pallet_asset_conversion_tx_payment::BenchmarkHelperTrait<
		AccountId,
		NativeOrWithId<u32>,
		NativeOrWithId<u32>,
	> for AssetConversionTxHelper
{
	fn create_asset_id_parameter(seed: u32) -> (NativeOrWithId<u32>, NativeOrWithId<u32>) {
		(NativeOrWithId::WithId(seed), NativeOrWithId::WithId(seed))
	}

	fn setup_balances_and_pool(asset_id: NativeOrWithId<u32>, account: AccountId) {
		use frame_support::{assert_ok, traits::fungibles::Mutate};
		let NativeOrWithId::WithId(asset_idx) = asset_id.clone() else { unimplemented!() };
		assert_ok!(Assets::force_create(
			RuntimeOrigin::root(),
			asset_idx.into(),
			account.clone().into(), /* owner */
			true,                   /* is_sufficient */
			1,
		));

		let lp_provider = account.clone();
		let _ = Balances::deposit_creating(&lp_provider, ((u64::MAX as u128) * 100).into());
		assert_ok!(Assets::mint_into(
			asset_idx.into(),
			&lp_provider,
			((u64::MAX as u128) * 100).into()
		));

		let token_native = alloc::boxed::Box::new(NativeOrWithId::Native);
		let token_second = alloc::boxed::Box::new(asset_id);

		assert_ok!(AssetConversion::create_pool(
			RuntimeOrigin::signed(lp_provider.clone()),
			token_native.clone(),
			token_second.clone()
		));

		assert_ok!(AssetConversion::add_liquidity(
			RuntimeOrigin::signed(lp_provider.clone()),
			token_native,
			token_second,
			u64::MAX.into(), // 1 desired
			u64::MAX.into(), // 2 desired
			1,               // 1 min
			1,               // 2 min
			lp_provider,
		));
	}
}

#[cfg(feature = "runtime-benchmarks")]
mod benches {
	polkadot_sdk::frame_benchmarking::define_benchmarks!(
		[frame_benchmarking, BaselineBench::<Runtime>]
		[frame_benchmarking_pallet_pov, Pov]
		[pallet_alliance, Alliance]
		[pallet_assets, Assets]
		[pallet_babe, Babe]
		[pallet_bags_list, VoterList]
		[pallet_balances, Balances]
		[pallet_beefy_mmr, MmrLeaf]
		[pallet_bounties, Bounties]
		[pallet_broker, Broker]
		[pallet_child_bounties, ChildBounties]
		[pallet_collective, Council]
		[pallet_conviction_voting, ConvictionVoting]
		[pallet_contracts, Contracts]
		[pallet_revive, Revive]
		[pallet_core_fellowship, CoreFellowship]
		[pallet_example_tasks, TasksExample]
		[pallet_democracy, Democracy]
		[pallet_asset_conversion, AssetConversion]
		[pallet_asset_rewards, AssetRewards]
		[pallet_asset_conversion_tx_payment, AssetConversionTxPayment]
		[pallet_transaction_payment, TransactionPayment]
		[pallet_election_provider_multi_phase, ElectionProviderMultiPhase]
		[pallet_election_provider_support_benchmarking, EPSBench::<Runtime>]
		[pallet_elections_phragmen, Elections]
		[pallet_fast_unstake, FastUnstake]
		[pallet_nis, Nis]
		[pallet_parameters, Parameters]
		[pallet_grandpa, Grandpa]
		[pallet_identity, Identity]
		[pallet_im_online, ImOnline]
		[pallet_indices, Indices]
		[pallet_lottery, Lottery]
		[pallet_membership, TechnicalMembership]
		[pallet_message_queue, MessageQueue]
		[pallet_migrations, MultiBlockMigrations]
		[pallet_mmr, Mmr]
		[pallet_multisig, Multisig]
		[pallet_nomination_pools, NominationPoolsBench::<Runtime>]
		[pallet_offences, OffencesBench::<Runtime>]
		[pallet_preimage, Preimage]
		[pallet_proxy, Proxy]
		[pallet_ranked_collective, RankedCollective]
		[pallet_referenda, Referenda]
		[pallet_recovery, Recovery]
		[pallet_remark, Remark]
		[pallet_salary, Salary]
		[pallet_scheduler, Scheduler]
		[pallet_glutton, Glutton]
		[pallet_session, SessionBench::<Runtime>]
		[pallet_society, Society]
		[pallet_staking, Staking]
		[pallet_state_trie_migration, StateTrieMigration]
		[pallet_sudo, Sudo]
		[frame_system, SystemBench::<Runtime>]
		[frame_system_extensions, SystemExtensionsBench::<Runtime>]
		[pallet_timestamp, Timestamp]
		[pallet_tips, Tips]
		[pallet_transaction_storage, TransactionStorage]
		[pallet_treasury, Treasury]
		[pallet_asset_rate, AssetRate]
		[pallet_uniques, Uniques]
		[pallet_nfts, Nfts]
		[pallet_nft_fractionalization, NftFractionalization]
		[pallet_utility, Utility]
		[pallet_vesting, Vesting]
		[pallet_whitelist, Whitelist]
		[pallet_tx_pause, TxPause]
		[pallet_safe_mode, SafeMode]
		[pallet_example_mbm, PalletExampleMbms]
		[pallet_asset_conversion_ops, AssetConversionMigration]
		[pallet_verify_signature, VerifySignature]
	);
}

impl_runtime_apis! {
	impl sp_api::Core<Block> for Runtime {
		fn version() -> RuntimeVersion {
			VERSION
		}

		fn execute_block(block: Block) {
			Executive::execute_block(block);
		}

		fn initialize_block(header: &<Block as BlockT>::Header) -> sp_runtime::ExtrinsicInclusionMode {
			Executive::initialize_block(header)
		}
	}

	impl sp_api::Metadata<Block> for Runtime {
		fn metadata() -> OpaqueMetadata {
			OpaqueMetadata::new(Runtime::metadata().into())
		}

		fn metadata_at_version(version: u32) -> Option<OpaqueMetadata> {
			Runtime::metadata_at_version(version)
		}

		fn metadata_versions() -> alloc::vec::Vec<u32> {
			Runtime::metadata_versions()
		}
	}

	impl sp_block_builder::BlockBuilder<Block> for Runtime {
		fn apply_extrinsic(extrinsic: <Block as BlockT>::Extrinsic) -> ApplyExtrinsicResult {
			Executive::apply_extrinsic(extrinsic)
		}

		fn finalize_block() -> <Block as BlockT>::Header {
			Executive::finalize_block()
		}

		fn inherent_extrinsics(data: InherentData) -> Vec<<Block as BlockT>::Extrinsic> {
			data.create_extrinsics()
		}

		fn check_inherents(block: Block, data: InherentData) -> CheckInherentsResult {
			data.check_extrinsics(&block)
		}
	}

	impl sp_transaction_pool::runtime_api::TaggedTransactionQueue<Block> for Runtime {
		fn validate_transaction(
			source: TransactionSource,
			tx: <Block as BlockT>::Extrinsic,
			block_hash: <Block as BlockT>::Hash,
		) -> TransactionValidity {
			Executive::validate_transaction(source, tx, block_hash)
		}
	}

	impl sp_statement_store::runtime_api::ValidateStatement<Block> for Runtime {
		fn validate_statement(
			source: sp_statement_store::runtime_api::StatementSource,
			statement: sp_statement_store::Statement,
		) -> Result<sp_statement_store::runtime_api::ValidStatement, sp_statement_store::runtime_api::InvalidStatement> {
			Statement::validate_statement(source, statement)
		}
	}

	impl sp_offchain::OffchainWorkerApi<Block> for Runtime {
		fn offchain_worker(header: &<Block as BlockT>::Header) {
			Executive::offchain_worker(header)
		}
	}

	impl sp_consensus_grandpa::GrandpaApi<Block> for Runtime {
		fn grandpa_authorities() -> sp_consensus_grandpa::AuthorityList {
			Grandpa::grandpa_authorities()
		}

		fn current_set_id() -> sp_consensus_grandpa::SetId {
			pallet_grandpa::CurrentSetId::<Runtime>::get()
		}

		fn submit_report_equivocation_unsigned_extrinsic(
			equivocation_proof: sp_consensus_grandpa::EquivocationProof<
				<Block as BlockT>::Hash,
				NumberFor<Block>,
			>,
			key_owner_proof: sp_consensus_grandpa::OpaqueKeyOwnershipProof,
		) -> Option<()> {
			let key_owner_proof = key_owner_proof.decode()?;

			Grandpa::submit_unsigned_equivocation_report(
				equivocation_proof,
				key_owner_proof,
			)
		}

		fn generate_key_ownership_proof(
			_set_id: sp_consensus_grandpa::SetId,
			authority_id: GrandpaId,
		) -> Option<sp_consensus_grandpa::OpaqueKeyOwnershipProof> {
			use codec::Encode;

			Historical::prove((sp_consensus_grandpa::KEY_TYPE, authority_id))
				.map(|p| p.encode())
				.map(sp_consensus_grandpa::OpaqueKeyOwnershipProof::new)
		}
	}

	impl pallet_nomination_pools_runtime_api::NominationPoolsApi<Block, AccountId, Balance> for Runtime {
		fn pending_rewards(who: AccountId) -> Balance {
			NominationPools::api_pending_rewards(who).unwrap_or_default()
		}

		fn points_to_balance(pool_id: PoolId, points: Balance) -> Balance {
			NominationPools::api_points_to_balance(pool_id, points)
		}

		fn balance_to_points(pool_id: PoolId, new_funds: Balance) -> Balance {
			NominationPools::api_balance_to_points(pool_id, new_funds)
		}

		fn pool_pending_slash(pool_id: PoolId) -> Balance {
			NominationPools::api_pool_pending_slash(pool_id)
		}

		fn member_pending_slash(member: AccountId) -> Balance {
			NominationPools::api_member_pending_slash(member)
		}

		fn pool_needs_delegate_migration(pool_id: PoolId) -> bool {
			NominationPools::api_pool_needs_delegate_migration(pool_id)
		}

		fn member_needs_delegate_migration(member: AccountId) -> bool {
			NominationPools::api_member_needs_delegate_migration(member)
		}

		fn member_total_balance(member: AccountId) -> Balance {
			NominationPools::api_member_total_balance(member)
		}

		fn pool_balance(pool_id: PoolId) -> Balance {
			NominationPools::api_pool_balance(pool_id)
		}

		fn pool_accounts(pool_id: PoolId) -> (AccountId, AccountId) {
			NominationPools::api_pool_accounts(pool_id)
		}
	}

	impl pallet_staking_runtime_api::StakingApi<Block, Balance, AccountId> for Runtime {
		fn nominations_quota(balance: Balance) -> u32 {
			Staking::api_nominations_quota(balance)
		}

		fn eras_stakers_page_count(era: sp_staking::EraIndex, account: AccountId) -> sp_staking::Page {
			Staking::api_eras_stakers_page_count(era, account)
		}

		fn pending_rewards(era: sp_staking::EraIndex, account: AccountId) -> bool {
			Staking::api_pending_rewards(era, account)
		}
	}

	impl sp_consensus_babe::BabeApi<Block> for Runtime {
		fn configuration() -> sp_consensus_babe::BabeConfiguration {
			let epoch_config = Babe::epoch_config().unwrap_or(BABE_GENESIS_EPOCH_CONFIG);
			sp_consensus_babe::BabeConfiguration {
				slot_duration: Babe::slot_duration(),
				epoch_length: EpochDuration::get(),
				c: epoch_config.c,
				authorities: Babe::authorities().to_vec(),
				randomness: Babe::randomness(),
				allowed_slots: epoch_config.allowed_slots,
			}
		}

		fn current_epoch_start() -> sp_consensus_babe::Slot {
			Babe::current_epoch_start()
		}

		fn current_epoch() -> sp_consensus_babe::Epoch {
			Babe::current_epoch()
		}

		fn next_epoch() -> sp_consensus_babe::Epoch {
			Babe::next_epoch()
		}

		fn generate_key_ownership_proof(
			_slot: sp_consensus_babe::Slot,
			authority_id: sp_consensus_babe::AuthorityId,
		) -> Option<sp_consensus_babe::OpaqueKeyOwnershipProof> {
			use codec::Encode;

			Historical::prove((sp_consensus_babe::KEY_TYPE, authority_id))
				.map(|p| p.encode())
				.map(sp_consensus_babe::OpaqueKeyOwnershipProof::new)
		}

		fn submit_report_equivocation_unsigned_extrinsic(
			equivocation_proof: sp_consensus_babe::EquivocationProof<<Block as BlockT>::Header>,
			key_owner_proof: sp_consensus_babe::OpaqueKeyOwnershipProof,
		) -> Option<()> {
			let key_owner_proof = key_owner_proof.decode()?;

			Babe::submit_unsigned_equivocation_report(
				equivocation_proof,
				key_owner_proof,
			)
		}
	}

	impl sp_authority_discovery::AuthorityDiscoveryApi<Block> for Runtime {
		fn authorities() -> Vec<AuthorityDiscoveryId> {
			AuthorityDiscovery::authorities()
		}
	}

	impl frame_system_rpc_runtime_api::AccountNonceApi<Block, AccountId, Nonce> for Runtime {
		fn account_nonce(account: AccountId) -> Nonce {
			System::account_nonce(account)
		}
	}

	impl assets_api::AssetsApi<
		Block,
		AccountId,
		Balance,
		u32,
	> for Runtime
	{
		fn account_balances(account: AccountId) -> Vec<(u32, Balance)> {
			Assets::account_balances(account)
		}
	}

	impl pallet_contracts::ContractsApi<Block, AccountId, Balance, BlockNumber, Hash, EventRecord> for Runtime
	{
		fn call(
			origin: AccountId,
			dest: AccountId,
			value: Balance,
			gas_limit: Option<Weight>,
			storage_deposit_limit: Option<Balance>,
			input_data: Vec<u8>,
		) -> pallet_contracts::ContractExecResult<Balance, EventRecord> {
			let gas_limit = gas_limit.unwrap_or(RuntimeBlockWeights::get().max_block);
			Contracts::bare_call(
				origin,
				dest,
				value,
				gas_limit,
				storage_deposit_limit,
				input_data,
				pallet_contracts::DebugInfo::UnsafeDebug,
				pallet_contracts::CollectEvents::UnsafeCollect,
				pallet_contracts::Determinism::Enforced,
			)
		}

		fn instantiate(
			origin: AccountId,
			value: Balance,
			gas_limit: Option<Weight>,
			storage_deposit_limit: Option<Balance>,
			code: pallet_contracts::Code<Hash>,
			data: Vec<u8>,
			salt: Vec<u8>,
		) -> pallet_contracts::ContractInstantiateResult<AccountId, Balance, EventRecord>
		{
			let gas_limit = gas_limit.unwrap_or(RuntimeBlockWeights::get().max_block);
			Contracts::bare_instantiate(
				origin,
				value,
				gas_limit,
				storage_deposit_limit,
				code,
				data,
				salt,
				pallet_contracts::DebugInfo::UnsafeDebug,
				pallet_contracts::CollectEvents::UnsafeCollect,
			)
		}

		fn upload_code(
			origin: AccountId,
			code: Vec<u8>,
			storage_deposit_limit: Option<Balance>,
			determinism: pallet_contracts::Determinism,
		) -> pallet_contracts::CodeUploadResult<Hash, Balance>
		{
			Contracts::bare_upload_code(
				origin,
				code,
				storage_deposit_limit,
				determinism,
			)
		}

		fn get_storage(
			address: AccountId,
			key: Vec<u8>,
		) -> pallet_contracts::GetStorageResult {
			Contracts::get_storage(
				address,
				key
			)
		}
	}

	impl pallet_revive::ReviveApi<Block, AccountId, Balance, Nonce, BlockNumber> for Runtime
	{
		fn balance(address: H160) -> U256 {
			Revive::evm_balance(&address)
		}

		fn block_gas_limit() -> U256 {
			Revive::evm_block_gas_limit()
		}

		fn nonce(address: H160) -> Nonce {
			let account = <Runtime as pallet_revive::Config>::AddressMapper::to_account_id(&address);
			System::account_nonce(account)
		}

		fn eth_transact(tx: pallet_revive::evm::GenericTransaction) -> Result<pallet_revive::EthTransactInfo<Balance>, pallet_revive::EthTransactError>
		{
			let blockweights: BlockWeights = <Runtime as frame_system::Config>::BlockWeights::get();

			let encoded_size = |pallet_call| {
				let call = RuntimeCall::Revive(pallet_call);
				let uxt: UncheckedExtrinsic = sp_runtime::generic::UncheckedExtrinsic::new_bare(call).into();
				uxt.encoded_size() as u32
			};

			Revive::bare_eth_transact(
				tx,
				blockweights.max_block,
				encoded_size,
			)
		}

		fn call(
			origin: AccountId,
			dest: H160,
			value: Balance,
			gas_limit: Option<Weight>,
			storage_deposit_limit: Option<Balance>,
			input_data: Vec<u8>,
		) -> pallet_revive::ContractResult<pallet_revive::ExecReturnValue, Balance> {
			Revive::bare_call(
				RuntimeOrigin::signed(origin),
				dest,
				value,
				gas_limit.unwrap_or(RuntimeBlockWeights::get().max_block),
				pallet_revive::DepositLimit::Balance(storage_deposit_limit.unwrap_or(u128::MAX)),
				input_data,
			)
		}

		fn instantiate(
			origin: AccountId,
			value: Balance,
			gas_limit: Option<Weight>,
			storage_deposit_limit: Option<Balance>,
			code: pallet_revive::Code,
			data: Vec<u8>,
			salt: Option<[u8; 32]>,
		) -> pallet_revive::ContractResult<pallet_revive::InstantiateReturnValue, Balance>
		{
			Revive::bare_instantiate(
				RuntimeOrigin::signed(origin),
				value,
				gas_limit.unwrap_or(RuntimeBlockWeights::get().max_block),
				pallet_revive::DepositLimit::Balance(storage_deposit_limit.unwrap_or(u128::MAX)),
				code,
				data,
				salt,
			)
		}

		fn upload_code(
			origin: AccountId,
			code: Vec<u8>,
			storage_deposit_limit: Option<Balance>,
		) -> pallet_revive::CodeUploadResult<Balance>
		{
			Revive::bare_upload_code(
				RuntimeOrigin::signed(origin),
				code,
				storage_deposit_limit.unwrap_or(u128::MAX),
			)
		}

		fn get_storage(
			address: H160,
			key: [u8; 32],
		) -> pallet_revive::GetStorageResult {
			Revive::get_storage(
				address,
				key
			)
		}
<<<<<<< HEAD

		fn trace_block(
			block: Block,
			config: pallet_revive::evm::TracerConfig
		) -> Vec<(u32, pallet_revive::evm::EthTraces)> {
			log::debug!(target: "runtime::revive", "Tracing block {:?}", block.header().number);
			let mut tracer = pallet_revive::debug::make_tracer(config);
			let mut traces = vec![];
			let (header, extrinsics) = block.deconstruct();

			pallet_revive::using_tracer(&mut *tracer, || {
				Executive::initialize_block(&header);
				for (index, ext) in extrinsics.into_iter().enumerate() {
					let _ = Executive::apply_extrinsic(ext);
					pallet_revive::with_tracer(|tracer| {
						let tx_traces = tracer.collect_traces();
						if !tx_traces.is_empty() {
							traces.push((index as u32, tx_traces.as_eth_traces::<Runtime>()));
						}
					});
				}
			});

			traces
		}

		fn trace_tx(
			block: Block,
			tx_index: u32,
			config: pallet_revive::evm::TracerConfig
		) -> pallet_revive::evm::EthTraces {
			let mut tracer = pallet_revive::debug::make_tracer(config);
			let (header, extrinsics) = block.deconstruct();

			Executive::initialize_block(&header);
			for (index, ext) in extrinsics.into_iter().enumerate() {
				if index as u32 == tx_index {
					pallet_revive::using_tracer(&mut *tracer, || {
						let _ = Executive::apply_extrinsic(ext);
					});
					break;
				} else {
					let _ = Executive::apply_extrinsic(ext);
				}
			}

			tracer.collect_traces().as_eth_traces::<Runtime>()
		}
=======
>>>>>>> 5e778f18
	}

	impl pallet_transaction_payment_rpc_runtime_api::TransactionPaymentApi<
		Block,
		Balance,
	> for Runtime {
		fn query_info(uxt: <Block as BlockT>::Extrinsic, len: u32) -> RuntimeDispatchInfo<Balance> {
			TransactionPayment::query_info(uxt, len)
		}
		fn query_fee_details(uxt: <Block as BlockT>::Extrinsic, len: u32) -> FeeDetails<Balance> {
			TransactionPayment::query_fee_details(uxt, len)
		}
		fn query_weight_to_fee(weight: Weight) -> Balance {
			TransactionPayment::weight_to_fee(weight)
		}
		fn query_length_to_fee(length: u32) -> Balance {
			TransactionPayment::length_to_fee(length)
		}
	}

	impl pallet_asset_conversion::AssetConversionApi<
		Block,
		Balance,
		NativeOrWithId<u32>
	> for Runtime
	{
		fn quote_price_exact_tokens_for_tokens(asset1: NativeOrWithId<u32>, asset2: NativeOrWithId<u32>, amount: Balance, include_fee: bool) -> Option<Balance> {
			AssetConversion::quote_price_exact_tokens_for_tokens(asset1, asset2, amount, include_fee)
		}

		fn quote_price_tokens_for_exact_tokens(asset1: NativeOrWithId<u32>, asset2: NativeOrWithId<u32>, amount: Balance, include_fee: bool) -> Option<Balance> {
			AssetConversion::quote_price_tokens_for_exact_tokens(asset1, asset2, amount, include_fee)
		}

		fn get_reserves(asset1: NativeOrWithId<u32>, asset2: NativeOrWithId<u32>) -> Option<(Balance, Balance)> {
			AssetConversion::get_reserves(asset1, asset2).ok()
		}
	}

	impl pallet_transaction_payment_rpc_runtime_api::TransactionPaymentCallApi<Block, Balance, RuntimeCall>
		for Runtime
	{
		fn query_call_info(call: RuntimeCall, len: u32) -> RuntimeDispatchInfo<Balance> {
			TransactionPayment::query_call_info(call, len)
		}
		fn query_call_fee_details(call: RuntimeCall, len: u32) -> FeeDetails<Balance> {
			TransactionPayment::query_call_fee_details(call, len)
		}
		fn query_weight_to_fee(weight: Weight) -> Balance {
			TransactionPayment::weight_to_fee(weight)
		}
		fn query_length_to_fee(length: u32) -> Balance {
			TransactionPayment::length_to_fee(length)
		}
	}

	impl pallet_nfts_runtime_api::NftsApi<Block, AccountId, u32, u32> for Runtime {
		fn owner(collection: u32, item: u32) -> Option<AccountId> {
			<Nfts as Inspect<AccountId>>::owner(&collection, &item)
		}

		fn collection_owner(collection: u32) -> Option<AccountId> {
			<Nfts as Inspect<AccountId>>::collection_owner(&collection)
		}

		fn attribute(
			collection: u32,
			item: u32,
			key: Vec<u8>,
		) -> Option<Vec<u8>> {
			<Nfts as Inspect<AccountId>>::attribute(&collection, &item, &key)
		}

		fn custom_attribute(
			account: AccountId,
			collection: u32,
			item: u32,
			key: Vec<u8>,
		) -> Option<Vec<u8>> {
			<Nfts as Inspect<AccountId>>::custom_attribute(
				&account,
				&collection,
				&item,
				&key,
			)
		}

		fn system_attribute(
			collection: u32,
			item: Option<u32>,
			key: Vec<u8>,
		) -> Option<Vec<u8>> {
			<Nfts as Inspect<AccountId>>::system_attribute(&collection, item.as_ref(), &key)
		}

		fn collection_attribute(collection: u32, key: Vec<u8>) -> Option<Vec<u8>> {
			<Nfts as Inspect<AccountId>>::collection_attribute(&collection, &key)
		}
	}

	#[api_version(5)]
	impl sp_consensus_beefy::BeefyApi<Block, BeefyId> for Runtime {
		fn beefy_genesis() -> Option<BlockNumber> {
			pallet_beefy::GenesisBlock::<Runtime>::get()
		}

		fn validator_set() -> Option<sp_consensus_beefy::ValidatorSet<BeefyId>> {
			Beefy::validator_set()
		}

		fn submit_report_double_voting_unsigned_extrinsic(
			equivocation_proof: sp_consensus_beefy::DoubleVotingProof<
				BlockNumber,
				BeefyId,
				BeefySignature,
			>,
			key_owner_proof: sp_consensus_beefy::OpaqueKeyOwnershipProof,
		) -> Option<()> {
			let key_owner_proof = key_owner_proof.decode()?;

			Beefy::submit_unsigned_double_voting_report(
				equivocation_proof,
				key_owner_proof,
			)
		}

		fn submit_report_fork_voting_unsigned_extrinsic(
			equivocation_proof:
				sp_consensus_beefy::ForkVotingProof<
					<Block as BlockT>::Header,
					BeefyId,
					sp_runtime::OpaqueValue
				>,
			key_owner_proof: sp_consensus_beefy::OpaqueKeyOwnershipProof,
		) -> Option<()> {
			Beefy::submit_unsigned_fork_voting_report(
				equivocation_proof.try_into()?,
				key_owner_proof.decode()?,
			)
		}

		fn submit_report_future_block_voting_unsigned_extrinsic(
			equivocation_proof: sp_consensus_beefy::FutureBlockVotingProof<BlockNumber, BeefyId>,
			key_owner_proof: sp_consensus_beefy::OpaqueKeyOwnershipProof,
		) -> Option<()> {
			Beefy::submit_unsigned_future_block_voting_report(
				equivocation_proof,
				key_owner_proof.decode()?,
			)
		}

		fn generate_key_ownership_proof(
			_set_id: sp_consensus_beefy::ValidatorSetId,
			authority_id: BeefyId,
		) -> Option<sp_consensus_beefy::OpaqueKeyOwnershipProof> {
			Historical::prove((sp_consensus_beefy::KEY_TYPE, authority_id))
				.map(|p| p.encode())
				.map(sp_consensus_beefy::OpaqueKeyOwnershipProof::new)
		}

		fn generate_ancestry_proof(
			prev_block_number: BlockNumber,
			best_known_block_number: Option<BlockNumber>,
		) -> Option<sp_runtime::OpaqueValue> {
			use sp_consensus_beefy::AncestryHelper;

			MmrLeaf::generate_proof(prev_block_number, best_known_block_number)
				.map(|p| p.encode())
				.map(sp_runtime::OpaqueValue::new)
		}
	}

	impl pallet_mmr::primitives::MmrApi<
		Block,
		mmr::Hash,
		BlockNumber,
	> for Runtime {
		fn mmr_root() -> Result<mmr::Hash, mmr::Error> {
			Ok(pallet_mmr::RootHash::<Runtime>::get())
		}

		fn mmr_leaf_count() -> Result<mmr::LeafIndex, mmr::Error> {
			Ok(pallet_mmr::NumberOfLeaves::<Runtime>::get())
		}

		fn generate_proof(
			block_numbers: Vec<BlockNumber>,
			best_known_block_number: Option<BlockNumber>,
		) -> Result<(Vec<mmr::EncodableOpaqueLeaf>, mmr::LeafProof<mmr::Hash>), mmr::Error> {
			Mmr::generate_proof(block_numbers, best_known_block_number).map(
				|(leaves, proof)| {
					(
						leaves
							.into_iter()
							.map(|leaf| mmr::EncodableOpaqueLeaf::from_leaf(&leaf))
							.collect(),
						proof,
					)
				},
			)
		}

		fn verify_proof(leaves: Vec<mmr::EncodableOpaqueLeaf>, proof: mmr::LeafProof<mmr::Hash>)
			-> Result<(), mmr::Error>
		{
			let leaves = leaves.into_iter().map(|leaf|
				leaf.into_opaque_leaf()
				.try_decode()
				.ok_or(mmr::Error::Verify)).collect::<Result<Vec<mmr::Leaf>, mmr::Error>>()?;
			Mmr::verify_leaves(leaves, proof)
		}

		fn verify_proof_stateless(
			root: mmr::Hash,
			leaves: Vec<mmr::EncodableOpaqueLeaf>,
			proof: mmr::LeafProof<mmr::Hash>
		) -> Result<(), mmr::Error> {
			let nodes = leaves.into_iter().map(|leaf|mmr::DataOrHash::Data(leaf.into_opaque_leaf())).collect();
			pallet_mmr::verify_leaves_proof::<mmr::Hashing, _>(root, nodes, proof)
		}
	}

	impl sp_mixnet::runtime_api::MixnetApi<Block> for Runtime {
		fn session_status() -> sp_mixnet::types::SessionStatus {
			Mixnet::session_status()
		}

		fn prev_mixnodes() -> Result<Vec<sp_mixnet::types::Mixnode>, sp_mixnet::types::MixnodesErr> {
			Mixnet::prev_mixnodes()
		}

		fn current_mixnodes() -> Result<Vec<sp_mixnet::types::Mixnode>, sp_mixnet::types::MixnodesErr> {
			Mixnet::current_mixnodes()
		}

		fn maybe_register(session_index: sp_mixnet::types::SessionIndex, mixnode: sp_mixnet::types::Mixnode) -> bool {
			Mixnet::maybe_register(session_index, mixnode)
		}
	}

	impl sp_session::SessionKeys<Block> for Runtime {
		fn generate_session_keys(seed: Option<Vec<u8>>) -> Vec<u8> {
			SessionKeys::generate(seed)
		}

		fn decode_session_keys(
			encoded: Vec<u8>,
		) -> Option<Vec<(Vec<u8>, KeyTypeId)>> {
			SessionKeys::decode_into_raw_public_keys(&encoded)
		}
	}

	impl pallet_asset_rewards::AssetRewards<Block, Balance> for Runtime {
		fn pool_creation_cost() -> Balance {
			StakePoolCreationDeposit::get()
		}
	}

	#[cfg(feature = "try-runtime")]
	impl frame_try_runtime::TryRuntime<Block> for Runtime {
		fn on_runtime_upgrade(checks: frame_try_runtime::UpgradeCheckSelect) -> (Weight, Weight) {
			// NOTE: intentional unwrap: we don't want to propagate the error backwards, and want to
			// have a backtrace here. If any of the pre/post migration checks fail, we shall stop
			// right here and right now.
			let weight = Executive::try_runtime_upgrade(checks).unwrap();
			(weight, RuntimeBlockWeights::get().max_block)
		}

		fn execute_block(
			block: Block,
			state_root_check: bool,
			signature_check: bool,
			select: frame_try_runtime::TryStateSelect
		) -> Weight {
			// NOTE: intentional unwrap: we don't want to propagate the error backwards, and want to
			// have a backtrace here.
			Executive::try_execute_block(block, state_root_check, signature_check, select).unwrap()
		}
	}

	#[cfg(feature = "runtime-benchmarks")]
	impl frame_benchmarking::Benchmark<Block> for Runtime {
		fn benchmark_metadata(extra: bool) -> (
			Vec<frame_benchmarking::BenchmarkList>,
			Vec<frame_support::traits::StorageInfo>,
		) {
			use frame_benchmarking::{baseline, Benchmarking, BenchmarkList};
			use frame_support::traits::StorageInfoTrait;

			// Trying to add benchmarks directly to the Session Pallet caused cyclic dependency
			// issues. To get around that, we separated the Session benchmarks into its own crate,
			// which is why we need these two lines below.
			use pallet_session_benchmarking::Pallet as SessionBench;
			use pallet_offences_benchmarking::Pallet as OffencesBench;
			use pallet_election_provider_support_benchmarking::Pallet as EPSBench;
			use frame_system_benchmarking::Pallet as SystemBench;
			use frame_system_benchmarking::extensions::Pallet as SystemExtensionsBench;
			use baseline::Pallet as BaselineBench;
			use pallet_nomination_pools_benchmarking::Pallet as NominationPoolsBench;

			let mut list = Vec::<BenchmarkList>::new();
			list_benchmarks!(list, extra);

			let storage_info = AllPalletsWithSystem::storage_info();

			(list, storage_info)
		}

		fn dispatch_benchmark(
			config: frame_benchmarking::BenchmarkConfig
		) -> Result<Vec<frame_benchmarking::BenchmarkBatch>, alloc::string::String> {
			use frame_benchmarking::{baseline, Benchmarking, BenchmarkBatch};
			use sp_storage::TrackedStorageKey;

			// Trying to add benchmarks directly to the Session Pallet caused cyclic dependency
			// issues. To get around that, we separated the Session benchmarks into its own crate,
			// which is why we need these two lines below.
			use pallet_session_benchmarking::Pallet as SessionBench;
			use pallet_offences_benchmarking::Pallet as OffencesBench;
			use pallet_election_provider_support_benchmarking::Pallet as EPSBench;
			use frame_system_benchmarking::Pallet as SystemBench;
			use frame_system_benchmarking::extensions::Pallet as SystemExtensionsBench;
			use baseline::Pallet as BaselineBench;
			use pallet_nomination_pools_benchmarking::Pallet as NominationPoolsBench;

			impl pallet_session_benchmarking::Config for Runtime {}
			impl pallet_offences_benchmarking::Config for Runtime {}
			impl pallet_election_provider_support_benchmarking::Config for Runtime {}
			impl frame_system_benchmarking::Config for Runtime {}
			impl baseline::Config for Runtime {}
			impl pallet_nomination_pools_benchmarking::Config for Runtime {}

			use frame_support::traits::WhitelistedStorageKeys;
			let mut whitelist: Vec<TrackedStorageKey> = AllPalletsWithSystem::whitelisted_storage_keys();

			// Treasury Account
			// TODO: this is manual for now, someday we might be able to use a
			// macro for this particular key
			let treasury_key = frame_system::Account::<Runtime>::hashed_key_for(Treasury::account_id());
			whitelist.push(treasury_key.to_vec().into());

			let mut batches = Vec::<BenchmarkBatch>::new();
			let params = (&config, &whitelist);
			add_benchmarks!(params, batches);
			Ok(batches)
		}
	}

	impl sp_genesis_builder::GenesisBuilder<Block> for Runtime {
		fn build_state(config: Vec<u8>) -> sp_genesis_builder::Result {
			build_state::<RuntimeGenesisConfig>(config)
		}

		fn get_preset(id: &Option<sp_genesis_builder::PresetId>) -> Option<Vec<u8>> {
			get_preset::<RuntimeGenesisConfig>(id, |_| None)
		}

		fn preset_names() -> Vec<sp_genesis_builder::PresetId> {
			vec![]
		}
	}
}

#[cfg(test)]
mod tests {
	use super::*;
	use frame_election_provider_support::NposSolution;
	use frame_system::offchain::CreateSignedTransaction;
	use sp_runtime::UpperOf;

	#[test]
	fn validate_transaction_submitter_bounds() {
		fn is_submit_signed_transaction<T>()
		where
			T: CreateSignedTransaction<RuntimeCall>,
		{
		}

		is_submit_signed_transaction::<Runtime>();
	}

	#[test]
	fn perbill_as_onchain_accuracy() {
		type OnChainAccuracy =
			<<Runtime as pallet_election_provider_multi_phase::MinerConfig>::Solution as NposSolution>::Accuracy;
		let maximum_chain_accuracy: Vec<UpperOf<OnChainAccuracy>> = (0..MaxNominations::get())
			.map(|_| <UpperOf<OnChainAccuracy>>::from(OnChainAccuracy::one().deconstruct()))
			.collect();
		let _: UpperOf<OnChainAccuracy> =
			maximum_chain_accuracy.iter().fold(0, |acc, x| acc.checked_add(*x).unwrap());
	}

	#[test]
	fn call_size() {
		let size = core::mem::size_of::<RuntimeCall>();
		assert!(
			size <= CALL_PARAMS_MAX_SIZE,
			"size of RuntimeCall {} is more than {CALL_PARAMS_MAX_SIZE} bytes.
			 Some calls have too big arguments, use Box to reduce the size of RuntimeCall.
			 If the limit is too strong, maybe consider increase the limit.",
			size,
		);
	}
}<|MERGE_RESOLUTION|>--- conflicted
+++ resolved
@@ -3388,7 +3388,6 @@
 				key
 			)
 		}
-<<<<<<< HEAD
 
 		fn trace_block(
 			block: Block,
@@ -3437,8 +3436,6 @@
 
 			tracer.collect_traces().as_eth_traces::<Runtime>()
 		}
-=======
->>>>>>> 5e778f18
 	}
 
 	impl pallet_transaction_payment_rpc_runtime_api::TransactionPaymentApi<
