--- conflicted
+++ resolved
@@ -121,20 +121,11 @@
 }
 
 fn extrinsic_set_time(now: u64) -> OpaqueExtrinsic {
-<<<<<<< HEAD
-	let utx: kitchensink_runtime::UncheckedExtrinsic = generic::UncheckedExtrinsic {
-		signature: None,
-		function: kitchensink_runtime::RuntimeCall::Timestamp(pallet_timestamp::Call::set { now }),
-	}
-	.into();
-	utx.0.into()
-=======
 	let utx: kitchensink_runtime::UncheckedExtrinsic = generic::UncheckedExtrinsic::new_bare(
 		kitchensink_runtime::RuntimeCall::Timestamp(pallet_timestamp::Call::set { now }),
 	)
 	.into();
 	utx.into()
->>>>>>> e9646441
 }
 
 fn import_block(client: &FullClient, built: BuiltBlock<node_primitives::Block>) {
@@ -174,7 +165,6 @@
 			BalancesCall::transfer_allow_death { dest: dst.clone(), value: 1 * DOLLARS },
 			Some(nonce),
 		)
-		.0
 		.into();
 
 		match block_builder.push(extrinsic.clone()) {
