// This file is part of Substrate.

// Copyright (C) Parity Technologies (UK) Ltd.
// SPDX-License-Identifier: Apache-2.0

// Licensed under the Apache License, Version 2.0 (the "License");
// you may not use this file except in compliance with the License.
// You may obtain a copy of the License at
//
// 	http://www.apache.org/licenses/LICENSE-2.0
//
// Unless required by applicable law or agreed to in writing, software
// distributed under the License is distributed on an "AS IS" BASIS,
// WITHOUT WARRANTIES OR CONDITIONS OF ANY KIND, either express or implied.
// See the License for the specific language governing permissions and
// limitations under the License.

#[cfg(feature = "metadata-hash")]
use crate::builder::MetadataExtraInfo;
use crate::{write_file_if_changed, CargoCommandVersioned, RuntimeTarget, OFFLINE};

use build_helper::rerun_if_changed;
use cargo_metadata::{DependencyKind, Metadata, MetadataCommand};
use console::style;
use parity_wasm::elements::{deserialize_buffer, Module};
use std::{
	borrow::ToOwned,
	collections::HashSet,
	env, fs,
	hash::{Hash, Hasher},
	ops::Deref,
	path::{Path, PathBuf},
	process,
	sync::OnceLock,
};
use strum::{EnumIter, IntoEnumIterator};
use toml::value::Table;
use walkdir::WalkDir;

/// Colorize an info message.
///
/// Returns the colorized message.
fn colorize_info_message(message: &str) -> String {
	if super::color_output_enabled() {
		style(message).yellow().bold().to_string()
	} else {
		message.into()
	}
}

/// Holds the path to the bloaty WASM binary.
pub struct WasmBinaryBloaty(PathBuf);

impl WasmBinaryBloaty {
	/// Returns the escaped path to the bloaty binary.
	pub fn bloaty_path_escaped(&self) -> String {
		self.0.display().to_string().escape_default().to_string()
	}

	/// Returns the path to the binary.
	pub fn bloaty_path(&self) -> &Path {
		&self.0
	}
}

/// Holds the path to the WASM binary.
pub struct WasmBinary(PathBuf);

impl WasmBinary {
	/// Returns the path to the wasm binary.
	pub fn wasm_binary_path(&self) -> &Path {
		&self.0
	}

	/// Returns the escaped path to the wasm binary.
	pub fn wasm_binary_path_escaped(&self) -> String {
		self.0.display().to_string().escape_default().to_string()
	}
}

fn crate_metadata(cargo_manifest: &Path) -> Metadata {
	let mut cargo_lock = cargo_manifest.to_path_buf();
	cargo_lock.set_file_name("Cargo.lock");

	let cargo_lock_existed = cargo_lock.exists();

	// If we can find a `Cargo.lock`, we assume that this is the workspace root and there exists a
	// `Cargo.toml` that we can use for getting the metadata.
	let cargo_manifest = if let Some(mut cargo_lock) = find_cargo_lock(cargo_manifest) {
		cargo_lock.set_file_name("Cargo.toml");
		cargo_lock
	} else {
		cargo_manifest.to_path_buf()
	};

	let crate_metadata_command = create_metadata_command(cargo_manifest);

	let crate_metadata = crate_metadata_command
		.exec()
		.expect("`cargo metadata` can not fail on project `Cargo.toml`; qed");
	// If the `Cargo.lock` didn't exist, we need to remove it after
	// calling `cargo metadata`. This is required to ensure that we don't change
	// the build directory outside of the `target` folder. Commands like
	// `cargo publish` require this.
	if !cargo_lock_existed {
		let _ = fs::remove_file(&cargo_lock);
	}

	crate_metadata
}

/// Keep the build directories separate so that when switching between the
/// targets we won't trigger unnecessary rebuilds.
fn build_subdirectory(target: RuntimeTarget) -> &'static str {
	match target {
		RuntimeTarget::Wasm => "wbuild",
		RuntimeTarget::Riscv => "rbuild",
	}
}

/// Creates the WASM project, compiles the WASM binary and compacts the WASM binary.
///
/// # Returns
///
/// The path to the compact runtime binary and the bloaty runtime binary.
pub(crate) fn create_and_compile(
	target: RuntimeTarget,
	orig_project_cargo_toml: &Path,
	default_rustflags: &str,
	cargo_cmd: CargoCommandVersioned,
	features_to_enable: Vec<String>,
	blob_out_name_override: Option<String>,
	check_for_runtime_version_section: bool,
	#[cfg(feature = "metadata-hash")] enable_metadata_hash: Option<MetadataExtraInfo>,
) -> (Option<WasmBinary>, WasmBinaryBloaty) {
	let runtime_workspace_root = get_wasm_workspace_root();
	let runtime_workspace = runtime_workspace_root.join(build_subdirectory(target));

	let crate_metadata = crate_metadata(orig_project_cargo_toml);

	let project = create_project(
		target,
		orig_project_cargo_toml,
		&runtime_workspace,
		&crate_metadata,
		crate_metadata.workspace_root.as_ref(),
		features_to_enable,
	);
	let wasm_project_cargo_toml = project.join("Cargo.toml");

	let build_config = BuildConfiguration::detect(target, &project);

	#[cfg(feature = "metadata-hash")]
	let raw_blob_path = match enable_metadata_hash {
		Some(extra_info) => {
			// When the metadata hash is enabled we need to build the runtime twice.
			let raw_blob_path = build_bloaty_blob(
				target,
				&build_config.blob_build_profile,
				&project,
				default_rustflags,
				cargo_cmd.clone(),
				None,
			);

			let hash = crate::metadata_hash::generate_metadata_hash(&raw_blob_path, extra_info);

			build_bloaty_blob(
				target,
				&build_config.blob_build_profile,
				&project,
				default_rustflags,
				cargo_cmd,
				Some(hash),
			)
		},
		None => build_bloaty_blob(
			target,
			&build_config.blob_build_profile,
			&project,
			default_rustflags,
			cargo_cmd,
			None,
		),
	};

	// If the feature is not enabled, we only need to do it once.
	#[cfg(not(feature = "metadata-hash"))]
	let raw_blob_path = {
		build_bloaty_blob(
			target,
			&build_config.blob_build_profile,
			&project,
			default_rustflags,
			cargo_cmd,
		)
	};

	let blob_name =
		blob_out_name_override.unwrap_or_else(|| get_blob_name(target, &wasm_project_cargo_toml));

	let out_path = match target {
		RuntimeTarget::Wasm => project.join(format!("{blob_name}.wasm")),
		RuntimeTarget::Riscv => project.join(format!("{blob_name}.polkavm"))
	};

	fs::copy(raw_blob_path, &out_path).expect("copying the runtime blob should never fail");

	let (final_blob_binary, bloaty_blob_binary) = maybe_compact_and_compress_wasm(
		target,
		&wasm_project_cargo_toml,
		&project,
		WasmBinaryBloaty(out_path),
		&blob_name,
		check_for_runtime_version_section,
		&build_config,
	);

	generate_rerun_if_changed_instructions(
		orig_project_cargo_toml,
		&project,
		&runtime_workspace,
		final_blob_binary.as_ref(),
		&bloaty_blob_binary,
	);

	if let Err(err) = adjust_mtime(&bloaty_blob_binary, final_blob_binary.as_ref()) {
		build_helper::warning!("Error while adjusting the mtime of the blob binaries: {}", err)
	}

	(final_blob_binary, bloaty_blob_binary)
}

fn maybe_compact_and_compress_wasm(
	target: RuntimeTarget,
	wasm_project_cargo_toml: &Path,
	project: &Path,
	bloaty_blob_binary: WasmBinaryBloaty,
	blob_name: &str,
	check_for_runtime_version_section: bool,
	build_config: &BuildConfiguration,
) -> (Option<WasmBinary>, WasmBinaryBloaty) {
	match target {
		RuntimeTarget::Wasm => {
			// Try to compact and compress the bloaty blob, if the *outer* profile wants it.
			//
			// This is because, by default the inner profile will be set to `Release` even when the outer
			// profile is `Debug`, because the blob built in `Debug` profile is too slow for normal
			// development activities.
			let (compact_blob_path, compact_compressed_blob_path) =
				if build_config.outer_build_profile.wants_compact() {
					let compact_blob_path = compact_wasm(&project, blob_name, &bloaty_blob_binary);
					let compact_compressed_blob_path =
						compact_blob_path.as_ref().and_then(|p| try_compress_blob_as(target, &p.0, blob_name));
					(compact_blob_path, compact_compressed_blob_path)
				} else {
					// We at least want to lower the `sign-ext` code to `mvp`.
					wasm_opt::OptimizationOptions::new_opt_level_0()
						.add_pass(wasm_opt::Pass::SignextLowering)
						.run(bloaty_blob_binary.bloaty_path(), bloaty_blob_binary.bloaty_path())
						.expect("Failed to lower sign-ext in WASM binary.");

					(None, None)
				};

			if check_for_runtime_version_section {
				ensure_runtime_version_wasm_section_exists(bloaty_blob_binary.bloaty_path());
			}

			let final_blob_binary = compact_compressed_blob_path.or(compact_blob_path);

			final_blob_binary
				.as_ref()
				.map(|binary| copy_blob_to_target_directory(wasm_project_cargo_toml, binary));

			(final_blob_binary, bloaty_blob_binary)
		},
		RuntimeTarget::Riscv => {
			let compressed = try_compress_blob_as(target, bloaty_blob_binary.bloaty_path(), blob_name);
			(compressed, bloaty_blob_binary)
		}
	}
}

/// Ensures that the `runtime_version` section exists in the given blob.
///
/// If the section can not be found, it will print an error and exit the builder.
fn ensure_runtime_version_wasm_section_exists(blob_path: &Path) {
	let blob = fs::read(blob_path).expect("`{blob_path}` was just written and should exist; qed");

	let module: Module = match deserialize_buffer(&blob) {
		Ok(m) => m,
		Err(e) => {
			println!("Failed to deserialize `{}`: {e:?}", blob_path.display());
			process::exit(1);
		},
	};

	if !module.custom_sections().any(|cs| cs.name() == "runtime_version") {
		println!(
			"Couldn't find the `runtime_version` section. \
				  Please ensure that you are using the `sp_version::runtime_version` attribute macro!"
		);
		process::exit(1);
	}
}

/// Adjust the mtime of the bloaty and compressed/compact wasm files.
///
/// We add the bloaty and the compressed/compact wasm file to the `rerun-if-changed` files.
/// Cargo/Rustc determines based on the timestamp of the `invoked.timestamp` file that can be found
/// in the `OUT_DIR/..`, if it needs to rerun a `build.rs` script. The problem is that this
/// `invoked.timestamp` is created when the `build.rs` is executed and the wasm binaries are created
/// later. This leads to them having a later mtime than the `invoked.timestamp` file and thus,
/// cargo/rustc always re-executes the `build.rs` script. To hack around this, we copy the mtime of
/// the `invoked.timestamp` to the wasm binaries.
fn adjust_mtime(
	bloaty_wasm: &WasmBinaryBloaty,
	compressed_or_compact_wasm: Option<&WasmBinary>,
) -> std::io::Result<()> {
	let out_dir = build_helper::out_dir();
	let invoked_timestamp = out_dir.join("../invoked.timestamp");

	// Get the mtime of the `invoked.timestamp`
	let metadata = fs::metadata(invoked_timestamp)?;
	let mtime = filetime::FileTime::from_last_modification_time(&metadata);

	filetime::set_file_mtime(bloaty_wasm.bloaty_path(), mtime)?;
	if let Some(binary) = compressed_or_compact_wasm.as_ref() {
		filetime::set_file_mtime(binary.wasm_binary_path(), mtime)?;
	}

	Ok(())
}

/// Find the `Cargo.lock` relative to the `OUT_DIR` environment variable.
///
/// If the `Cargo.lock` cannot be found, we emit a warning and return `None`.
fn find_cargo_lock(cargo_manifest: &Path) -> Option<PathBuf> {
	fn find_impl(mut path: PathBuf) -> Option<PathBuf> {
		loop {
			if path.join("Cargo.lock").exists() {
				return Some(path.join("Cargo.lock"))
			}

			if !path.pop() {
				return None
			}
		}
	}

	if let Ok(workspace) = env::var(crate::WASM_BUILD_WORKSPACE_HINT) {
		let path = PathBuf::from(workspace);

		if path.join("Cargo.lock").exists() {
			return Some(path.join("Cargo.lock"))
		} else {
			build_helper::warning!(
				"`{}` env variable doesn't point to a directory that contains a `Cargo.lock`.",
				crate::WASM_BUILD_WORKSPACE_HINT,
			);
		}
	}

	if let Some(path) = find_impl(build_helper::out_dir()) {
		return Some(path)
	}

	build_helper::warning!(
		"Could not find `Cargo.lock` for `{}`, while searching from `{}`. \
		 To fix this, point the `{}` env variable to the directory of the workspace being compiled.",
		cargo_manifest.display(),
		build_helper::out_dir().display(),
		crate::WASM_BUILD_WORKSPACE_HINT,
	);

	None
}

/// Extract the crate name from the given `Cargo.toml`.
fn get_crate_name(cargo_manifest: &Path) -> String {
	let cargo_toml: Table = toml::from_str(
		&fs::read_to_string(cargo_manifest).expect("File exists as checked before; qed"),
	)
	.expect("Cargo manifest is a valid toml file; qed");

	let package = cargo_toml
		.get("package")
		.and_then(|t| t.as_table())
		.expect("`package` key exists in valid `Cargo.toml`; qed");

	package
		.get("name")
		.and_then(|p| p.as_str())
		.map(ToOwned::to_owned)
		.expect("Package name exists; qed")
}

/// Extract the `lib.name` from the given `Cargo.toml`.
fn get_lib_name(cargo_manifest: &Path) -> Option<String> {
	let cargo_toml: Table = toml::from_str(
		&fs::read_to_string(cargo_manifest).expect("File exists as checked before; qed"),
	)
	.expect("Cargo manifest is a valid toml file; qed");

	let lib = cargo_toml.get("lib").and_then(|t| t.as_table())?;

	lib.get("name").and_then(|p| p.as_str()).map(ToOwned::to_owned)
}

/// Returns the name for the blob binary.
fn get_blob_name(target: RuntimeTarget, cargo_manifest: &Path) -> String {
	match target {
		RuntimeTarget::Wasm => get_lib_name(cargo_manifest)
			.expect("The wasm project should have a `lib.name`; qed")
			.replace('-', "_"),
		RuntimeTarget::Riscv => get_crate_name(cargo_manifest),
	}
}

/// Returns the root path of the wasm workspace.
fn get_wasm_workspace_root() -> PathBuf {
	let mut out_dir = build_helper::out_dir();

	loop {
		match out_dir.parent() {
			Some(parent) if out_dir.ends_with("build") => return parent.to_path_buf(),
			_ =>
				if !out_dir.pop() {
					break
				},
		}
	}

	panic!("Could not find target dir in: {}", build_helper::out_dir().display())
}

fn create_project_cargo_toml(
	target: RuntimeTarget,
	wasm_workspace: &Path,
	workspace_root_path: &Path,
	crate_name: &str,
	crate_path: &Path,
	enabled_features: impl Iterator<Item = String>,
) {
	let mut workspace_toml: Table = toml::from_str(
		&fs::read_to_string(workspace_root_path.join("Cargo.toml"))
			.expect("Workspace root `Cargo.toml` exists; qed"),
	)
	.expect("Workspace root `Cargo.toml` is a valid toml file; qed");

	let mut wasm_workspace_toml = Table::new();

	// Add different profiles which are selected by setting `WASM_BUILD_TYPE`.
	let mut release_profile = Table::new();
	release_profile.insert("panic".into(), "abort".into());
	release_profile.insert("lto".into(), "thin".into());

	let mut production_profile = Table::new();
	production_profile.insert("inherits".into(), "release".into());
	production_profile.insert("lto".into(), "fat".into());
	production_profile.insert("codegen-units".into(), 1.into());

	let mut dev_profile = Table::new();
	dev_profile.insert("panic".into(), "abort".into());

	let mut profile = Table::new();
	profile.insert("release".into(), release_profile.into());
	profile.insert("production".into(), production_profile.into());
	profile.insert("dev".into(), dev_profile.into());

	wasm_workspace_toml.insert("profile".into(), profile.into());

	// Add patch section from the project root `Cargo.toml`
	while let Some(mut patch) =
		workspace_toml.remove("patch").and_then(|p| p.try_into::<Table>().ok())
	{
		// Iterate over all patches and make the patch path absolute from the workspace root path.
		patch
			.iter_mut()
			.filter_map(|p| {
				p.1.as_table_mut().map(|t| t.iter_mut().filter_map(|t| t.1.as_table_mut()))
			})
			.flatten()
			.for_each(|p| {
				p.iter_mut().filter(|(k, _)| k == &"path").for_each(|(_, v)| {
					if let Some(path) = v.as_str().map(PathBuf::from) {
						if path.is_relative() {
							*v = workspace_root_path.join(path).display().to_string().into();
						}
					}
				})
			});

		wasm_workspace_toml.insert("patch".into(), patch.into());
	}

	let mut package = Table::new();
	package.insert("name".into(), format!("{}-blob", crate_name).into());
	package.insert("version".into(), "1.0.0".into());
	package.insert("edition".into(), "2021".into());

	wasm_workspace_toml.insert("package".into(), package.into());

	if target == RuntimeTarget::Wasm {
		let mut lib = Table::new();
		lib.insert("name".into(), crate_name.replace("-", "_").into());
		lib.insert("crate-type".into(), vec!["cdylib".to_string()].into());
		wasm_workspace_toml.insert("lib".into(), lib.into());
	}

	let mut dependencies = Table::new();

	let mut wasm_project = Table::new();
	wasm_project.insert("package".into(), crate_name.into());
	wasm_project.insert("path".into(), crate_path.display().to_string().into());
	wasm_project.insert("default-features".into(), false.into());
	wasm_project.insert("features".into(), enabled_features.collect::<Vec<_>>().into());

	dependencies.insert("wasm-project".into(), wasm_project.into());

	wasm_workspace_toml.insert("dependencies".into(), dependencies.into());

	let mut workspace = Table::new();
	workspace.insert("resolver".into(), "2".into());

	wasm_workspace_toml.insert("workspace".into(), workspace.into());

	if target == RuntimeTarget::Riscv {
		// This dependency currently doesn't compile under RISC-V, so patch it with our own fork.
		//
		// TODO: Remove this once a new version of `bitvec` (which uses a new version of `radium`
		//       which doesn't have this problem) is released on crates.io.
		let patch = toml::toml! {
			[crates-io]
			radium = { git = "https://github.com/paritytech/radium-0.7-fork.git", rev = "a5da15a15c90fd169d661d206cf0db592487f52b" }
		};
		wasm_workspace_toml.insert("patch".into(), patch.into());
	}

	write_file_if_changed(
		wasm_workspace.join("Cargo.toml"),
		toml::to_string_pretty(&wasm_workspace_toml).expect("Wasm workspace toml is valid; qed"),
	);
}

/// Find a package by the given `manifest_path` in the metadata. In case it can't be found by its
/// manifest_path, fallback to finding it by name; this is necessary during publish because the
/// package's manifest path will be *generated* within a specific packaging directory, thus it won't
/// be found by its original path anymore.
///
/// Panics if the package could not be found.
fn find_package_by_manifest_path<'a>(
	pkg_name: &str,
	manifest_path: &Path,
	crate_metadata: &'a cargo_metadata::Metadata,
) -> &'a cargo_metadata::Package {
	if let Some(pkg) = crate_metadata.packages.iter().find(|p| p.manifest_path == manifest_path) {
		return pkg
	}

	let pkgs_by_name = crate_metadata
		.packages
		.iter()
		.filter(|p| p.name == pkg_name)
		.collect::<Vec<_>>();

	if let Some(pkg) = pkgs_by_name.first() {
		if pkgs_by_name.len() > 1 {
			panic!(
				"Found multiple packages matching the name {pkg_name} ({manifest_path:?}): {:?}",
				pkgs_by_name
			);
		} else {
			return pkg
		}
	} else {
		panic!("Failed to find entry for package {pkg_name} ({manifest_path:?}).");
	}
}

/// Get a list of enabled features for the project.
fn project_enabled_features(
	pkg_name: &str,
	cargo_manifest: &Path,
	crate_metadata: &cargo_metadata::Metadata,
) -> Vec<String> {
	let package = find_package_by_manifest_path(pkg_name, cargo_manifest, crate_metadata);

	let std_enabled = package.features.get("std");

	let mut enabled_features = package
		.features
		.iter()
		.filter(|(f, v)| {
			let mut feature_env = f.replace("-", "_");
			feature_env.make_ascii_uppercase();

			// If this is a feature that corresponds only to an optional dependency
			// and this feature is enabled by the `std` feature, we assume that this
			// is only done through the `std` feature. This is a bad heuristic and should
			// be removed after namespaced features are landed:
			// https://doc.rust-lang.org/cargo/reference/unstable.html#namespaced-features
			// Then we can just express this directly in the `Cargo.toml` and do not require
			// this heuristic anymore. However, for the transition phase between now and namespaced
			// features already being present in nightly, we need this code to make
			// runtimes compile with all the possible rustc versions.
			if v.len() == 1 &&
				v.get(0).map_or(false, |v| *v == format!("dep:{}", f)) &&
				std_enabled.as_ref().map(|e| e.iter().any(|ef| ef == *f)).unwrap_or(false)
			{
				return false
			}

			// We don't want to enable the `std`/`default` feature for the wasm build and
			// we need to check if the feature is enabled by checking the env variable.
			*f != "std" &&
				*f != "default" &&
				env::var(format!("CARGO_FEATURE_{feature_env}"))
					.map(|v| v == "1")
					.unwrap_or_default()
		})
		.map(|d| d.0.clone())
		.collect::<Vec<_>>();

	enabled_features.sort();
	enabled_features
}

/// Returns if the project has the `runtime-wasm` feature
fn has_runtime_wasm_feature_declared(
	pkg_name: &str,
	cargo_manifest: &Path,
	crate_metadata: &cargo_metadata::Metadata,
) -> bool {
	let package = find_package_by_manifest_path(pkg_name, cargo_manifest, crate_metadata);

	package.features.keys().any(|k| k == "runtime-wasm")
}

/// Create the project used to build the wasm binary.
///
/// # Returns
///
/// The path to the created wasm project.
fn create_project(
	target: RuntimeTarget,
	project_cargo_toml: &Path,
	wasm_workspace: &Path,
	crate_metadata: &Metadata,
	workspace_root_path: &Path,
	features_to_enable: Vec<String>,
) -> PathBuf {
	let crate_name = get_crate_name(project_cargo_toml);
	let crate_path = project_cargo_toml.parent().expect("Parent path exists; qed");
	let wasm_project_folder = wasm_workspace.join(&crate_name);

	fs::create_dir_all(wasm_project_folder.join("src"))
		.expect("Wasm project dir create can not fail; qed");

	let mut enabled_features =
		project_enabled_features(&crate_name, project_cargo_toml, crate_metadata);

	if has_runtime_wasm_feature_declared(&crate_name, project_cargo_toml, crate_metadata) {
		enabled_features.push("runtime-wasm".into());
	}

	let mut enabled_features = enabled_features.into_iter().collect::<HashSet<_>>();
	enabled_features.extend(features_to_enable.into_iter());

	create_project_cargo_toml(
		target,
		&wasm_project_folder,
		workspace_root_path,
		&crate_name,
		crate_path,
		enabled_features.into_iter(),
	);

	match target {
		RuntimeTarget::Wasm => {
			write_file_if_changed(
				wasm_project_folder.join("src/lib.rs"),
				"#![no_std] pub use wasm_project::*;",
			);
		},
		RuntimeTarget::Riscv => {
			write_file_if_changed(
				wasm_project_folder.join("src/main.rs"),
				"#![no_std] #![no_main] pub use wasm_project::*;",
			);
		},
	}

	if let Some(crate_lock_file) = find_cargo_lock(project_cargo_toml) {
		// Use the `Cargo.lock` of the main project.
		crate::copy_file_if_changed(crate_lock_file, wasm_project_folder.join("Cargo.lock"));
	}

	wasm_project_folder
}

/// A rustc profile.
#[derive(Clone, Debug, EnumIter)]
enum Profile {
	/// The `--profile dev` profile.
	Debug,
	/// The `--profile release` profile.
	Release,
	/// The `--profile production` profile.
	Production,
}

impl Profile {
	/// The name of the profile as supplied to the cargo `--profile` cli option.
	fn name(&self) -> &'static str {
		match self {
			Self::Debug => "dev",
			Self::Release => "release",
			Self::Production => "production",
		}
	}

	/// The sub directory within `target` where cargo places the build output.
	///
	/// # Note
	///
	/// Usually this is the same as [`Self::name`] with the exception of the debug
	/// profile which is called `dev`.
	fn directory(&self) -> &'static str {
		match self {
			Self::Debug => "debug",
			_ => self.name(),
		}
	}

	/// Whether the resulting binary should be compacted and compressed.
	fn wants_compact(&self) -> bool {
		!matches!(self, Self::Debug)
	}
}

/// The build configuration for this build.
#[derive(Debug)]
struct BuildConfiguration {
	/// The profile that is used to build the outer project.
	pub outer_build_profile: Profile,
	/// The profile to use to build the runtime blob.
	pub blob_build_profile: Profile,
}

impl BuildConfiguration {
	/// Create a [`BuildConfiguration`] by detecting which profile is used for the main build and
	/// checking any env var overrides.
	///
	/// We cannot easily determine the profile that is used by the main cargo invocation
	/// because the `PROFILE` environment variable won't contain any custom profiles like
	/// "production". It would only contain the builtin profile where the custom profile
	/// inherits from. This is why we inspect the build path to learn which profile is used.
	///
	/// When not overridden by a env variable we always default to building wasm with the `Release`
	/// profile even when the main build uses the debug build. This is because wasm built with the
	/// `Debug` profile is too slow for normal development activities and almost never intended.
	///
	/// When cargo is building in `--profile dev`, user likely intends to compile fast, so we don't
	/// bother producing compact or compressed blobs.
	///
	/// # Note
	///
	/// Can be overridden by setting [`crate::WASM_BUILD_TYPE_ENV`].
	fn detect(target: RuntimeTarget, wasm_project: &Path) -> Self {
		let (name, overridden) = if let Ok(name) = env::var(crate::WASM_BUILD_TYPE_ENV) {
			(name, true)
		} else {
			// First go backwards to the beginning of the target directory.
			// Then go forwards to find the build subdirectory.
			// We need to go backwards first because when starting from the root there
			// might be a chance that someone has a directory somewhere in the path with the same
			// name.
			let name = wasm_project
				.components()
				.rev()
				.take_while(|c| c.as_os_str() != "target")
				.collect::<Vec<_>>()
				.iter()
				.rev()
				.take_while(|c| c.as_os_str() != build_subdirectory(target))
				.last()
				.expect("We put the runtime project within a `target/.../[rw]build` path; qed")
				.as_os_str()
				.to_str()
				.expect("All our profile directory names are ascii; qed")
				.to_string();
			(name, false)
		};
		let outer_build_profile = Profile::iter().find(|p| p.directory() == name);
		let blob_build_profile = match (outer_build_profile.clone(), overridden) {
			// When not overridden by a env variable we default to using the `Release` profile
			// for the wasm build even when the main build uses the debug build. This
			// is because the `Debug` profile is too slow for normal development activities.
			(Some(Profile::Debug), false) => Profile::Release,
			// For any other profile or when overridden we take it at face value.
			(Some(profile), _) => profile,
			// For non overridden unknown profiles we fall back to `Release`.
			// This allows us to continue building when a custom profile is used for the
			// main builds cargo. When explicitly passing a profile via env variable we are
			// not doing a fallback.
			(None, false) => {
				let profile = Profile::Release;
				build_helper::warning!(
					"Unknown cargo profile `{name}`. Defaulted to `{profile:?}` for the runtime build.",
				);
				profile
			},
			// Invalid profile specified.
			(None, true) => {
				// We use println! + exit instead of a panic in order to have a cleaner output.
				println!(
					"Unexpected profile name: `{name}`. One of the following is expected: {:?}",
					Profile::iter().map(|p| p.directory()).collect::<Vec<_>>(),
				);
				process::exit(1);
			},
		};
		BuildConfiguration {
			outer_build_profile: outer_build_profile.unwrap_or(Profile::Release),
			blob_build_profile,
		}
	}
}

/// Check environment whether we should build without network
fn offline_build() -> bool {
	env::var(OFFLINE).map_or(false, |v| v == "true")
}

/// Build the project and create the bloaty runtime blob.
///
/// Returns the path to the generated bloaty runtime blob.
fn build_bloaty_blob(
	target: RuntimeTarget,
	blob_build_profile: &Profile,
	project: &Path,
	default_rustflags: &str,
	cargo_cmd: CargoCommandVersioned,
	#[cfg(feature = "metadata-hash")] metadata_hash: Option<[u8; 32]>,
) -> PathBuf {
	let manifest_path = project.join("Cargo.toml");
	let mut build_cmd = cargo_cmd.command();

	let mut rustflags = String::new();
	match target {
		RuntimeTarget::Wasm => {
			rustflags.push_str(
				"-C target-cpu=mvp -C target-feature=-sign-ext -C link-arg=--export-table ",
			);
		},
<<<<<<< HEAD
		RuntimeTarget::Riscv => {
			rustflags.push_str("-C target-feature=+lui-addi-fusion -C relocation-model=pie -C link-arg=--emit-relocs -C link-arg=--unique "); // -C link-arg=--export-dynamic ");
		},
=======
		RuntimeTarget::Riscv => (),
>>>>>>> ca781792
	}

	rustflags.push_str(default_rustflags);
	rustflags.push_str(" --cfg substrate_runtime ");
	rustflags.push_str(&env::var(crate::WASM_BUILD_RUSTFLAGS_ENV).unwrap_or_default());

	build_cmd
		.arg("rustc")
		.arg(format!("--target={}", target.rustc_target()))
		.arg(format!("--manifest-path={}", manifest_path.display()))
		.env("RUSTFLAGS", rustflags)
		// Manually set the `CARGO_TARGET_DIR` to prevent a cargo deadlock (cargo locks a target dir
		// exclusive). The runner project is created in `CARGO_TARGET_DIR` and executing it will
		// create a sub target directory inside of `CARGO_TARGET_DIR`.
		.env("CARGO_TARGET_DIR", &project.join("target").display().to_string())
		// As we are being called inside a build-script, this env variable is set. However, we set
		// our own `RUSTFLAGS` and thus, we need to remove this. Otherwise cargo favors this
		// env variable.
		.env_remove("CARGO_ENCODED_RUSTFLAGS")
		// Make sure if we're called from within a `build.rs` the host toolchain won't override a
		// rustup toolchain we've picked.
		.env_remove("RUSTC")
		// We don't want to call ourselves recursively
		.env(crate::SKIP_BUILD_ENV, "");

	let cargo_args = env::var(crate::WASM_BUILD_CARGO_ARGS).unwrap_or_default();
	if !cargo_args.is_empty() {
		let Some(args) = shlex::split(&cargo_args) else {
			build_helper::warning(format!(
				"the {} environment variable is not a valid shell string",
				crate::WASM_BUILD_CARGO_ARGS
			));
			std::process::exit(1);
		};
		build_cmd.args(args);
	}

	#[cfg(feature = "metadata-hash")]
	if let Some(hash) = metadata_hash {
		build_cmd.env("RUNTIME_METADATA_HASH", array_bytes::bytes2hex("0x", &hash));
	}

	if super::color_output_enabled() {
		build_cmd.arg("--color=always");
	}

	build_cmd.arg("--profile");
	build_cmd.arg(blob_build_profile.name());

	if offline_build() {
		build_cmd.arg("--offline");
	}

	// Our executor currently only supports the WASM MVP feature set, however nowadays
	// when compiling WASM the Rust compiler has more features enabled by default.
	//
	// We do set the `-C target-cpu=mvp` flag to make sure that *our* code gets compiled
	// in a way that is compatible with our executor, however this doesn't affect Rust's
	// standard library crates (`std`, `core` and `alloc`) which are by default precompiled
	// and still can make use of these extra features.
	//
	// So here we force the compiler to also compile the standard library crates for us
	// to make sure that they also only use the MVP features.
	if let Some(arg) = target.rustc_target_build_std() {
		build_cmd.arg("-Z").arg(arg);

		if !cargo_cmd.supports_nightly_features() {
			build_cmd.env("RUSTC_BOOTSTRAP", "1");
		}
	}

	// Inherit jobserver in child cargo command to ensure we don't try to use more concurrency than
	// available
	if let Some(c) = get_jobserver() {
		c.configure(&mut build_cmd);
	}

	println!("{}", colorize_info_message("Information that should be included in a bug report."));
	println!("{} {:?}", colorize_info_message("Executing build command:"), build_cmd);
	println!("{} {}", colorize_info_message("Using rustc version:"), cargo_cmd.rustc_version());

	// Use `process::exit(1)` to have a clean error output.
	if !build_cmd.status().map_or(false, |s| s.success()) {
		process::exit(1);
	}

	let blob_name = get_blob_name(target, &manifest_path);
	let target_directory = project
		.join("target")
		.join(target.rustc_target_dir())
		.join(blob_build_profile.directory());
	match target {
		RuntimeTarget::Riscv => {
			let elf_path = target_directory.join(&blob_name);
			let elf_metadata = match elf_path.metadata() {
				Ok(path) => path,
				Err(error) =>
					panic!("internal error: couldn't read the metadata of {elf_path:?}: {error}"),
			};

			let polkavm_path = target_directory.join(format!("{}.polkavm", blob_name));
			if polkavm_path
				.metadata()
				.map(|polkavm_metadata| {
					polkavm_metadata.modified().unwrap() < elf_metadata.modified().unwrap()
				})
				.unwrap_or(true)
			{
				let blob_bytes =
					std::fs::read(elf_path).expect("binary always exists after its built");

				let mut config = polkavm_linker::Config::default();
				config.set_strip(true); // TODO: This shouldn't always be done.
				config.set_optimize(false);

				let program = match polkavm_linker::program_from_elf(config, &blob_bytes) {
					Ok(program) => program,
					Err(error) => {
						println!("Failed to link the runtime blob; this is probably a bug!");
						println!("Linking error: {error}");
						process::exit(1);
					},
				};

<<<<<<< HEAD
				std::fs::write(&polkavm_path, &program)
=======
				std::fs::write(&polkavm_path, program)
>>>>>>> ca781792
					.expect("writing the blob to a file always works");
			}

			polkavm_path
		},
		RuntimeTarget::Wasm => target_directory.join(format!("{}.wasm", blob_name)),
	}
}

fn compact_wasm(
	project: &Path,
	blob_name: &str,
	bloaty_binary: &WasmBinaryBloaty,
) -> Option<WasmBinary> {
	let wasm_compact_path = project.join(format!("{blob_name}.compact.wasm"));
	let start = std::time::Instant::now();
	wasm_opt::OptimizationOptions::new_opt_level_0()
		.mvp_features_only()
		.debug_info(true)
		.add_pass(wasm_opt::Pass::StripDwarf)
		.add_pass(wasm_opt::Pass::SignextLowering)
		.run(bloaty_binary.bloaty_path(), &wasm_compact_path)
		.expect("Failed to compact generated WASM binary.");

	println!(
		"{} {}",
		colorize_info_message("Compacted wasm in"),
		colorize_info_message(format!("{:?}", start.elapsed()).as_str())
	);

	Some(WasmBinary(wasm_compact_path))
}

fn try_compress_blob_as(target: RuntimeTarget, compact_blob_path: &Path, out_name: &str) -> Option<WasmBinary> {
	use sp_maybe_compressed_blob::CODE_BLOB_BOMB_LIMIT;

	let project = compact_blob_path.parent().expect("blob path should have a parent directory");
	let compact_compressed_blob_path = match target {
		RuntimeTarget::Wasm => project.join(format!("{}.compact.compressed.wasm", out_name)),
		RuntimeTarget::Riscv => project.join(format!("{}.compressed.polkavm", out_name)),
	};

	let start = std::time::Instant::now();
	let data = fs::read(compact_blob_path).expect("Failed to read WASM binary");
	let blob_type = match target {
	    RuntimeTarget::Wasm => sp_maybe_compressed_blob::MaybeCompressedBlobType::Other,
	    RuntimeTarget::Riscv => sp_maybe_compressed_blob::MaybeCompressedBlobType::Pvm,
	};
	if let Some(compressed) = sp_maybe_compressed_blob::compress_as(blob_type, &data, CODE_BLOB_BOMB_LIMIT) {
		fs::write(&compact_compressed_blob_path, &compressed[..])
			.expect("Failed to write WASM binary");

		println!(
			"{} {}",
			colorize_info_message("Compressed blob in"),
			colorize_info_message(format!("{:?}", start.elapsed()).as_str())
		);
		Some(WasmBinary(compact_compressed_blob_path))
	} else {
		build_helper::warning!(
			"Writing uncompressed blob. Exceeded maximum size {}",
			CODE_BLOB_BOMB_LIMIT,
		);
		println!("{}", colorize_info_message("Skipping blob compression"));
		None
	}
}

/// Custom wrapper for a [`cargo_metadata::Package`] to store it in
/// a `HashSet`.
#[derive(Debug)]
struct DeduplicatePackage<'a> {
	package: &'a cargo_metadata::Package,
	identifier: String,
}

impl<'a> From<&'a cargo_metadata::Package> for DeduplicatePackage<'a> {
	fn from(package: &'a cargo_metadata::Package) -> Self {
		Self {
			package,
			identifier: format!("{}{}{:?}", package.name, package.version, package.source),
		}
	}
}

impl<'a> Hash for DeduplicatePackage<'a> {
	fn hash<H: Hasher>(&self, state: &mut H) {
		self.identifier.hash(state);
	}
}

impl<'a> PartialEq for DeduplicatePackage<'a> {
	fn eq(&self, other: &Self) -> bool {
		self.identifier == other.identifier
	}
}

impl<'a> Eq for DeduplicatePackage<'a> {}

impl<'a> Deref for DeduplicatePackage<'a> {
	type Target = cargo_metadata::Package;

	fn deref(&self) -> &Self::Target {
		self.package
	}
}

fn create_metadata_command(path: impl Into<PathBuf>) -> MetadataCommand {
	let mut metadata_command = MetadataCommand::new();
	metadata_command.manifest_path(path);

	if offline_build() {
		metadata_command.other_options(vec!["--offline".to_owned()]);
	}
	metadata_command
}

/// Generate the `rerun-if-changed` instructions for cargo to make sure that the WASM binary is
/// rebuilt when needed.
fn generate_rerun_if_changed_instructions(
	cargo_manifest: &Path,
	project_folder: &Path,
	wasm_workspace: &Path,
	compressed_or_compact_wasm: Option<&WasmBinary>,
	bloaty_wasm: &WasmBinaryBloaty,
) {
	// Rerun `build.rs` if the `Cargo.lock` changes
	if let Some(cargo_lock) = find_cargo_lock(cargo_manifest) {
		rerun_if_changed(cargo_lock);
	}

	let metadata = create_metadata_command(project_folder.join("Cargo.toml"))
		.exec()
		.expect("`cargo metadata` can not fail!");

	let package = metadata
		.packages
		.iter()
		.find(|p| p.manifest_path == cargo_manifest)
		.expect("The crate package is contained in its own metadata; qed");

	// Start with the dependencies of the crate we want to compile for wasm.
	let mut dependencies = package.dependencies.iter().collect::<Vec<_>>();

	// Collect all packages by follow the dependencies of all packages we find.
	let mut packages = HashSet::new();
	packages.insert(DeduplicatePackage::from(package));

	while let Some(dependency) = dependencies.pop() {
		// Ignore all dev dependencies
		if dependency.kind == DependencyKind::Development {
			continue
		}

		let path_or_git_dep =
			dependency.source.as_ref().map(|s| s.starts_with("git+")).unwrap_or(true);

		let package = metadata
			.packages
			.iter()
			.filter(|p| !p.manifest_path.starts_with(wasm_workspace))
			.find(|p| {
				// Check that the name matches and that the version matches or this is
				// a git or path dep. A git or path dependency can only occur once, so we don't
				// need to check the version.
				(path_or_git_dep || dependency.req.matches(&p.version)) && dependency.name == p.name
			});

		if let Some(package) = package {
			if packages.insert(DeduplicatePackage::from(package)) {
				dependencies.extend(package.dependencies.iter());
			}
		}
	}

	// Make sure that if any file/folder of a dependency change, we need to rerun the `build.rs`
	packages.iter().for_each(package_rerun_if_changed);

	compressed_or_compact_wasm.map(|w| rerun_if_changed(w.wasm_binary_path()));
	rerun_if_changed(bloaty_wasm.bloaty_path());

	// Register our env variables
	println!("cargo:rerun-if-env-changed={}", crate::SKIP_BUILD_ENV);
	println!("cargo:rerun-if-env-changed={}", crate::WASM_BUILD_TYPE_ENV);
	println!("cargo:rerun-if-env-changed={}", crate::WASM_BUILD_RUSTFLAGS_ENV);
	println!("cargo:rerun-if-env-changed={}", crate::WASM_TARGET_DIRECTORY);
	println!("cargo:rerun-if-env-changed={}", crate::WASM_BUILD_TOOLCHAIN);
	println!("cargo:rerun-if-env-changed={}", crate::WASM_BUILD_STD);
	println!("cargo:rerun-if-env-changed={}", crate::RUNTIME_TARGET);
	println!("cargo:rerun-if-env-changed={}", crate::WASM_BUILD_CARGO_ARGS);
}

/// Track files and paths related to the given package to rerun `build.rs` on any relevant change.
fn package_rerun_if_changed(package: &DeduplicatePackage) {
	let mut manifest_path = package.manifest_path.clone();
	if manifest_path.ends_with("Cargo.toml") {
		manifest_path.pop();
	}

	WalkDir::new(&manifest_path)
		.into_iter()
		.filter_entry(|p| {
			// Ignore this entry if it is a directory that contains a `Cargo.toml` that is not the
			// `Cargo.toml` related to the current package. This is done to ignore sub-crates of a
			// crate. If such a sub-crate is a dependency, it will be processed independently
			// anyway.
			p.path() == manifest_path || !p.path().is_dir() || !p.path().join("Cargo.toml").exists()
		})
		.filter_map(|p| p.ok().map(|p| p.into_path()))
		.filter(|p| p.extension().map(|e| e == "rs" || e == "toml").unwrap_or_default())
		.for_each(rerun_if_changed);
}

/// Copy the blob binary to the target directory set in `WASM_TARGET_DIRECTORY` environment
/// variable. If the variable is not set, this is a no-op.
fn copy_blob_to_target_directory(cargo_manifest: &Path, blob_binary: &WasmBinary) {
	let target_dir = match env::var(crate::WASM_TARGET_DIRECTORY) {
		Ok(path) => PathBuf::from(path),
		Err(_) => return,
	};

	if !target_dir.is_absolute() {
		// We use println! + exit instead of a panic in order to have a cleaner output.
		println!(
			"Environment variable `{}` with `{}` is not an absolute path!",
			crate::WASM_TARGET_DIRECTORY,
			target_dir.display(),
		);
		process::exit(1);
	}

	fs::create_dir_all(&target_dir).expect("Creates `WASM_TARGET_DIRECTORY`.");

	fs::copy(
		blob_binary.wasm_binary_path(),
		target_dir.join(format!("{}.wasm", get_blob_name(RuntimeTarget::Wasm, cargo_manifest))),
	)
	.expect("Copies blob binary to `WASM_TARGET_DIRECTORY`.");
}

// Get jobserver from parent cargo command
pub fn get_jobserver() -> &'static Option<jobserver::Client> {
	static JOBSERVER: OnceLock<Option<jobserver::Client>> = OnceLock::new();

	JOBSERVER.get_or_init(|| {
		// Unsafe because it deals with raw fds
		unsafe { jobserver::Client::from_env() }
	})
}<|MERGE_RESOLUTION|>--- conflicted
+++ resolved
@@ -201,7 +201,7 @@
 
 	let out_path = match target {
 		RuntimeTarget::Wasm => project.join(format!("{blob_name}.wasm")),
-		RuntimeTarget::Riscv => project.join(format!("{blob_name}.polkavm"))
+		RuntimeTarget::Riscv => project.join(format!("{blob_name}.polkavm")),
 	};
 
 	fs::copy(raw_blob_path, &out_path).expect("copying the runtime blob should never fail");
@@ -244,14 +244,15 @@
 		RuntimeTarget::Wasm => {
 			// Try to compact and compress the bloaty blob, if the *outer* profile wants it.
 			//
-			// This is because, by default the inner profile will be set to `Release` even when the outer
-			// profile is `Debug`, because the blob built in `Debug` profile is too slow for normal
-			// development activities.
+			// This is because, by default the inner profile will be set to `Release` even when the
+			// outer profile is `Debug`, because the blob built in `Debug` profile is too slow
+			// for normal development activities.
 			let (compact_blob_path, compact_compressed_blob_path) =
 				if build_config.outer_build_profile.wants_compact() {
 					let compact_blob_path = compact_wasm(&project, blob_name, &bloaty_blob_binary);
-					let compact_compressed_blob_path =
-						compact_blob_path.as_ref().and_then(|p| try_compress_blob_as(target, &p.0, blob_name));
+					let compact_compressed_blob_path = compact_blob_path
+						.as_ref()
+						.and_then(|p| try_compress_blob_as(target, &p.0, blob_name));
 					(compact_blob_path, compact_compressed_blob_path)
 				} else {
 					// We at least want to lower the `sign-ext` code to `mvp`.
@@ -276,9 +277,10 @@
 			(final_blob_binary, bloaty_blob_binary)
 		},
 		RuntimeTarget::Riscv => {
-			let compressed = try_compress_blob_as(target, bloaty_blob_binary.bloaty_path(), blob_name);
+			let compressed =
+				try_compress_blob_as(target, bloaty_blob_binary.bloaty_path(), blob_name);
 			(compressed, bloaty_blob_binary)
-		}
+		},
 	}
 }
 
@@ -855,13 +857,7 @@
 				"-C target-cpu=mvp -C target-feature=-sign-ext -C link-arg=--export-table ",
 			);
 		},
-<<<<<<< HEAD
-		RuntimeTarget::Riscv => {
-			rustflags.push_str("-C target-feature=+lui-addi-fusion -C relocation-model=pie -C link-arg=--emit-relocs -C link-arg=--unique "); // -C link-arg=--export-dynamic ");
-		},
-=======
 		RuntimeTarget::Riscv => (),
->>>>>>> ca781792
 	}
 
 	rustflags.push_str(default_rustflags);
@@ -986,11 +982,7 @@
 					},
 				};
 
-<<<<<<< HEAD
-				std::fs::write(&polkavm_path, &program)
-=======
 				std::fs::write(&polkavm_path, program)
->>>>>>> ca781792
 					.expect("writing the blob to a file always works");
 			}
 
@@ -1024,7 +1016,11 @@
 	Some(WasmBinary(wasm_compact_path))
 }
 
-fn try_compress_blob_as(target: RuntimeTarget, compact_blob_path: &Path, out_name: &str) -> Option<WasmBinary> {
+fn try_compress_blob_as(
+	target: RuntimeTarget,
+	compact_blob_path: &Path,
+	out_name: &str,
+) -> Option<WasmBinary> {
 	use sp_maybe_compressed_blob::CODE_BLOB_BOMB_LIMIT;
 
 	let project = compact_blob_path.parent().expect("blob path should have a parent directory");
@@ -1036,10 +1032,12 @@
 	let start = std::time::Instant::now();
 	let data = fs::read(compact_blob_path).expect("Failed to read WASM binary");
 	let blob_type = match target {
-	    RuntimeTarget::Wasm => sp_maybe_compressed_blob::MaybeCompressedBlobType::Other,
-	    RuntimeTarget::Riscv => sp_maybe_compressed_blob::MaybeCompressedBlobType::Pvm,
+		RuntimeTarget::Wasm => sp_maybe_compressed_blob::MaybeCompressedBlobType::Other,
+		RuntimeTarget::Riscv => sp_maybe_compressed_blob::MaybeCompressedBlobType::Pvm,
 	};
-	if let Some(compressed) = sp_maybe_compressed_blob::compress_as(blob_type, &data, CODE_BLOB_BOMB_LIMIT) {
+	if let Some(compressed) =
+		sp_maybe_compressed_blob::compress_as(blob_type, &data, CODE_BLOB_BOMB_LIMIT)
+	{
 		fs::write(&compact_compressed_blob_path, &compressed[..])
 			.expect("Failed to write WASM binary");
 
