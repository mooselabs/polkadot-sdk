// This file is part of Substrate.

// Copyright (C) Parity Technologies (UK) Ltd.
// SPDX-License-Identifier: Apache-2.0

// Licensed under the Apache License, Version 2.0 (the "License"); you may not use this file except
// in compliance with the License. You may obtain a copy of the License at
//
//  http://www.apache.org/licenses/LICENSE-2.0
//
// Unless required by applicable law or agreed to in writing, software distributed under the License
// is distributed on an "AS IS" BASIS, WITHOUT WARRANTIES OR CONDITIONS OF ANY KIND, either express
// or implied. See the License for the specific language governing permissions and limitations under
// the License.

//! A set of election algorithms to be used with a substrate runtime, typically within the staking
//! sub-system. Notable implementation include:
//!
//! - [`seq_phragmen`]: Implements the Phragmén Sequential Method. An un-ranked, relatively fast
//!   election method that ensures PJR, but does not provide a constant factor approximation of the
//!   maximin problem.
//! - [`ghragmms`](phragmms::phragmms()): Implements a hybrid approach inspired by Phragmén which is
//!   executed faster but it can achieve a constant factor approximation of the maximin problem,
//!   similar to that of the MMS algorithm.
//! - [`balance`]: Implements the star balancing algorithm. This iterative process can push a
//!   solution toward being more "balanced", which in turn can increase its score.
//!
//! ### Terminology
//!
//! This crate uses context-independent words, not to be confused with staking. This is because the
//! election algorithms of this crate, while designed for staking, can be used in other contexts as
//! well.
//!
//! `Voter`: The entity casting some votes to a number of `Targets`. This is the same as `Nominator`
//! in the context of staking. `Target`: The entities eligible to be voted upon. This is the same as
//! `Validator` in the context of staking. `Edge`: A mapping from a `Voter` to a `Target`.
//!
//! The goal of an election algorithm is to provide an `ElectionResult`. A data composed of:
//! - `winners`: A flat list of identifiers belonging to those who have won the election, usually
//!   ordered in some meaningful way. They are zipped with their total backing stake.
//! - `assignment`: A mapping from each voter to their winner-only targets, zipped with a ration
//!   denoting the amount of support given to that particular target.
//!
//! ```rust
//! # use sp_npos_elections::*;
//! # use sp_runtime::Perbill;
//! // the winners.
//! let winners = vec![(1, 100), (2, 50)];
//! let assignments = vec![
//!     // A voter, giving equal backing to both 1 and 2.
//!     Assignment {
//! 		who: 10,
//! 		distribution: vec![(1, Perbill::from_percent(50)), (2, Perbill::from_percent(50))],
//! 	},
//!     // A voter, Only backing 1.
//!     Assignment { who: 20, distribution: vec![(1, Perbill::from_percent(100))] },
//! ];
//!
//! // the combination of the two makes the election result.
//! let election_result = ElectionResult { winners, assignments };
//! ```
//!
//! The `Assignment` field of the election result is voter-major, i.e. it is from the perspective of
//! the voter. The struct that represents the opposite is called a `Support`. This struct is usually
//! accessed in a map-like manner, i.e. keyed by voters, therefore it is stored as a mapping called
//! `SupportMap`.
//!
//! Moreover, the support is built from absolute backing values, not ratios like the example above.
//! A struct similar to `Assignment` that has stake value instead of ratios is called an
//! `StakedAssignment`.
//!
//!
//! More information can be found at: <https://arxiv.org/abs/2004.12990>

#![cfg_attr(not(feature = "std"), no_std)]

extern crate alloc;

use alloc::{collections::btree_map::BTreeMap, rc::Rc, vec, vec::Vec};
use codec::{Decode, Encode, MaxEncodedLen};
use core::{cell::RefCell, cmp::Ordering};
use scale_info::TypeInfo;
#[cfg(feature = "serde")]
use serde::{Deserialize, Serialize};
use sp_arithmetic::{traits::Zero, Normalizable, PerThing, Rational128, ThresholdOrd};
use sp_core::RuntimeDebug;

#[cfg(test)]
mod mock;
#[cfg(test)]
mod tests;

mod assignments;
pub mod balancing;
pub mod helpers;
pub mod node;
pub mod phragmen;
pub mod phragmms;
pub mod pjr;
pub mod reduce;
pub mod traits;

pub use assignments::{Assignment, StakedAssignment};
pub use balancing::*;
pub use helpers::*;
pub use phragmen::*;
pub use phragmms::*;
pub use pjr::*;
pub use reduce::reduce;
pub use traits::{IdentifierT, PerThing128};

/// The errors that might occur in this crate and `frame-election-provider-solution-type`.
#[derive(Eq, PartialEq, RuntimeDebug, Clone)]
pub enum Error {
	/// While going from solution indices to ratio, the weight of all the edges has gone above the
	/// total.
	SolutionWeightOverflow,
	/// The solution type has a voter who's number of targets is out of bound.
	SolutionTargetOverflow,
	/// One of the index functions returned none.
	SolutionInvalidIndex,
	/// One of the page indices was invalid.
	SolutionInvalidPageIndex,
	/// An error occurred in some arithmetic operation.
	ArithmeticError(&'static str),
	/// The data provided to create support map was invalid.
	InvalidSupportEdge,
	/// The number of voters is bigger than the `MaxVoters` bound.
	TooManyVoters,
	/// Some bounds were exceeded when converting election types.
	BoundsExceeded,
}

/// A type which is used in the API of this crate as a numeric weight of a vote, most often the
/// stake of the voter. It is always converted to [`ExtendedBalance`] for computation.
pub type VoteWeight = u64;

/// A type in which performing operations on vote weights are safe.
pub type ExtendedBalance = u128;

/// The score of an election. This is the main measure of an election's quality.
///
/// By definition, the order of significance in [`ElectionScore`] is:
///
/// 1. `minimal_stake`.
/// 2. `sum_stake`.
/// 3. `sum_stake_squared`.
#[derive(Clone, Copy, PartialEq, Eq, Encode, Decode, MaxEncodedLen, TypeInfo, Debug, Default)]
#[cfg_attr(feature = "serde", derive(Serialize, Deserialize))]
pub struct ElectionScore {
	/// The minimal winner, in terms of total backing stake.
	///
	/// This parameter should be maximized.
	pub minimal_stake: ExtendedBalance,
	/// The sum of the total backing of all winners.
	///
	/// This parameter should maximized
	pub sum_stake: ExtendedBalance,
	/// The sum squared of the total backing of all winners, aka. the variance.
	///
	/// Ths parameter should be minimized.
	pub sum_stake_squared: ExtendedBalance,
}

impl ElectionScore {
	/// Iterate over the inner items, first visiting the most significant one.
	fn iter_by_significance(self) -> impl Iterator<Item = ExtendedBalance> {
		[self.minimal_stake, self.sum_stake, self.sum_stake_squared].into_iter()
	}

	/// Compares two sets of election scores based on desirability, returning true if `self` is
	/// strictly `threshold` better than `other`. In other words, each element of `self` must be
	/// `self * threshold` better than `other`.
	///
	/// Evaluation is done based on the order of significance of the fields of [`ElectionScore`].
	pub fn strict_threshold_better(self, other: Self, threshold: impl PerThing) -> bool {
		match self
			.iter_by_significance()
			.zip(other.iter_by_significance())
			.map(|(this, that)| (this.ge(&that), this.tcmp(&that, threshold.mul_ceil(that))))
			.collect::<Vec<(bool, Ordering)>>()
			.as_slice()
		{
			// threshold better in the `score.minimal_stake`, accept.
			[(x, Ordering::Greater), _, _] => {
				debug_assert!(x);
				true
			},

			// less than threshold better in `score.minimal_stake`, but more than threshold better
			// in `score.sum_stake`.
			[(true, Ordering::Equal), (_, Ordering::Greater), _] => true,

			// less than threshold better in `score.minimal_stake` and `score.sum_stake`, but more
			// than threshold better in `score.sum_stake_squared`.
			[(true, Ordering::Equal), (true, Ordering::Equal), (_, Ordering::Less)] => true,

			// anything else is not a good score.
			_ => false,
		}
	}

	/// Returns the max election score possible.
	pub fn max() -> Self {
		Self {
			minimal_stake: ExtendedBalance::MAX,
			sum_stake: ExtendedBalance::MAX,
			sum_stake_squared: ExtendedBalance::MAX,
		}
	}
}

impl core::cmp::Ord for ElectionScore {
	fn cmp(&self, other: &Self) -> Ordering {
		// we delegate this to the lexicographic cmp of slices`, and to incorporate that we want the
		// third element to be minimized, we swap them.
		[self.minimal_stake, self.sum_stake, other.sum_stake_squared].cmp(&[
			other.minimal_stake,
			other.sum_stake,
			self.sum_stake_squared,
		])
	}
}

impl core::cmp::PartialOrd for ElectionScore {
	fn partial_cmp(&self, other: &Self) -> Option<Ordering> {
		Some(self.cmp(other))
	}
}

/// Utility struct to group parameters for the balancing algorithm.
#[derive(Clone, Copy)]
pub struct BalancingConfig {
	pub iterations: usize,
	pub tolerance: ExtendedBalance,
}

/// A pointer to a candidate struct with interior mutability.
pub type CandidatePtr<A> = Rc<RefCell<Candidate<A>>>;

/// A candidate entity for the election.
#[derive(RuntimeDebug, Clone, Default)]
pub struct Candidate<AccountId> {
	/// Identifier.
	who: AccountId,
	/// Score of the candidate.
	///
	/// Used differently in seq-phragmen and max-score.
	score: Rational128,
	/// Approval stake of the candidate. Merely the sum of all the voter's stake who approve this
	/// candidate.
	approval_stake: ExtendedBalance,
	/// The final stake of this candidate. Will be equal to a subset of approval stake.
	backed_stake: ExtendedBalance,
	/// True if this candidate is already elected in the current election.
	elected: bool,
	/// The round index at which this candidate was elected.
	round: usize,
	/// A list of included backers for this candidate. This can be used to control the bounds of
	/// maximum backers per candidate.
	bounded_backers: Vec<AccountId>,
}

impl<AccountId> Candidate<AccountId> {
	pub fn to_ptr(self) -> CandidatePtr<AccountId> {
		Rc::new(RefCell::new(self))
	}
}

/// A vote being casted by a [`Voter`] to a [`Candidate`] is an `Edge`.
#[derive(Clone)]
pub struct Edge<AccountId> {
	/// Identifier of the target.
	///
	/// This is equivalent of `self.candidate.borrow().who`, yet it helps to avoid double borrow
	/// errors of the candidate pointer.
	who: AccountId,
	/// Load of this edge.
	load: Rational128,
	/// Pointer to the candidate.
	candidate: CandidatePtr<AccountId>,
	/// The weight (i.e. stake given to `who`) of this edge.
	weight: ExtendedBalance,
	/// Skips this edge.
	skip: bool,
}

#[cfg(test)]
impl<AccountId: Clone> Edge<AccountId> {
	fn new(candidate: Candidate<AccountId>, weight: ExtendedBalance) -> Self {
		let who = candidate.who.clone();
		let candidate = Rc::new(RefCell::new(candidate));
		Self { weight, who, candidate, load: Default::default(), skip: false }
	}
}

#[cfg(feature = "std")]
impl<A: IdentifierT> core::fmt::Debug for Edge<A> {
	fn fmt(&self, f: &mut core::fmt::Formatter<'_>) -> core::fmt::Result {
		write!(f, "Edge({:?}, weight = {:?}, skip = {})", self.who, self.weight, self.skip)
	}
}

/// A voter entity.
#[derive(Clone, Default)]
pub struct Voter<AccountId> {
	/// Identifier.
	who: AccountId,
	/// List of candidates approved by this voter.
	edges: Vec<Edge<AccountId>>,
	/// The stake of this voter.
	budget: ExtendedBalance,
	/// Load of the voter.
	load: Rational128,
}

#[cfg(feature = "std")]
impl<A: IdentifierT> std::fmt::Debug for Voter<A> {
	fn fmt(&self, f: &mut std::fmt::Formatter<'_>) -> std::fmt::Result {
		write!(f, "Voter({:?}, budget = {}, edges = {:?})", self.who, self.budget, self.edges)
	}
}

impl<AccountId: IdentifierT> Voter<AccountId> {
	/// Create a new `Voter`.
	pub fn new(who: AccountId) -> Self {
		Self {
			who,
			edges: Default::default(),
			budget: Default::default(),
			load: Default::default(),
		}
	}

	/// Returns `true` if `self` votes for `target`.
	///
	/// Note that this does not take into account if `target` is elected (i.e. is *active*) or not.
	pub fn votes_for(&self, target: &AccountId) -> bool {
		self.edges.iter().any(|e| &e.who == target)
	}

	/// Returns none if this voter does not have any non-zero distributions.
	///
	/// Note that this might create _un-normalized_ assignments, due to accuracy loss of `P`. Call
	/// site might compensate by calling `normalize()` on the returned `Assignment` as a
	/// post-processing.
	pub fn into_assignment<P: PerThing>(self) -> Option<Assignment<AccountId, P>> {
		let who = self.who;
		let budget = self.budget;
		let distribution = self
			.edges
			.into_iter()
			.filter_map(|e| {
				let per_thing = P::from_rational(e.weight, budget);
				// trim zero edges.
				if per_thing.is_zero() {
					None
				} else {
					Some((e.who, per_thing))
				}
			})
			.collect::<Vec<_>>();

		if distribution.len() > 0 {
			Some(Assignment { who, distribution })
		} else {
			None
		}
	}

	/// Try and normalize the votes of self.
	///
	/// If the normalization is successful then `Ok(())` is returned.
	///
	/// Note that this will not distinguish between elected and unelected edges. Thus, it should
	/// only be called on a voter who has already been reduced to only elected edges.
	///
	/// ### Errors
	///
	/// This will return only if the internal `normalize` fails. This can happen if the sum of the
	/// weights exceeds `ExtendedBalance::max_value()`.
	pub fn try_normalize(&mut self) -> Result<(), &'static str> {
		let edge_weights = self.edges.iter().map(|e| e.weight).collect::<Vec<_>>();
		edge_weights.normalize(self.budget).map(|normalized| {
			// here we count on the fact that normalize does not change the order.
			for (edge, corrected) in self.edges.iter_mut().zip(normalized.into_iter()) {
				let mut candidate = edge.candidate.borrow_mut();
				// first, subtract the incorrect weight
				candidate.backed_stake = candidate.backed_stake.saturating_sub(edge.weight);
				edge.weight = corrected;
				// Then add the correct one again.
				candidate.backed_stake = candidate.backed_stake.saturating_add(edge.weight);
			}
		})
	}

	/// Same as [`Self::try_normalize`] but the normalization is only limited between elected edges.
	pub fn try_normalize_elected(&mut self) -> Result<(), &'static str> {
		let elected_edge_weights = self
			.edges
			.iter()
			.filter_map(|e| if e.candidate.borrow().elected { Some(e.weight) } else { None })
			.collect::<Vec<_>>();
		elected_edge_weights.normalize(self.budget).map(|normalized| {
			// here we count on the fact that normalize does not change the order, and that vector
			// iteration is deterministic.
			for (edge, corrected) in self
				.edges
				.iter_mut()
				.filter(|e| e.candidate.borrow().elected)
				.zip(normalized.into_iter())
			{
				let mut candidate = edge.candidate.borrow_mut();
				// first, subtract the incorrect weight
				candidate.backed_stake = candidate.backed_stake.saturating_sub(edge.weight);
				edge.weight = corrected;
				// Then add the correct one again.
				candidate.backed_stake = candidate.backed_stake.saturating_add(edge.weight);
			}
		})
	}

	/// This voter's budget.
	#[inline]
	pub fn budget(&self) -> ExtendedBalance {
		self.budget
	}
}

/// Final result of the election.
#[derive(RuntimeDebug)]
pub struct ElectionResult<AccountId, P: PerThing> {
	/// Just winners zipped with their approval stake. Note that the approval stake is merely the
	/// sub of their received stake and could be used for very basic sorting and approval voting.
	pub winners: Vec<(AccountId, ExtendedBalance)>,
	/// Individual assignments. for each tuple, the first elements is a voter and the second is the
	/// list of candidates that it supports.
	pub assignments: Vec<Assignment<AccountId, P>>,
}

/// A structure to demonstrate the election result from the perspective of the candidate, i.e. how
/// much support each candidate is receiving.
///
/// This complements the [`ElectionResult`] and is needed to run the balancing post-processing.
///
/// This, at the current version, resembles the `Exposure` defined in the Staking pallet, yet they
/// do not necessarily have to be the same.
#[derive(RuntimeDebug, Encode, Decode, Clone, Eq, PartialEq, TypeInfo)]
#[cfg_attr(feature = "serde", derive(Serialize, Deserialize))]
pub struct Support<AccountId> {
	/// Total support.
	pub total: ExtendedBalance,
	/// Support from voters.
	pub voters: Vec<(AccountId, ExtendedBalance)>,
}

impl<AccountId> Default for Support<AccountId> {
	fn default() -> Self {
		Self { total: Default::default(), voters: vec![] }
	}
}

impl<AccountId> Backings for &Support<AccountId> {
	fn total(&self) -> ExtendedBalance {
		self.total
	}
}

/// A target-major representation of the the election outcome.
///
/// Essentially a flat variant of [`SupportMap`].
///
/// The main advantage of this is that it is encodable.
pub type Supports<A> = Vec<(A, Support<A>)>;

/// Linkage from a winner to their [`Support`].
///
/// This is more helpful than a normal [`Supports`] as it allows faster error checking.
pub type SupportMap<A> = BTreeMap<A, Support<A>>;

/// Build the support map from the assignments.
pub fn to_support_map<AccountId: IdentifierT>(
	assignments: &[StakedAssignment<AccountId>],
) -> SupportMap<AccountId> {
	let mut supports = <BTreeMap<AccountId, Support<AccountId>>>::new();

	// build support struct.
	for StakedAssignment { who, distribution } in assignments.iter() {
		for (c, weight_extended) in distribution.iter() {
			let support = supports.entry(c.clone()).or_default();
			support.total = support.total.saturating_add(*weight_extended);
			support.voters.push((who.clone(), *weight_extended));
		}
	}

	supports
}

/// Same as [`to_support_map`] except it returns a flat vector.
pub fn to_supports<AccountId: IdentifierT>(
	assignments: &[StakedAssignment<AccountId>],
) -> Supports<AccountId> {
	to_support_map(assignments).into_iter().collect()
}

/// Extension trait for evaluating a support map or vector.
pub trait EvaluateSupport {
	/// Evaluate a support map. The returned tuple contains:
	///
	/// - Minimum support. This value must be **maximized**.
	/// - Sum of all supports. This value must be **maximized**.
	/// - Sum of all supports squared. This value must be **minimized**.
	fn evaluate(&self) -> ElectionScore;
}

impl<AccountId: IdentifierT> EvaluateSupport for Supports<AccountId> {
	fn evaluate(&self) -> ElectionScore {
		evaluate_support(self.iter().map(|(_, s)| s))
	}
}
<<<<<<< HEAD

/// Generic representation of a support.
pub trait Backings {
	/// The total backing of an individual target.
	fn total(&self) -> ExtendedBalance;
}

=======

/// Generic representation of a support.
pub trait Backings {
	/// The total backing of an individual target.
	fn total(&self) -> ExtendedBalance;
}

>>>>>>> 90807e22
/// General evaluation of a list of backings that returns an election score.
pub fn evaluate_support(backings: impl Iterator<Item = impl Backings>) -> ElectionScore {
	let mut minimal_stake = ExtendedBalance::max_value();
	let mut sum_stake: ExtendedBalance = Zero::zero();
	// NOTE: The third element might saturate but fine for now since this will run on-chain and
	// need to be fast.
	let mut sum_stake_squared: ExtendedBalance = Zero::zero();

	for support in backings {
		sum_stake = sum_stake.saturating_add(support.total());
		let squared = support.total().saturating_mul(support.total());
		sum_stake_squared = sum_stake_squared.saturating_add(squared);
		if support.total() < minimal_stake {
			minimal_stake = support.total();
		}
	}

	ElectionScore { minimal_stake, sum_stake, sum_stake_squared }
}

/// Converts raw inputs to types used in this crate.
///
/// This will perform some cleanup that are most often important:
/// - It drops any votes that are pointing to non-candidates.
/// - It drops duplicate targets within a voter.
pub fn setup_inputs<AccountId: IdentifierT>(
	initial_candidates: Vec<AccountId>,
	initial_voters: Vec<(AccountId, VoteWeight, impl IntoIterator<Item = AccountId>)>,
) -> (Vec<CandidatePtr<AccountId>>, Vec<Voter<AccountId>>) {
	// used to cache and access candidates index.
	let mut c_idx_cache = BTreeMap::<AccountId, usize>::new();

	let candidates = initial_candidates
		.into_iter()
		.enumerate()
		.map(|(idx, who)| {
			c_idx_cache.insert(who.clone(), idx);
			Candidate {
				who,
				score: Default::default(),
				approval_stake: Default::default(),
				backed_stake: Default::default(),
				elected: Default::default(),
				round: Default::default(),
				bounded_backers: Default::default(),
			}
			.to_ptr()
		})
		.collect::<Vec<CandidatePtr<AccountId>>>();

	let voters = initial_voters
		.into_iter()
		.filter_map(|(who, voter_stake, votes)| {
			let mut edges: Vec<Edge<AccountId>> = Vec::new();
			for v in votes {
				if edges.iter().any(|e| e.who == v) {
					// duplicate edge.
					continue
				}
				if let Some(idx) = c_idx_cache.get(&v) {
					// This candidate is valid + already cached.
					let mut candidate = candidates[*idx].borrow_mut();
					candidate.approval_stake =
						candidate.approval_stake.saturating_add(voter_stake.into());
					edges.push(Edge {
						who: v.clone(),
						candidate: Rc::clone(&candidates[*idx]),
						load: Default::default(),
						weight: Default::default(),
						skip: false,
					});
				} // else {} would be wrong votes. We don't really care about it.
			}
			if edges.is_empty() {
				None
			} else {
				Some(Voter { who, edges, budget: voter_stake.into(), load: Rational128::zero() })
			}
		})
		.collect::<Vec<_>>();

	(candidates, voters)
}<|MERGE_RESOLUTION|>--- conflicted
+++ resolved
@@ -256,9 +256,6 @@
 	elected: bool,
 	/// The round index at which this candidate was elected.
 	round: usize,
-	/// A list of included backers for this candidate. This can be used to control the bounds of
-	/// maximum backers per candidate.
-	bounded_backers: Vec<AccountId>,
 }
 
 impl<AccountId> Candidate<AccountId> {
@@ -281,8 +278,6 @@
 	candidate: CandidatePtr<AccountId>,
 	/// The weight (i.e. stake given to `who`) of this edge.
 	weight: ExtendedBalance,
-	/// Skips this edge.
-	skip: bool,
 }
 
 #[cfg(test)]
@@ -290,14 +285,14 @@
 	fn new(candidate: Candidate<AccountId>, weight: ExtendedBalance) -> Self {
 		let who = candidate.who.clone();
 		let candidate = Rc::new(RefCell::new(candidate));
-		Self { weight, who, candidate, load: Default::default(), skip: false }
+		Self { weight, who, candidate, load: Default::default() }
 	}
 }
 
 #[cfg(feature = "std")]
 impl<A: IdentifierT> core::fmt::Debug for Edge<A> {
 	fn fmt(&self, f: &mut core::fmt::Formatter<'_>) -> core::fmt::Result {
-		write!(f, "Edge({:?}, weight = {:?}, skip = {})", self.who, self.weight, self.skip)
+		write!(f, "Edge({:?}, weight = {:?})", self.who, self.weight)
 	}
 }
 
@@ -518,7 +513,6 @@
 		evaluate_support(self.iter().map(|(_, s)| s))
 	}
 }
-<<<<<<< HEAD
 
 /// Generic representation of a support.
 pub trait Backings {
@@ -526,15 +520,6 @@
 	fn total(&self) -> ExtendedBalance;
 }
 
-=======
-
-/// Generic representation of a support.
-pub trait Backings {
-	/// The total backing of an individual target.
-	fn total(&self) -> ExtendedBalance;
-}
-
->>>>>>> 90807e22
 /// General evaluation of a list of backings that returns an election score.
 pub fn evaluate_support(backings: impl Iterator<Item = impl Backings>) -> ElectionScore {
 	let mut minimal_stake = ExtendedBalance::max_value();
@@ -579,7 +564,6 @@
 				backed_stake: Default::default(),
 				elected: Default::default(),
 				round: Default::default(),
-				bounded_backers: Default::default(),
 			}
 			.to_ptr()
 		})
@@ -604,7 +588,6 @@
 						candidate: Rc::clone(&candidates[*idx]),
 						load: Default::default(),
 						weight: Default::default(),
-						skip: false,
 					});
 				} // else {} would be wrong votes. We don't really care about it.
 			}
