[package]
name = "sp-runtime-interface"
version = "24.0.0"
authors.workspace = true
edition.workspace = true
license = "Apache-2.0"
homepage.workspace = true
repository.workspace = true
description = "Substrate runtime interface"
documentation = "https://docs.rs/sp-runtime-interface/"
readme = "README.md"

[lints]
workspace = true

[package.metadata.docs.rs]
targets = ["x86_64-unknown-linux-gnu"]

[dependencies]
<<<<<<< HEAD
bytes = { version = "1.1.0", default-features = false }
sp-wasm-interface = { path = "../wasm-interface", default-features = false }
sp-std = { path = "../std", default-features = false }
sp-tracing = { path = "../tracing", default-features = false }
sp-runtime-interface-proc-macro = { path = "proc-macro" }
sp-externalities = { path = "../externalities", default-features = false }
codec = { package = "parity-scale-codec", version = "3.6.1", default-features = false, features = ["bytes"] }
primitive-types = { version = "0.12.0", default-features = false }
sp-storage = { path = "../storage", default-features = false }
impl-trait-for-tuples = "0.2.2"
=======
bytes = { workspace = true }
codec = { features = ["bytes"], workspace = true }
impl-trait-for-tuples = { workspace = true }
primitive-types = { workspace = true }
sp-externalities = { workspace = true }
sp-runtime-interface-proc-macro = { workspace = true, default-features = true }
sp-std = { workspace = true }
sp-storage = { workspace = true }
sp-tracing = { workspace = true }
sp-wasm-interface = { workspace = true }
static_assertions = { workspace = true, default-features = true }
>>>>>>> 29eb5333

[target.'cfg(all(any(target_arch = "riscv32", target_arch = "riscv64"), substrate_runtime))'.dependencies]
polkavm-derive = { workspace = true }

[dev-dependencies]
rustversion = { workspace = true }
sp-core = { workspace = true, default-features = true }
sp-io = { workspace = true, default-features = true }
sp-runtime-interface-test-wasm = { workspace = true }
sp-state-machine = { workspace = true, default-features = true }
trybuild = { workspace = true }

[features]
default = ["std"]
std = [
	"bytes/std",
	"codec/std",
	"primitive-types/std",
	"sp-core/std",
	"sp-externalities/std",
	"sp-io/std",
	"sp-runtime-interface-test-wasm/std",
	"sp-state-machine/std",
	"sp-std/std",
	"sp-storage/std",
	"sp-tracing/std",
	"sp-wasm-interface/std",
]

# ATTENTION
#
# Only use when you know what you are doing.
#
# Disables static assertions in `impls.rs` that checks the word size. To prevent any footgun, the
# check is changed into a runtime check.
disable_target_static_assertions = []<|MERGE_RESOLUTION|>--- conflicted
+++ resolved
@@ -17,18 +17,6 @@
 targets = ["x86_64-unknown-linux-gnu"]
 
 [dependencies]
-<<<<<<< HEAD
-bytes = { version = "1.1.0", default-features = false }
-sp-wasm-interface = { path = "../wasm-interface", default-features = false }
-sp-std = { path = "../std", default-features = false }
-sp-tracing = { path = "../tracing", default-features = false }
-sp-runtime-interface-proc-macro = { path = "proc-macro" }
-sp-externalities = { path = "../externalities", default-features = false }
-codec = { package = "parity-scale-codec", version = "3.6.1", default-features = false, features = ["bytes"] }
-primitive-types = { version = "0.12.0", default-features = false }
-sp-storage = { path = "../storage", default-features = false }
-impl-trait-for-tuples = "0.2.2"
-=======
 bytes = { workspace = true }
 codec = { features = ["bytes"], workspace = true }
 impl-trait-for-tuples = { workspace = true }
@@ -40,7 +28,6 @@
 sp-tracing = { workspace = true }
 sp-wasm-interface = { workspace = true }
 static_assertions = { workspace = true, default-features = true }
->>>>>>> 29eb5333
 
 [target.'cfg(all(any(target_arch = "riscv32", target_arch = "riscv64"), substrate_runtime))'.dependencies]
 polkavm-derive = { workspace = true }
