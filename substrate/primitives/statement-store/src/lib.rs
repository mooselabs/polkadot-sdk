--- conflicted
+++ resolved
@@ -28,11 +28,6 @@
 use sp_application_crypto::RuntimeAppPublic;
 #[cfg(feature = "std")]
 use sp_core::Pair;
-<<<<<<< HEAD
-use sp_std::vec::Vec;
-=======
-use sp_runtime_interface::pass_by::PassByCodec;
->>>>>>> 1b5f4243
 
 /// Statement topic.
 pub type Topic = [u8; 32];
