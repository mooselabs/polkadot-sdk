--- conflicted
+++ resolved
@@ -28,57 +28,12 @@
 #[cfg(feature = "std")]
 use sp_runtime::traits::Block as BlockT;
 
-<<<<<<< HEAD
+use alloc::vec::Vec;
 use sp_core::{crypto::KeyTypeId, RuntimeDebug};
-use sp_runtime::traits::GeneratedSessionKeys;
-use sp_staking::SessionIndex;
-use sp_std::vec::Vec;
-
-/// Opaque [`GeneratedSessionKeys`](sp_runtime::traits::GeneratedSessionKeys).
-#[derive(Debug, Decode, Encode, scale_info::TypeInfo)]
-pub struct OpaqueGeneratedSessionKeys {
-	/// The public session keys.
-	pub keys: Vec<u8>,
-	/// The proof proving the ownership of the public session keys for some owner.
-	pub proof: Vec<u8>,
-}
-
-impl<K: Encode, P: Encode> From<GeneratedSessionKeys<K, P>> for OpaqueGeneratedSessionKeys {
-	fn from(value: GeneratedSessionKeys<K, P>) -> Self {
-		Self { keys: value.keys.encode(), proof: value.proof.encode() }
-	}
-}
-
-sp_api::decl_runtime_apis! {
-	/// Session keys runtime api.
-	#[api_version(2)]
-	pub trait SessionKeys {
-		/// Generate a set of session keys with optionally using the given seed.
-		/// The keys should be stored within the keystore exposed via runtime
-		/// externalities.
-		///
-		/// The seed needs to be a valid `utf8` string.
-		///
-		/// Returns the concatenated SCALE encoded public keys.
-		fn generate_session_keys(owner: Vec<u8>, seed: Option<Vec<u8>>) -> OpaqueGeneratedSessionKeys;
-
-		#[changed_in(2)]
-		fn generate_session_keys(seed: Option<Vec<u8>>) -> Vec<u8>;
-
-		/// Decode the given public session keys.
-		///
-		/// Returns the list of public raw public keys + key type.
-		fn decode_session_keys(encoded: Vec<u8>) -> Option<Vec<(Vec<u8>, KeyTypeId)>>;
-	}
-}
-=======
-use alloc::vec::Vec;
-use sp_core::RuntimeDebug;
 use sp_staking::SessionIndex;
 
 pub mod runtime_api;
 pub use runtime_api::*;
->>>>>>> 4def82e7
 
 /// Number of validators in a given session.
 pub type ValidatorCount = u32;
