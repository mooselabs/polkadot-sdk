// This file is part of Substrate.

// Copyright (C) Parity Technologies (UK) Ltd.
// SPDX-License-Identifier: Apache-2.0

// Licensed under the Apache License, Version 2.0 (the "License");
// you may not use this file except in compliance with the License.
// You may obtain a copy of the License at
//
// 	http://www.apache.org/licenses/LICENSE-2.0
//
// Unless required by applicable law or agreed to in writing, software
// distributed under the License is distributed on an "AS IS" BASIS,
// WITHOUT WARRANTIES OR CONDITIONS OF ANY KIND, either express or implied.
// See the License for the specific language governing permissions and
// limitations under the License.

#![cfg_attr(not(feature = "std"), no_std)]

//! A crate which contains primitives that are useful for implementation that uses staking
//! approaches in general. Definitions related to sessions, slashing, etc go here.

extern crate alloc;

use crate::currency_to_vote::CurrencyToVote;
use alloc::{collections::btree_map::BTreeMap, vec, vec::Vec};
use codec::{Decode, Encode, FullCodec, HasCompact, MaxEncodedLen};
use core::ops::{Add, AddAssign, Sub, SubAssign};
use scale_info::TypeInfo;
use sp_runtime::{
	traits::{AtLeast32BitUnsigned, Zero},
	DispatchError, DispatchResult, Perbill, RuntimeDebug, Saturating,
};

pub mod offence;

pub mod currency_to_vote;

/// Simple index type with which we can count sessions.
pub type SessionIndex = u32;

/// Counter for the number of eras that have passed.
pub type EraIndex = u32;

/// Type for identifying a page.
pub type Page = u32;
/// Representation of a staking account, which may be a stash or controller account.
///
/// Note: once the controller is completely deprecated, this enum can also be deprecated in favor of
/// the stash account. Tracking issue: <https://github.com/paritytech/substrate/issues/6927>.
#[derive(Clone, Debug)]
pub enum StakingAccount<AccountId> {
	Stash(AccountId),
	Controller(AccountId),
}

#[cfg(feature = "std")]
impl<AccountId> From<AccountId> for StakingAccount<AccountId> {
	fn from(account: AccountId) -> Self {
		StakingAccount::Stash(account)
	}
}

/// Representation of the status of a staker.
#[derive(RuntimeDebug, TypeInfo)]
#[cfg_attr(feature = "serde", derive(serde::Serialize, serde::Deserialize, PartialEq, Eq, Clone))]
pub enum StakerStatus<AccountId> {
	/// Chilling.
	Idle,
	/// Declaring desire in validate, i.e author blocks.
	Validator,
	/// Declaring desire to nominate, delegate, or generally approve of the given set of others.
	Nominator(Vec<AccountId>),
}

/// A struct that reflects stake that an account has in the staking system. Provides a set of
/// methods to operate on it's properties. Aimed at making `StakingInterface` more concise.
#[derive(RuntimeDebug, Clone, Copy, Eq, PartialEq, Default)]
pub struct Stake<Balance> {
	/// The total stake that `stash` has in the staking system. This includes the
	/// `active` stake, and any funds currently in the process of unbonding via
	/// [`StakingInterface::unbond`].
	///
	/// # Note
	///
	/// This is only guaranteed to reflect the amount locked by the staking system. If there are
	/// non-staking locks on the bonded pair's balance this amount is going to be larger in
	/// reality.
	pub total: Balance,
	/// The total amount of the stash's balance that will be at stake in any forthcoming
	/// rounds.
	pub active: Balance,
}

/// A generic staking event listener.
///
/// Note that the interface is designed in a way that the events are fired post-action, so any
/// pre-action data that is needed needs to be passed to interface methods. The rest of the data can
/// be retrieved by using `StakingInterface`.
#[impl_trait_for_tuples::impl_for_tuples(10)]
pub trait OnStakingUpdate<AccountId, Balance> {
	/// Fired when the stake amount of someone updates.
	///
	/// This is effectively any changes to the bond amount, such as bonding more funds, and
	/// unbonding.
	fn on_stake_update(_who: &AccountId, _prev_stake: Option<Stake<Balance>>) {}

	/// Fired when someone sets their intention to nominate.
	///
	/// This should never be fired for existing nominators.
	fn on_nominator_add(_who: &AccountId) {}

	/// Fired when an existing nominator updates their nominations.
	///
	/// Note that this is not fired when a nominator changes their stake. For that,
	/// `on_stake_update` should be used, followed by querying whether `who` was a validator or a
	/// nominator.
	fn on_nominator_update(_who: &AccountId, _prev_nominations: Vec<AccountId>) {}

	/// Fired when someone removes their intention to nominate, either due to chill or validating.
	///
	/// The set of nominations at the time of removal is provided as it can no longer be fetched in
	/// any way.
	fn on_nominator_remove(_who: &AccountId, _nominations: Vec<AccountId>) {}

	/// Fired when someone sets their intention to validate.
	///
	/// Note validator preference changes are not communicated, but could be added if needed.
	fn on_validator_add(_who: &AccountId) {}

	/// Fired when an existing validator updates their preferences.
	///
	/// Note validator preference changes are not communicated, but could be added if needed.
	fn on_validator_update(_who: &AccountId) {}

	/// Fired when someone removes their intention to validate, either due to chill or nominating.
	fn on_validator_remove(_who: &AccountId) {}

	/// Fired when someone is fully unstaked.
	fn on_unstake(_who: &AccountId) {}

	/// Fired when a staker is slashed.
	///
	/// * `stash` - The stash of the staker whom the slash was applied to.
	/// * `slashed_active` - The new bonded balance of the staker after the slash was applied.
	/// * `slashed_unlocking` - A map of slashed eras, and the balance of that unlocking chunk after
	///   the slash is applied. Any era not present in the map is not affected at all.
	/// * `slashed_total` - The aggregated balance that was lost due to the slash.
	fn on_slash(
		_stash: &AccountId,
		_slashed_active: Balance,
		_slashed_unlocking: &BTreeMap<EraIndex, Balance>,
		_slashed_total: Balance,
	) {
	}

	/// Fired when a portion of a staker's balance has been withdrawn.
	fn on_withdraw(_stash: &AccountId, _amount: Balance) {}
}

/// A generic representation of a staking implementation.
///
/// This interface uses the terminology of NPoS, but it is aims to be generic enough to cover other
/// implementations as well.
pub trait StakingInterface {
	/// Balance type used by the staking system.
	type Balance: Sub<Output = Self::Balance>
		+ Ord
		+ PartialEq
		+ Default
		+ Copy
		+ MaxEncodedLen
		+ FullCodec
		+ TypeInfo
		+ Saturating;

	/// AccountId type used by the staking system.
	type AccountId: Clone + core::fmt::Debug;

	/// Means of converting Currency to VoteWeight.
	type CurrencyToVote: CurrencyToVote<Self::Balance>;

	/// The minimum amount required to bond in order to set nomination intentions. This does not
	/// necessarily mean the nomination will be counted in an election, but instead just enough to
	/// be stored as a nominator. In other words, this is the minimum amount to register the
	/// intention to nominate.
	fn minimum_nominator_bond() -> Self::Balance;

	/// The minimum amount required to bond in order to set validation intentions.
	fn minimum_validator_bond() -> Self::Balance;

	/// Return a stash account that is controlled by a `controller`.
	///
	/// ## Note
	///
	/// The controller abstraction is not permanent and might go away. Avoid using this as much as
	/// possible.
	fn stash_by_ctrl(controller: &Self::AccountId) -> Result<Self::AccountId, DispatchError>;

	/// Number of eras that staked funds must remain bonded for.
	fn bonding_duration() -> EraIndex;

	/// The current era index.
	///
	/// This should be the latest planned era that the staking system knows about.
	fn current_era() -> EraIndex;

	/// Returns the [`Stake`] of `who`.
	fn stake(who: &Self::AccountId) -> Result<Stake<Self::Balance>, DispatchError>;

	/// Total stake of a staker, `Err` if not a staker.
	fn total_stake(who: &Self::AccountId) -> Result<Self::Balance, DispatchError> {
		Self::stake(who).map(|s| s.total)
	}

	/// Total active portion of a staker's [`Stake`], `Err` if not a staker.
	fn active_stake(who: &Self::AccountId) -> Result<Self::Balance, DispatchError> {
		Self::stake(who).map(|s| s.active)
	}

	/// Returns whether a staker is unbonding, `Err` if not a staker at all.
	fn is_unbonding(who: &Self::AccountId) -> Result<bool, DispatchError> {
		Self::stake(who).map(|s| s.active != s.total)
	}

	/// Returns whether a staker is FULLY unbonding, `Err` if not a staker at all.
	fn fully_unbond(who: &Self::AccountId) -> DispatchResult {
		Self::unbond(who, Self::stake(who)?.active)
	}

	/// Bond (lock) `value` of `who`'s balance, while forwarding any rewards to `payee`.
	fn bond(who: &Self::AccountId, value: Self::Balance, payee: &Self::AccountId)
		-> DispatchResult;

	/// Have `who` nominate `validators`.
	fn nominate(who: &Self::AccountId, validators: Vec<Self::AccountId>) -> DispatchResult;

	/// Chill `who`.
	fn chill(who: &Self::AccountId) -> DispatchResult;

	/// Bond some extra amount in `who`'s free balance against the active bonded balance of
	/// the account. The amount extra actually bonded will never be more than `who`'s free
	/// balance.
	fn bond_extra(who: &Self::AccountId, extra: Self::Balance) -> DispatchResult;

	/// Schedule a portion of the active bonded balance to be unlocked at era
	/// [Self::current_era] + [`Self::bonding_duration`].
	///
	/// Once the unlock era has been reached, [`Self::withdraw_unbonded`] can be called to unlock
	/// the funds.
	///
	/// The amount of times this can be successfully called is limited based on how many distinct
	/// eras funds are schedule to unlock in. Calling [`Self::withdraw_unbonded`] after some unlock
	/// schedules have reached their unlocking era should allow more calls to this function.
	fn unbond(stash: &Self::AccountId, value: Self::Balance) -> DispatchResult;

	/// Set the reward destination for the ledger associated with the stash.
	fn set_payee(stash: &Self::AccountId, reward_acc: &Self::AccountId) -> DispatchResult;

	/// Unlock any funds schedule to unlock before or at the current era.
	///
	/// Returns whether the stash was killed because of this withdraw or not.
	fn withdraw_unbonded(
		stash: Self::AccountId,
		num_slashing_spans: u32,
	) -> Result<bool, DispatchError>;

	/// The ideal number of active validators.
	fn desired_validator_count() -> u32;

	/// Whether or not there is an ongoing election.
	fn election_ongoing() -> bool;

	/// Force a current staker to become completely unstaked, immediately.
	fn force_unstake(who: Self::AccountId) -> DispatchResult;

	/// Checks whether an account `staker` has been exposed in an era.
	fn is_exposed_in_era(who: &Self::AccountId, era: &EraIndex) -> bool;

	/// Return the status of the given staker, `Err` if not staked at all.
	fn status(who: &Self::AccountId) -> Result<StakerStatus<Self::AccountId>, DispatchError>;

	/// Checks whether or not this is a validator account.
	fn is_validator(who: &Self::AccountId) -> bool {
		Self::status(who).map(|s| matches!(s, StakerStatus::Validator)).unwrap_or(false)
	}

	/// Checks whether the staker is a virtual account.
	///
	/// A virtual staker is an account whose locks are not managed by the [`StakingInterface`]
	/// implementation but by an external pallet. See [`StakingUnchecked::virtual_bond`] for more
	/// details.
	fn is_virtual_staker(who: &Self::AccountId) -> bool;

	/// Get the nominations of a stash, if they are a nominator, `None` otherwise.
	fn nominations(who: &Self::AccountId) -> Option<Vec<Self::AccountId>> {
		match Self::status(who) {
			Ok(StakerStatus::Nominator(t)) => Some(t),
			_ => None,
		}
	}

	/// Returns the fraction of the slash to be rewarded to reporter.
	fn slash_reward_fraction() -> Perbill;

	#[cfg(feature = "runtime-benchmarks")]
	fn max_exposure_page_size() -> Page;

	#[cfg(feature = "runtime-benchmarks")]
	fn add_era_stakers(
		current_era: &EraIndex,
		stash: &Self::AccountId,
		exposures: Vec<(Self::AccountId, Self::Balance)>,
	);

	#[cfg(feature = "runtime-benchmarks")]
	fn set_current_era(era: EraIndex);
}

/// Set of low level apis to manipulate staking ledger.
///
/// These apis bypass some or all safety checks and should only be used if you know what you are
/// doing.
pub trait StakingUnchecked: StakingInterface {
	/// Migrate an existing staker to a virtual staker.
	///
	/// It would release all funds held by the implementation pallet.
	fn migrate_to_virtual_staker(who: &Self::AccountId) -> DispatchResult;

	/// Book-keep a new bond for `keyless_who` without applying any locks (hence virtual).
	///
	/// It is important that `keyless_who` is a keyless account and therefore cannot interact with
	/// staking pallet directly. Caller is responsible for ensuring the passed amount is locked and
	/// valid.
	fn virtual_bond(
		keyless_who: &Self::AccountId,
		value: Self::Balance,
		payee: &Self::AccountId,
	) -> DispatchResult;

	/// Migrate a virtual staker to a direct staker.
	///
	/// Only used for testing.
	#[cfg(feature = "runtime-benchmarks")]
	fn migrate_to_direct_staker(who: &Self::AccountId);
}

/// The amount of exposure for an era that an individual nominator has (susceptible to slashing).
#[derive(PartialEq, Eq, PartialOrd, Ord, Clone, Encode, Decode, RuntimeDebug, TypeInfo, Copy)]
pub struct IndividualExposure<AccountId, Balance: HasCompact> {
	/// The stash account of the nominator in question.
	pub who: AccountId,
	/// Amount of funds exposed.
	#[codec(compact)]
	pub value: Balance,
}

/// A snapshot of the stake backing a single validator in the system.
#[derive(PartialEq, Eq, PartialOrd, Ord, Clone, Encode, Decode, RuntimeDebug, TypeInfo)]
pub struct Exposure<AccountId, Balance: HasCompact> {
	/// The total balance backing this validator.
	#[codec(compact)]
	pub total: Balance,
	/// The validator's own stash that is exposed.
	#[codec(compact)]
	pub own: Balance,
	/// The portions of nominators stashes that are exposed.
	pub others: Vec<IndividualExposure<AccountId, Balance>>,
}

impl<AccountId, Balance: Default + HasCompact> Default for Exposure<AccountId, Balance> {
	fn default() -> Self {
		Self { total: Default::default(), own: Default::default(), others: vec![] }
	}
}

impl<
		AccountId: Clone,
		Balance: HasCompact + AtLeast32BitUnsigned + Copy + codec::MaxEncodedLen,
	> Exposure<AccountId, Balance>
{
	/// Splits self into two instances of exposures.
	///
	/// `n_others` individual exposures are consumed from self and returned as part of the new
	/// exposure.
	///
	/// Since this method splits `others` of a single exposure, `total.own` will be the same for
	/// both `self` and the returned exposure.
	pub fn split_others(&mut self, n_others: u32) -> Self {
		let head_others: Vec<_> =
			self.others.drain(..(n_others as usize).min(self.others.len())).collect();

		let total_others_head: Balance = head_others
			.iter()
			.fold(Zero::zero(), |acc: Balance, o| acc.saturating_add(o.value));

		self.total = self.total.saturating_sub(total_others_head);

		Self {
			total: total_others_head.saturating_add(self.own),
			own: self.own,
			others: head_others,
		}
	}

	/// Converts an `Exposure` into `PagedExposureMetadata` and multiple chunks of
	/// `IndividualExposure` with each chunk having maximum of `page_size` elements.
	pub fn into_pages(
		self,
		page_size: Page,
	) -> (PagedExposureMetadata<Balance>, Vec<ExposurePage<AccountId, Balance>>) {
		let individual_chunks = self.others.chunks(page_size as usize);
		let mut exposure_pages: Vec<ExposurePage<AccountId, Balance>> =
			Vec::with_capacity(individual_chunks.len());

		for chunk in individual_chunks {
			let mut page_total: Balance = Zero::zero();
			let mut others: Vec<IndividualExposure<AccountId, Balance>> =
				Vec::with_capacity(chunk.len());
			for individual in chunk.iter() {
				page_total.saturating_accrue(individual.value);
				others.push(IndividualExposure {
					who: individual.who.clone(),
					value: individual.value,
				})
			}
			exposure_pages.push(ExposurePage { page_total, others });
		}

		(
			PagedExposureMetadata {
				total: self.total,
				own: self.own,
				nominator_count: self.others.len() as u32,
				page_count: exposure_pages.len() as Page,
			},
			exposure_pages,
		)
	}
}

/// A snapshot of the stake backing a single validator in the system.
#[derive(PartialEq, Eq, PartialOrd, Ord, Clone, Encode, Decode, RuntimeDebug, TypeInfo)]
pub struct ExposurePage<AccountId, Balance: HasCompact> {
	/// The total balance of this chunk/page.
	#[codec(compact)]
	pub page_total: Balance,
	/// The portions of nominators stashes that are exposed.
	pub others: Vec<IndividualExposure<AccountId, Balance>>,
}

impl<A, B: Default + HasCompact> Default for ExposurePage<A, B> {
	fn default() -> Self {
		ExposurePage { page_total: Default::default(), others: vec![] }
	}
}

/// Returns an exposure page from a set of individual exposures.
impl<A, B: HasCompact + Default + AddAssign + SubAssign + Clone> From<Vec<IndividualExposure<A, B>>>
	for ExposurePage<A, B>
{
	fn from(exposures: Vec<IndividualExposure<A, B>>) -> Self {
		exposures.into_iter().fold(ExposurePage::default(), |mut page, e| {
			page.page_total += e.value.clone();
			page.others.push(e);
			page
		})
	}
}

/// Metadata for Paged Exposure of a validator such as total stake across pages and page count.
///
/// In combination with the associated `ExposurePage`s, it can be used to reconstruct a full
/// `Exposure` set of a validator. This is useful for cases where we want to query full set of
/// `Exposure` as one page (for backward compatibility).
#[derive(
	PartialEq,
	Eq,
	PartialOrd,
	Ord,
	Clone,
	Encode,
	Decode,
	RuntimeDebug,
	TypeInfo,
	Default,
	MaxEncodedLen,
	Copy,
)]
pub struct PagedExposureMetadata<Balance: HasCompact + codec::MaxEncodedLen> {
	/// The total balance backing this validator.
	#[codec(compact)]
	pub total: Balance,
	/// The validator's own stash that is exposed.
	#[codec(compact)]
	pub own: Balance,
	/// Number of nominators backing this validator.
	pub nominator_count: u32,
	/// Number of pages of nominators.
	pub page_count: Page,
}

impl<Balance> PagedExposureMetadata<Balance>
where
	Balance: HasCompact
		+ codec::MaxEncodedLen
		+ Add<Output = Balance>
		+ Sub<Output = Balance>
		+ sp_runtime::Saturating
		+ PartialEq
		+ Copy
		+ sp_runtime::traits::Debug,
{
	/// Consumes self and returns the result of the metadata updated with `other_balances` and
	/// of adding `other_num` nominators to the metadata.
	///
	/// `Max` is a getter of the maximum number of nominators per page.
	pub fn update_with<Max: sp_core::Get<u32>>(
		self,
		others_balance: Balance,
		others_num: u32,
	) -> Self {
		let page_limit = Max::get().max(1);
		let new_nominator_count = self.nominator_count.saturating_add(others_num);
		let new_page_count =
<<<<<<< HEAD
			new_nominator_count.saturating_add(page_limit).saturating_div(page_limit);
=======
			new_nominator_count
			    .defensive_saturating_add(Max::get())
			    .defensive_saturating_sub(1)
			    .saturating_div(Max::get());
>>>>>>> d348cb01

		Self {
			total: self.total.saturating_add(others_balance),
			own: self.own,
			nominator_count: new_nominator_count,
			page_count: new_page_count,
		}
	}
}

/// A type that belongs only in the context of an `Agent`.
///
/// `Agent` is someone that manages delegated funds from [`Delegator`] accounts. It can
/// then use these funds to participate in the staking system. It can never use its own funds to
/// stake. They instead (virtually bond)[`StakingUnchecked::virtual_bond`] into the staking system
/// and are also called `Virtual Stakers`.
///
/// The `Agent` is also responsible for managing rewards and slashing for all the `Delegators` that
/// have delegated funds to it.
#[derive(Clone, Debug)]
pub struct Agent<T>(T);
impl<T> From<T> for Agent<T> {
	fn from(acc: T) -> Self {
		Agent(acc)
	}
}

impl<T> Agent<T> {
	pub fn get(self) -> T {
		self.0
	}
}

/// A type that belongs only in the context of a `Delegator`.
///
/// `Delegator` is someone that delegates funds to an `Agent`, allowing them to pool funds
/// along with other delegators and participate in the staking system.
#[derive(Clone, Debug)]
pub struct Delegator<T>(T);
impl<T> From<T> for Delegator<T> {
	fn from(acc: T) -> Self {
		Delegator(acc)
	}
}

impl<T> Delegator<T> {
	pub fn get(self) -> T {
		self.0
	}
}

/// Trait to provide delegation functionality for stakers.
pub trait DelegationInterface {
	/// Balance type used by the staking system.
	type Balance: Sub<Output = Self::Balance>
		+ Ord
		+ PartialEq
		+ Default
		+ Copy
		+ MaxEncodedLen
		+ FullCodec
		+ TypeInfo
		+ Saturating;

	/// AccountId type used by the staking system.
	type AccountId: Clone + core::fmt::Debug;

	/// Returns effective balance of the `Agent` account. `None` if not an `Agent`.
	///
	/// This takes into account any pending slashes to `Agent` against the delegated balance.
	fn agent_balance(agent: Agent<Self::AccountId>) -> Option<Self::Balance>;

	/// Returns the total amount of funds that is unbonded and can be withdrawn from the `Agent`
	/// account. `None` if not an `Agent`.
	fn agent_transferable_balance(agent: Agent<Self::AccountId>) -> Option<Self::Balance>;

	/// Returns the total amount of funds delegated. `None` if not a `Delegator`.
	fn delegator_balance(delegator: Delegator<Self::AccountId>) -> Option<Self::Balance>;

	/// Register `Agent` such that it can accept delegation.
	fn register_agent(
		agent: Agent<Self::AccountId>,
		reward_account: &Self::AccountId,
	) -> DispatchResult;

	/// Removes `Agent` registration.
	///
	/// This should only be allowed if the agent has no staked funds.
	fn remove_agent(agent: Agent<Self::AccountId>) -> DispatchResult;

	/// Add delegation to the `Agent`.
	fn delegate(
		delegator: Delegator<Self::AccountId>,
		agent: Agent<Self::AccountId>,
		amount: Self::Balance,
	) -> DispatchResult;

	/// Withdraw or revoke delegation to `Agent`.
	///
	/// If there are `Agent` funds upto `amount` available to withdraw, then those funds would
	/// be released to the `delegator`
	fn withdraw_delegation(
		delegator: Delegator<Self::AccountId>,
		agent: Agent<Self::AccountId>,
		amount: Self::Balance,
		num_slashing_spans: u32,
	) -> DispatchResult;

	/// Returns pending slashes posted to the `Agent` account. None if not an `Agent`.
	///
	/// Slashes to `Agent` account are not immediate and are applied lazily. Since `Agent`
	/// has an unbounded number of delegators, immediate slashing is not possible.
	fn pending_slash(agent: Agent<Self::AccountId>) -> Option<Self::Balance>;

	/// Apply a pending slash to an `Agent` by slashing `value` from `delegator`.
	///
	/// A reporter may be provided (if one exists) in order for the implementor to reward them,
	/// if applicable.
	fn delegator_slash(
		agent: Agent<Self::AccountId>,
		delegator: Delegator<Self::AccountId>,
		value: Self::Balance,
		maybe_reporter: Option<Self::AccountId>,
	) -> DispatchResult;
}

/// Trait to provide functionality for direct stakers to migrate to delegation agents.
/// See [`DelegationInterface`] for more details on delegation.
pub trait DelegationMigrator {
	/// Balance type used by the staking system.
	type Balance: Sub<Output = Self::Balance>
		+ Ord
		+ PartialEq
		+ Default
		+ Copy
		+ MaxEncodedLen
		+ FullCodec
		+ TypeInfo
		+ Saturating;

	/// AccountId type used by the staking system.
	type AccountId: Clone + core::fmt::Debug;

	/// Migrate an existing `Nominator` to `Agent` account.
	///
	/// The implementation should ensure the `Nominator` account funds are moved to an escrow
	/// from which `Agents` can later release funds to its `Delegators`.
	fn migrate_nominator_to_agent(
		agent: Agent<Self::AccountId>,
		reward_account: &Self::AccountId,
	) -> DispatchResult;

	/// Migrate `value` of delegation to `delegator` from a migrating agent.
	///
	/// When a direct `Nominator` migrates to `Agent`, the funds are kept in escrow. This function
	/// allows the `Agent` to release the funds to the `delegator`.
	fn migrate_delegation(
		agent: Agent<Self::AccountId>,
		delegator: Delegator<Self::AccountId>,
		value: Self::Balance,
	) -> DispatchResult;

	/// Drop the `Agent` account and its associated delegators.
	///
	/// Also removed from [`StakingUnchecked`] as a Virtual Staker. Useful for testing.
	#[cfg(feature = "runtime-benchmarks")]
	fn force_kill_agent(agent: Agent<Self::AccountId>);
}

sp_core::generate_feature_enabled_macro!(runtime_benchmarks_enabled, feature = "runtime-benchmarks", $);

#[cfg(test)]
mod tests {
	use sp_core::ConstU32;

	use super::*;

	#[test]
	fn update_with_works() {
		let metadata = PagedExposureMetadata::<u32> {
			total: 1000,
			own: 0, // don't care
			nominator_count: 10,
			page_count: 1,
		};

		assert_eq!(
			metadata.clone().update_with::<ConstU32<10>>(1, 1),
			PagedExposureMetadata { total: 1001, own: 0, nominator_count: 11, page_count: 2 },
		);

		assert_eq!(
			metadata.clone().update_with::<ConstU32<5>>(1, 1),
			PagedExposureMetadata { total: 1001, own: 0, nominator_count: 11, page_count: 3 },
		);

		assert_eq!(
			metadata.clone().update_with::<ConstU32<4>>(1, 1),
			PagedExposureMetadata { total: 1001, own: 0, nominator_count: 11, page_count: 3 },
		);

		assert_eq!(
			metadata.clone().update_with::<ConstU32<1>>(1, 1),
			PagedExposureMetadata { total: 1001, own: 0, nominator_count: 11, page_count: 12 },
		);
	}

	#[test]
	fn individual_exposures_to_exposure_works() {
		let exposure_1 = IndividualExposure { who: 1, value: 10u32 };
		let exposure_2 = IndividualExposure { who: 2, value: 20 };
		let exposure_3 = IndividualExposure { who: 3, value: 30 };

		let exposure_page: ExposurePage<u32, u32> = vec![exposure_1, exposure_2, exposure_3].into();

		assert_eq!(
			exposure_page,
			ExposurePage { page_total: 60, others: vec![exposure_1, exposure_2, exposure_3] },
		);
	}

	#[test]
	fn empty_individual_exposures_to_exposure_works() {
		let empty_exposures: Vec<IndividualExposure<u32, u32>> = vec![];

		let exposure_page: ExposurePage<u32, u32> = empty_exposures.into();
		assert_eq!(exposure_page, ExposurePage { page_total: 0, others: vec![] });
	}

	#[test]
	fn exposure_split_others_works() {
		let exposure = Exposure {
			total: 100,
			own: 20,
			others: vec![
				IndividualExposure { who: 1, value: 20u32 },
				IndividualExposure { who: 2, value: 20 },
				IndividualExposure { who: 3, value: 20 },
				IndividualExposure { who: 4, value: 20 },
			],
		};

		let mut exposure_0 = exposure.clone();
		// split others with with 0 `n_others` is a noop and returns an empty exposure (with `own`
		// only).
		let split_exposure = exposure_0.split_others(0);
		assert_eq!(exposure_0, exposure);
		assert_eq!(split_exposure, Exposure { total: 20, own: 20, others: vec![] });

		let mut exposure_1 = exposure.clone();
		// split individual exposures so that the returned exposure has 1 individual exposure.
		let split_exposure = exposure_1.split_others(1);
		assert_eq!(exposure_1.own, 20);
		assert_eq!(exposure_1.total, 20 + 3 * 20);
		assert_eq!(exposure_1.others.len(), 3);

		assert_eq!(split_exposure.own, 20);
		assert_eq!(split_exposure.total, 20 + 1 * 20);
		assert_eq!(split_exposure.others.len(), 1);

		let mut exposure_3 = exposure.clone();
		// split individual exposures so that the returned exposure has 3 individual exposures,
		// which are consumed from the original exposure.
		let split_exposure = exposure_3.split_others(3);
		assert_eq!(exposure_3.own, 20);
		assert_eq!(exposure_3.total, 20 + 1 * 20);
		assert_eq!(exposure_3.others.len(), 1);

		assert_eq!(split_exposure.own, 20);
		assert_eq!(split_exposure.total, 20 + 3 * 20);
		assert_eq!(split_exposure.others.len(), 3);

		let mut exposure_max = exposure.clone();
		// split others with with more `n_others` than the number of others in the exposure
		// consumes all the individual exposures of the original Exposure and returns them in the
		// new exposure.
		let split_exposure = exposure_max.split_others(u32::MAX);
		assert_eq!(split_exposure, exposure);
		assert_eq!(exposure_max, Exposure { total: 20, own: 20, others: vec![] });
	}
}<|MERGE_RESOLUTION|>--- conflicted
+++ resolved
@@ -522,15 +522,10 @@
 	) -> Self {
 		let page_limit = Max::get().max(1);
 		let new_nominator_count = self.nominator_count.saturating_add(others_num);
-		let new_page_count =
-<<<<<<< HEAD
-			new_nominator_count.saturating_add(page_limit).saturating_div(page_limit);
-=======
-			new_nominator_count
-			    .defensive_saturating_add(Max::get())
-			    .defensive_saturating_sub(1)
-			    .saturating_div(Max::get());
->>>>>>> d348cb01
+		let new_page_count = new_nominator_count
+			.defensive_saturating_add(page_limit)
+			.defensive_saturating_sub(1)
+			.saturating_div(page_limit);
 
 		Self {
 			total: self.total.saturating_add(others_balance),
