// This file is part of Substrate.

// Copyright (C) Parity Technologies (UK) Ltd.
// SPDX-License-Identifier: Apache-2.0

// Licensed under the Apache License, Version 2.0 (the "License");
// you may not use this file except in compliance with the License.
// You may obtain a copy of the License at
//
// 	http://www.apache.org/licenses/LICENSE-2.0
//
// Unless required by applicable law or agreed to in writing, software
// distributed under the License is distributed on an "AS IS" BASIS,
// WITHOUT WARRANTIES OR CONDITIONS OF ANY KIND, either express or implied.
// See the License for the specific language governing permissions and
// limitations under the License.

//! Simple Ed25519 API.

#[cfg(feature = "serde")]
use crate::crypto::Ss58Codec;
use crate::crypto::{
	ByteArray, CryptoType, CryptoTypeId, Derive, DeriveError, DeriveJunction, Pair as TraitPair,
	Public as TraitPublic, PublicBytes, SecretStringError, SignatureBytes,
};

use ed25519_zebra::{SigningKey, VerificationKey};
#[cfg(feature = "serde")]
use serde::{de, Deserialize, Deserializer, Serialize, Serializer};
#[cfg(all(not(feature = "std"), feature = "serde"))]
use sp_std::alloc::{format, string::String};
use sp_std::vec::Vec;

/// An identifier used to match public keys against ed25519 keys
pub const CRYPTO_ID: CryptoTypeId = CryptoTypeId(*b"ed25");

/// The byte length of public key
pub const PUBLIC_KEY_SERIALIZED_SIZE: usize = 32;

/// The byte length of signature
pub const SIGNATURE_SERIALIZED_SIZE: usize = 64;

/// A secret seed. It's not called a "secret key" because ring doesn't expose the secret keys
/// of the key pair (yeah, dumb); as such we're forced to remember the seed manually if we
/// will need it later (such as for HDKD).
type Seed = [u8; 32];

<<<<<<< HEAD
/// A public key.
#[derive(
	PartialEq, Eq, PartialOrd, Ord, Clone, Copy, Encode, Decode, MaxEncodedLen, TypeInfo, Hash,
)]
pub struct Public(pub [u8; 32]);
=======
#[doc(hidden)]
pub struct Ed25519Tag;
>>>>>>> bb973aa0

/// A public key.
pub type Public = PublicBytes<PUBLIC_KEY_SERIALIZED_SIZE, Ed25519Tag>;

impl TraitPublic for Public {}

<<<<<<< HEAD
impl From<[u8; 32]> for Public {
	fn from(value: [u8; 32]) -> Self {
		Self(value)
	}
}

impl From<Public> for [u8; 32] {
	fn from(x: Public) -> Self {
		x.0
	}
}
=======
impl Derive for Public {}
>>>>>>> bb973aa0

#[cfg(feature = "full_crypto")]
impl From<Pair> for Public {
	fn from(x: Pair) -> Self {
		x.public()
	}
}

#[cfg(feature = "std")]
impl std::str::FromStr for Public {
	type Err = crate::crypto::PublicError;

	fn from_str(s: &str) -> Result<Self, Self::Err> {
		Self::from_ss58check(s)
	}
}

#[cfg(feature = "std")]
impl std::fmt::Display for Public {
	fn fmt(&self, f: &mut std::fmt::Formatter) -> std::fmt::Result {
		write!(f, "{}", self.to_ss58check())
	}
}

impl sp_std::fmt::Debug for Public {
	#[cfg(feature = "std")]
	fn fmt(&self, f: &mut sp_std::fmt::Formatter) -> sp_std::fmt::Result {
		let s = self.to_ss58check();
		write!(f, "{} ({}...)", crate::hexdisplay::HexDisplay::from(&self.0), &s[0..8])
	}

	#[cfg(not(feature = "std"))]
	fn fmt(&self, _: &mut sp_std::fmt::Formatter) -> sp_std::fmt::Result {
		Ok(())
	}
}

#[cfg(feature = "serde")]
impl Serialize for Public {
	fn serialize<S>(&self, serializer: S) -> Result<S::Ok, S::Error>
	where
		S: Serializer,
	{
		serializer.serialize_str(&self.to_ss58check())
	}
}

#[cfg(feature = "serde")]
impl<'de> Deserialize<'de> for Public {
	fn deserialize<D>(deserializer: D) -> Result<Self, D::Error>
	where
		D: Deserializer<'de>,
	{
		Public::from_ss58check(&String::deserialize(deserializer)?)
			.map_err(|e| de::Error::custom(format!("{:?}", e)))
	}
}

<<<<<<< HEAD
/// A signature (a 512-bit value).
#[derive(Encode, Decode, MaxEncodedLen, TypeInfo, PartialEq, Eq, Hash)]
pub struct Signature(pub [u8; 64]);

impl TryFrom<&[u8]> for Signature {
	type Error = ();

	fn try_from(data: &[u8]) -> Result<Self, Self::Error> {
		if data.len() == 64 {
			let mut inner = [0u8; 64];
			inner.copy_from_slice(data);
			Ok(Signature(inner))
		} else {
			Err(())
		}
	}
}
=======
/// A signature.
pub type Signature = SignatureBytes<SIGNATURE_SERIALIZED_SIZE, Ed25519Tag>;
>>>>>>> bb973aa0

impl From<[u8; 64]> for Signature {
	fn from(value: [u8; 64]) -> Self {
		Self(value)
	}
}

#[cfg(feature = "serde")]
impl Serialize for Signature {
	fn serialize<S>(&self, serializer: S) -> Result<S::Ok, S::Error>
	where
		S: Serializer,
	{
		serializer.serialize_str(&array_bytes::bytes2hex("", self))
	}
}

#[cfg(feature = "serde")]
impl<'de> Deserialize<'de> for Signature {
	fn deserialize<D>(deserializer: D) -> Result<Self, D::Error>
	where
		D: Deserializer<'de>,
	{
		let signature_hex = array_bytes::hex2bytes(&String::deserialize(deserializer)?)
			.map_err(|e| de::Error::custom(format!("{:?}", e)))?;
		Signature::try_from(signature_hex.as_ref())
			.map_err(|e| de::Error::custom(format!("{:?}", e)))
	}
}

impl sp_std::fmt::Debug for Signature {
	#[cfg(feature = "std")]
	fn fmt(&self, f: &mut sp_std::fmt::Formatter) -> sp_std::fmt::Result {
		write!(f, "{}", crate::hexdisplay::HexDisplay::from(&self.0))
	}

	#[cfg(not(feature = "std"))]
	fn fmt(&self, _: &mut sp_std::fmt::Formatter) -> sp_std::fmt::Result {
		Ok(())
	}
}

/// A key pair.
#[derive(Copy, Clone)]
pub struct Pair {
	public: VerificationKey,
	secret: SigningKey,
}

/// Derive a single hard junction.
fn derive_hard_junction(secret_seed: &Seed, cc: &[u8; 32]) -> Seed {
	use codec::Encode;
	("Ed25519HDKD", secret_seed, cc).using_encoded(sp_crypto_hashing::blake2_256)
}

impl TraitPair for Pair {
	type Public = Public;
	type Seed = Seed;
	type Signature = Signature;

	/// Make a new key pair from secret seed material. The slice must be 32 bytes long or it
	/// will return `None`.
	///
	/// You should never need to use this; generate(), generate_with_phrase
	fn from_seed_slice(seed_slice: &[u8]) -> Result<Pair, SecretStringError> {
		let secret =
			SigningKey::try_from(seed_slice).map_err(|_| SecretStringError::InvalidSeedLength)?;
		let public = VerificationKey::from(&secret);
		Ok(Pair { secret, public })
	}

	/// Derive a child key from a series of given junctions.
	fn derive<Iter: Iterator<Item = DeriveJunction>>(
		&self,
		path: Iter,
		_seed: Option<Seed>,
	) -> Result<(Pair, Option<Seed>), DeriveError> {
		let mut acc = self.secret.into();
		for j in path {
			match j {
				DeriveJunction::Soft(_cc) => return Err(DeriveError::SoftKeyInPath),
				DeriveJunction::Hard(cc) => acc = derive_hard_junction(&acc, &cc),
			}
		}
		Ok((Self::from_seed(&acc), Some(acc)))
	}

	/// Get the public key.
	fn public(&self) -> Public {
		Public::from_raw(self.public.into())
	}

	/// Sign a message.
	#[cfg(feature = "full_crypto")]
	fn sign(&self, message: &[u8]) -> Signature {
		Signature::from_raw(self.secret.sign(message).into())
	}

	/// Verify a signature on a message.
	///
	/// Returns true if the signature is good.
	fn verify<M: AsRef<[u8]>>(sig: &Signature, message: M, public: &Public) -> bool {
		let Ok(public) = VerificationKey::try_from(public.as_slice()) else { return false };
		let Ok(signature) = ed25519_zebra::Signature::try_from(sig.as_ref()) else { return false };
		public.verify(&signature, message.as_ref()).is_ok()
	}

	/// Return a vec filled with raw data.
	fn to_raw_vec(&self) -> Vec<u8> {
		self.seed().to_vec()
	}
}

impl Pair {
	/// Get the seed for this key.
	pub fn seed(&self) -> Seed {
		self.secret.into()
	}

	/// Exactly as `from_string` except that if no matches are found then, the the first 32
	/// characters are taken (padded with spaces as necessary) and used as the MiniSecretKey.
	#[cfg(feature = "std")]
	pub fn from_legacy_string(s: &str, password_override: Option<&str>) -> Pair {
		Self::from_string(s, password_override).unwrap_or_else(|_| {
			let mut padded_seed: Seed = [b' '; 32];
			let len = s.len().min(32);
			padded_seed[..len].copy_from_slice(&s.as_bytes()[..len]);
			Self::from_seed(&padded_seed)
		})
	}
}

impl CryptoType for Public {
	type Pair = Pair;
}

impl CryptoType for Signature {
	type Pair = Pair;
}

impl CryptoType for Pair {
	type Pair = Pair;
}

#[cfg(test)]
mod test {
	use super::*;
	use crate::crypto::DEV_PHRASE;
	use serde_json;

	#[test]
	fn default_phrase_should_be_used() {
		assert_eq!(
			Pair::from_string("//Alice///password", None).unwrap().public(),
			Pair::from_string(&format!("{}//Alice", DEV_PHRASE), Some("password"))
				.unwrap()
				.public(),
		);
	}

	#[test]
	fn seed_and_derive_should_work() {
		let seed = array_bytes::hex2array_unchecked(
			"9d61b19deffd5a60ba844af492ec2cc44449c5697b326919703bac031cae7f60",
		);
		let pair = Pair::from_seed(&seed);
		assert_eq!(pair.seed(), seed);
		let path = vec![DeriveJunction::Hard([0u8; 32])];
		let derived = pair.derive(path.into_iter(), None).ok().unwrap().0;
		assert_eq!(
			derived.seed(),
			array_bytes::hex2array_unchecked::<_, 32>(
				"ede3354e133f9c8e337ddd6ee5415ed4b4ffe5fc7d21e933f4930a3730e5b21c"
			)
		);
	}

	#[test]
	fn generate_with_phrase_should_be_recoverable_with_from_string() {
		let (pair, phrase, seed) = Pair::generate_with_phrase(None);
		let repair_seed = Pair::from_seed_slice(seed.as_ref()).expect("seed slice is valid");
		assert_eq!(pair.public(), repair_seed.public());
		assert_eq!(pair.to_raw_vec(), repair_seed.to_raw_vec());
		let (repair_phrase, reseed) =
			Pair::from_phrase(phrase.as_ref(), None).expect("seed slice is valid");
		assert_eq!(seed, reseed);
		assert_eq!(pair.public(), repair_phrase.public());
		assert_eq!(pair.to_raw_vec(), repair_seed.to_raw_vec());
		let repair_string = Pair::from_string(phrase.as_str(), None).expect("seed slice is valid");
		assert_eq!(pair.public(), repair_string.public());
		assert_eq!(pair.to_raw_vec(), repair_seed.to_raw_vec());
	}

	#[test]
	fn test_vector_should_work() {
		let pair = Pair::from_seed(&array_bytes::hex2array_unchecked(
			"9d61b19deffd5a60ba844af492ec2cc44449c5697b326919703bac031cae7f60",
		));
		let public = pair.public();
		assert_eq!(
			public,
			Public::from_raw(array_bytes::hex2array_unchecked(
				"d75a980182b10ab7d54bfed3c964073a0ee172f3daa62325af021a68f707511a"
			))
		);
		let message = b"";
		let signature = array_bytes::hex2array_unchecked("e5564300c360ac729086e2cc806e828a84877f1eb8e5d974d873e065224901555fb8821590a33bacc61e39701cf9b46bd25bf5f0595bbe24655141438e7a100b");
		let signature = Signature::from_raw(signature);
		assert!(pair.sign(&message[..]) == signature);
		assert!(Pair::verify(&signature, &message[..], &public));
	}

	#[test]
	fn test_vector_by_string_should_work() {
		let pair = Pair::from_string(
			"0x9d61b19deffd5a60ba844af492ec2cc44449c5697b326919703bac031cae7f60",
			None,
		)
		.unwrap();
		let public = pair.public();
		assert_eq!(
			public,
			Public::from_raw(array_bytes::hex2array_unchecked(
				"d75a980182b10ab7d54bfed3c964073a0ee172f3daa62325af021a68f707511a"
			))
		);
		let message = b"";
		let signature = array_bytes::hex2array_unchecked("e5564300c360ac729086e2cc806e828a84877f1eb8e5d974d873e065224901555fb8821590a33bacc61e39701cf9b46bd25bf5f0595bbe24655141438e7a100b");
		let signature = Signature::from_raw(signature);
		assert!(pair.sign(&message[..]) == signature);
		assert!(Pair::verify(&signature, &message[..], &public));
	}

	#[test]
	fn generated_pair_should_work() {
		let (pair, _) = Pair::generate();
		let public = pair.public();
		let message = b"Something important";
		let signature = pair.sign(&message[..]);
		assert!(Pair::verify(&signature, &message[..], &public));
		assert!(!Pair::verify(&signature, b"Something else", &public));
	}

	#[test]
	fn seeded_pair_should_work() {
		let pair = Pair::from_seed(b"12345678901234567890123456789012");
		let public = pair.public();
		assert_eq!(
			public,
			Public::from_raw(array_bytes::hex2array_unchecked(
				"2f8c6129d816cf51c374bc7f08c3e63ed156cf78aefb4a6550d97b87997977ee"
			))
		);
		let message = array_bytes::hex2bytes_unchecked("2f8c6129d816cf51c374bc7f08c3e63ed156cf78aefb4a6550d97b87997977ee00000000000000000200d75a980182b10ab7d54bfed3c964073a0ee172f3daa62325af021a68f707511a4500000000000000");
		let signature = pair.sign(&message[..]);
		println!("Correct signature: {:?}", signature);
		assert!(Pair::verify(&signature, &message[..], &public));
		assert!(!Pair::verify(&signature, "Other message", &public));
	}

	#[test]
	fn generate_with_phrase_recovery_possible() {
		let (pair1, phrase, _) = Pair::generate_with_phrase(None);
		let (pair2, _) = Pair::from_phrase(&phrase, None).unwrap();

		assert_eq!(pair1.public(), pair2.public());
	}

	#[test]
	fn generate_with_password_phrase_recovery_possible() {
		let (pair1, phrase, _) = Pair::generate_with_phrase(Some("password"));
		let (pair2, _) = Pair::from_phrase(&phrase, Some("password")).unwrap();

		assert_eq!(pair1.public(), pair2.public());
	}

	#[test]
	fn password_does_something() {
		let (pair1, phrase, _) = Pair::generate_with_phrase(Some("password"));
		let (pair2, _) = Pair::from_phrase(&phrase, None).unwrap();

		assert_ne!(pair1.public(), pair2.public());
		assert_ne!(pair1.to_raw_vec(), pair2.to_raw_vec());
	}

	#[test]
	fn ss58check_roundtrip_works() {
		let pair = Pair::from_seed(b"12345678901234567890123456789012");
		let public = pair.public();
		let s = public.to_ss58check();
		println!("Correct: {}", s);
		let cmp = Public::from_ss58check(&s).unwrap();
		assert_eq!(cmp, public);
	}

	#[test]
	fn signature_serialization_works() {
		let pair = Pair::from_seed(b"12345678901234567890123456789012");
		let message = b"Something important";
		let signature = pair.sign(&message[..]);
		let serialized_signature = serde_json::to_string(&signature).unwrap();
		// Signature is 64 bytes, so 128 chars + 2 quote chars
		assert_eq!(serialized_signature.len(), 130);
		let signature = serde_json::from_str(&serialized_signature).unwrap();
		assert!(Pair::verify(&signature, &message[..], &pair.public()));
	}

	#[test]
	fn signature_serialization_doesnt_panic() {
		fn deserialize_signature(text: &str) -> Result<Signature, serde_json::error::Error> {
			serde_json::from_str(text)
		}
		assert!(deserialize_signature("Not valid json.").is_err());
		assert!(deserialize_signature("\"Not an actual signature.\"").is_err());
		// Poorly-sized
		assert!(deserialize_signature("\"abc123\"").is_err());
	}
}<|MERGE_RESOLUTION|>--- conflicted
+++ resolved
@@ -45,37 +45,15 @@
 /// will need it later (such as for HDKD).
 type Seed = [u8; 32];
 
-<<<<<<< HEAD
-/// A public key.
-#[derive(
-	PartialEq, Eq, PartialOrd, Ord, Clone, Copy, Encode, Decode, MaxEncodedLen, TypeInfo, Hash,
-)]
-pub struct Public(pub [u8; 32]);
-=======
 #[doc(hidden)]
 pub struct Ed25519Tag;
->>>>>>> bb973aa0
 
 /// A public key.
 pub type Public = PublicBytes<PUBLIC_KEY_SERIALIZED_SIZE, Ed25519Tag>;
 
 impl TraitPublic for Public {}
 
-<<<<<<< HEAD
-impl From<[u8; 32]> for Public {
-	fn from(value: [u8; 32]) -> Self {
-		Self(value)
-	}
-}
-
-impl From<Public> for [u8; 32] {
-	fn from(x: Public) -> Self {
-		x.0
-	}
-}
-=======
 impl Derive for Public {}
->>>>>>> bb973aa0
 
 #[cfg(feature = "full_crypto")]
 impl From<Pair> for Public {
@@ -134,34 +112,8 @@
 	}
 }
 
-<<<<<<< HEAD
-/// A signature (a 512-bit value).
-#[derive(Encode, Decode, MaxEncodedLen, TypeInfo, PartialEq, Eq, Hash)]
-pub struct Signature(pub [u8; 64]);
-
-impl TryFrom<&[u8]> for Signature {
-	type Error = ();
-
-	fn try_from(data: &[u8]) -> Result<Self, Self::Error> {
-		if data.len() == 64 {
-			let mut inner = [0u8; 64];
-			inner.copy_from_slice(data);
-			Ok(Signature(inner))
-		} else {
-			Err(())
-		}
-	}
-}
-=======
 /// A signature.
 pub type Signature = SignatureBytes<SIGNATURE_SERIALIZED_SIZE, Ed25519Tag>;
->>>>>>> bb973aa0
-
-impl From<[u8; 64]> for Signature {
-	fn from(value: [u8; 64]) -> Self {
-		Self(value)
-	}
-}
 
 #[cfg(feature = "serde")]
 impl Serialize for Signature {
