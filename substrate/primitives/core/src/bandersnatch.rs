// This file is part of Substrate.

// Copyright (C) Parity Technologies (UK) Ltd.
// SPDX-License-Identifier: Apache-2.0

// Licensed under the Apache License, Version 2.0 (the "License");
// you may not use this file except in compliance with the License.
// You may obtain a copy of the License at
//
// 	http://www.apache.org/licenses/LICENSE-2.0
//
// Unless required by applicable law or agreed to in writing, software
// distributed under the License is distributed on an "AS IS" BASIS,
// WITHOUT WARRANTIES OR CONDITIONS OF ANY KIND, either express or implied.
// See the License for the specific language governing permissions and
// limitations under the License.

//! VRFs backed by [Bandersnatch](https://neuromancer.sk/std/bls/Bandersnatch),
//! an elliptic curve built over BLS12-381 scalar field.
//!
//! The primitive can operate both as a regular VRF or as an anonymized Ring VRF.

#[cfg(feature = "serde")]
use crate::crypto::Ss58Codec;
#[cfg(feature = "full_crypto")]
use crate::crypto::VrfSecret;
use crate::crypto::{
	ByteArray, CryptoType, CryptoTypeId, Derive, DeriveError, DeriveJunction, Pair as TraitPair,
	Public as TraitPublic, PublicBytes, SecretStringError, SignatureBytes, UncheckedFrom,
	VrfPublic,
};
#[cfg(feature = "serde")]
use serde::{de, Deserialize, Deserializer, Serialize, Serializer};
#[cfg(all(not(feature = "std"), feature = "serde"))]
use sp_std::alloc::{format, string::String};

use bandersnatch_vrfs::{CanonicalSerialize, SecretKey};
use codec::{Decode, Encode, EncodeLike, MaxEncodedLen};
use scale_info::TypeInfo;

use sp_std::{vec, vec::Vec};

/// Identifier used to match public keys against bandersnatch-vrf keys.
pub const CRYPTO_ID: CryptoTypeId = CryptoTypeId(*b"band");

/// Context used to produce a plain signature without any VRF input/output.
pub const SIGNING_CTX: &[u8] = b"BandersnatchSigningContext";

/// The byte length of secret key seed.
pub const SEED_SERIALIZED_SIZE: usize = 32;

/// The byte length of serialized public key.
pub const PUBLIC_SERIALIZED_SIZE: usize = 33;

<<<<<<< HEAD
/// Bandersnatch public key.
#[derive(
	Clone, Copy, PartialEq, Eq, PartialOrd, Ord, Encode, Decode, MaxEncodedLen, TypeInfo, Hash,
)]
pub struct Public(pub [u8; PUBLIC_SERIALIZED_SIZE]);

impl From<[u8; PUBLIC_SERIALIZED_SIZE]> for Public {
	fn from(raw: [u8; PUBLIC_SERIALIZED_SIZE]) -> Self {
		Public(raw)
	}
}

impl UncheckedFrom<[u8; PUBLIC_SERIALIZED_SIZE]> for Public {
	fn unchecked_from(raw: [u8; PUBLIC_SERIALIZED_SIZE]) -> Self {
		Public(raw)
	}
}
=======
/// The byte length of serialized signature.
pub const SIGNATURE_SERIALIZED_SIZE: usize = 65;
>>>>>>> bb973aa0

/// The byte length of serialized pre-output.
pub const PREOUT_SERIALIZED_SIZE: usize = 33;

#[doc(hidden)]
pub struct BandersnatchTag;

/// Bandersnatch public key.
pub type Public = PublicBytes<PUBLIC_SERIALIZED_SIZE, BandersnatchTag>;

impl TraitPublic for Public {}

impl CryptoType for Public {
	type Pair = Pair;
}

impl Derive for Public {}

impl sp_std::fmt::Debug for Public {
	#[cfg(feature = "std")]
	fn fmt(&self, f: &mut sp_std::fmt::Formatter) -> sp_std::fmt::Result {
		let s = self.to_ss58check();
		write!(f, "{} ({}...)", crate::hexdisplay::HexDisplay::from(&self.as_ref()), &s[0..8])
	}

	#[cfg(not(feature = "std"))]
	fn fmt(&self, _: &mut sp_std::fmt::Formatter) -> sp_std::fmt::Result {
		Ok(())
	}
}

#[cfg(feature = "serde")]
impl Serialize for Public {
	fn serialize<S: Serializer>(&self, serializer: S) -> Result<S::Ok, S::Error> {
		serializer.serialize_str(&self.to_ss58check())
	}
}

#[cfg(feature = "serde")]
impl<'de> Deserialize<'de> for Public {
	fn deserialize<D: Deserializer<'de>>(deserializer: D) -> Result<Self, D::Error> {
		Public::from_ss58check(&String::deserialize(deserializer)?)
			.map_err(|e| de::Error::custom(format!("{:?}", e)))
	}
}

/// Bandersnatch signature.
///
/// The signature is created via the [`VrfSecret::vrf_sign`] using [`SIGNING_CTX`] as transcript
/// `label`.
<<<<<<< HEAD
#[derive(Clone, Copy, PartialEq, Eq, Encode, Decode, MaxEncodedLen, TypeInfo, Hash)]
pub struct Signature([u8; SIGNATURE_SERIALIZED_SIZE]);

impl UncheckedFrom<[u8; SIGNATURE_SERIALIZED_SIZE]> for Signature {
	fn unchecked_from(raw: [u8; SIGNATURE_SERIALIZED_SIZE]) -> Self {
		Signature(raw)
	}
}

impl AsRef<[u8]> for Signature {
	fn as_ref(&self) -> &[u8] {
		&self.0[..]
	}
}

impl AsMut<[u8]> for Signature {
	fn as_mut(&mut self) -> &mut [u8] {
		&mut self.0[..]
	}
}

impl TryFrom<&[u8]> for Signature {
	type Error = ();

	fn try_from(data: &[u8]) -> Result<Self, Self::Error> {
		if data.len() != SIGNATURE_SERIALIZED_SIZE {
			return Err(())
		}
		let mut r = [0u8; SIGNATURE_SERIALIZED_SIZE];
		r.copy_from_slice(data);
		Ok(Self::unchecked_from(r))
	}
}

impl ByteArray for Signature {
	const LEN: usize = SIGNATURE_SERIALIZED_SIZE;
}
=======
pub type Signature = SignatureBytes<SIGNATURE_SERIALIZED_SIZE, BandersnatchTag>;
>>>>>>> bb973aa0

impl CryptoType for Signature {
	type Pair = Pair;
}

impl sp_std::fmt::Debug for Signature {
	#[cfg(feature = "std")]
	fn fmt(&self, f: &mut sp_std::fmt::Formatter) -> sp_std::fmt::Result {
		write!(f, "{}", crate::hexdisplay::HexDisplay::from(&self.0))
	}

	#[cfg(not(feature = "std"))]
	fn fmt(&self, _: &mut sp_std::fmt::Formatter) -> sp_std::fmt::Result {
		Ok(())
	}
}

/// The raw secret seed, which can be used to reconstruct the secret [`Pair`].
type Seed = [u8; SEED_SERIALIZED_SIZE];

/// Bandersnatch secret key.
#[derive(Clone)]
pub struct Pair {
	secret: SecretKey,
	seed: Seed,
}

impl Pair {
	/// Get the key seed.
	pub fn seed(&self) -> Seed {
		self.seed
	}
}

impl TraitPair for Pair {
	type Seed = Seed;
	type Public = Public;
	type Signature = Signature;

	/// Make a new key pair from secret seed material.
	///
	/// The slice must be 32 bytes long or it will return an error.
	fn from_seed_slice(seed_slice: &[u8]) -> Result<Pair, SecretStringError> {
		if seed_slice.len() != SEED_SERIALIZED_SIZE {
			return Err(SecretStringError::InvalidSeedLength)
		}
		let mut seed = [0; SEED_SERIALIZED_SIZE];
		seed.copy_from_slice(seed_slice);
		let secret = SecretKey::from_seed(&seed);
		Ok(Pair { secret, seed })
	}

	/// Derive a child key from a series of given (hard) junctions.
	///
	/// Soft junctions are not supported.
	fn derive<Iter: Iterator<Item = DeriveJunction>>(
		&self,
		path: Iter,
		_seed: Option<Seed>,
	) -> Result<(Pair, Option<Seed>), DeriveError> {
		let derive_hard = |seed, cc| -> Seed {
			("bandersnatch-vrf-HDKD", seed, cc).using_encoded(sp_crypto_hashing::blake2_256)
		};

		let mut seed = self.seed();
		for p in path {
			if let DeriveJunction::Hard(cc) = p {
				seed = derive_hard(seed, cc);
			} else {
				return Err(DeriveError::SoftKeyInPath)
			}
		}
		Ok((Self::from_seed(&seed), Some(seed)))
	}

	fn public(&self) -> Public {
		let public = self.secret.to_public();
		let mut raw = [0; PUBLIC_SERIALIZED_SIZE];
		public
			.serialize_compressed(raw.as_mut_slice())
			.expect("serialization length is constant and checked by test; qed");
		Public::unchecked_from(raw)
	}

	/// Sign a message.
	///
	/// In practice this produce a Schnorr signature of a transcript composed by
	/// the constant label [`SIGNING_CTX`] and `data` without any additional data.
	///
	/// See [`vrf::VrfSignData`] for additional details.
	#[cfg(feature = "full_crypto")]
	fn sign(&self, data: &[u8]) -> Signature {
		let data = vrf::VrfSignData::new_unchecked(SIGNING_CTX, &[data], None);
		self.vrf_sign(&data).signature
	}

	fn verify<M: AsRef<[u8]>>(signature: &Signature, data: M, public: &Public) -> bool {
		let data = vrf::VrfSignData::new_unchecked(SIGNING_CTX, &[data.as_ref()], None);
		let signature =
			vrf::VrfSignature { signature: *signature, pre_outputs: vrf::VrfIosVec::default() };
		public.vrf_verify(&data, &signature)
	}

	/// Return a vector filled with the seed (32 bytes).
	fn to_raw_vec(&self) -> Vec<u8> {
		self.seed().to_vec()
	}
}

impl CryptoType for Pair {
	type Pair = Pair;
}

/// Bandersnatch VRF types and operations.
pub mod vrf {
	use super::*;
	use crate::{bounded::BoundedVec, crypto::VrfCrypto, ConstU32};
	use bandersnatch_vrfs::{
		CanonicalDeserialize, CanonicalSerialize, IntoVrfInput, Message, PublicKey,
		ThinVrfSignature, Transcript,
	};

	/// Max number of inputs/pre-outputs which can be handled by the VRF signing procedures.
	///
	/// The number is quite arbitrary and chosen to fulfill the use cases found so far.
	/// If required it can be extended in the future.
	pub const MAX_VRF_IOS: u32 = 3;

	/// Bounded vector used for VRF inputs and pre-outputs.
	///
	/// Can contain at most [`MAX_VRF_IOS`] elements.
	pub type VrfIosVec<T> = BoundedVec<T, ConstU32<MAX_VRF_IOS>>;

	/// VRF input to construct a [`VrfPreOutput`] instance and embeddable in [`VrfSignData`].
	#[derive(Clone, Debug)]
	pub struct VrfInput(pub(super) bandersnatch_vrfs::VrfInput);

	impl VrfInput {
		/// Construct a new VRF input.
		pub fn new(domain: impl AsRef<[u8]>, data: impl AsRef<[u8]>) -> Self {
			let msg = Message { domain: domain.as_ref(), message: data.as_ref() };
			VrfInput(msg.into_vrf_input())
		}
	}

	/// VRF pre-output derived from [`VrfInput`] using a [`VrfSecret`].
	///
	/// This object is used to produce an arbitrary number of verifiable pseudo random
	/// bytes and is often called pre-output to emphasize that this is not the actual
	/// output of the VRF but an object capable of generating the output.
	#[derive(Clone, Debug, PartialEq, Eq)]
	pub struct VrfPreOutput(pub(super) bandersnatch_vrfs::VrfPreOut);

	impl Encode for VrfPreOutput {
		fn encode(&self) -> Vec<u8> {
			let mut bytes = [0; PREOUT_SERIALIZED_SIZE];
			self.0
				.serialize_compressed(bytes.as_mut_slice())
				.expect("serialization length is constant and checked by test; qed");
			bytes.encode()
		}
	}

	impl Decode for VrfPreOutput {
		fn decode<R: codec::Input>(i: &mut R) -> Result<Self, codec::Error> {
			let buf = <[u8; PREOUT_SERIALIZED_SIZE]>::decode(i)?;
			let preout =
				bandersnatch_vrfs::VrfPreOut::deserialize_compressed_unchecked(buf.as_slice())
					.map_err(|_| "vrf-preout decode error: bad preout")?;
			Ok(VrfPreOutput(preout))
		}
	}

	impl EncodeLike for VrfPreOutput {}

	impl MaxEncodedLen for VrfPreOutput {
		fn max_encoded_len() -> usize {
			<[u8; PREOUT_SERIALIZED_SIZE]>::max_encoded_len()
		}
	}

	impl TypeInfo for VrfPreOutput {
		type Identity = [u8; PREOUT_SERIALIZED_SIZE];

		fn type_info() -> scale_info::Type {
			Self::Identity::type_info()
		}
	}

	/// Data to be signed via one of the two provided vrf flavors.
	///
	/// The object contains a transcript and a sequence of [`VrfInput`]s ready to be signed.
	///
	/// The `transcript` summarizes a set of messages which are defining a particular
	/// protocol by automating the Fiat-Shamir transform for challenge generation.
	/// A good explaination of the topic can be found in Merlin [docs](https://merlin.cool/)
	///
	/// The `inputs` is a sequence of [`VrfInput`]s which, during the signing procedure, are
	/// first transformed to [`VrfPreOutput`]s. Both inputs and pre-outputs are then appended to
	/// the transcript before signing the Fiat-Shamir transform result (the challenge).
	///
	/// In practice, as a user, all these technical details can be easily ignored.
	/// What is important to remember is:
	/// - *Transcript* is an object defining the protocol and used to produce the signature. This
	///   object doesn't influence the `VrfPreOutput`s values.
	/// - *Vrf inputs* is some additional data which is used to produce *vrf pre-outputs*. This data
	///   will contribute to the signature as well.
	#[derive(Clone)]
	pub struct VrfSignData {
		/// Associated protocol transcript.
		pub transcript: Transcript,
		/// VRF inputs to be signed.
		pub inputs: VrfIosVec<VrfInput>,
	}

	impl VrfSignData {
		/// Construct a new data to be signed.
		///
		/// Fails if the `inputs` iterator yields more elements than [`MAX_VRF_IOS`]
		///
		/// Refer to [`VrfSignData`] for details about transcript and inputs.
		pub fn new(
			transcript_label: &'static [u8],
			transcript_data: impl IntoIterator<Item = impl AsRef<[u8]>>,
			inputs: impl IntoIterator<Item = VrfInput>,
		) -> Result<Self, ()> {
			let inputs: Vec<VrfInput> = inputs.into_iter().collect();
			if inputs.len() > MAX_VRF_IOS as usize {
				return Err(())
			}
			Ok(Self::new_unchecked(transcript_label, transcript_data, inputs))
		}

		/// Construct a new data to be signed.
		///
		/// At most the first [`MAX_VRF_IOS`] elements of `inputs` are used.
		///
		/// Refer to [`VrfSignData`] for details about transcript and inputs.
		pub fn new_unchecked(
			transcript_label: &'static [u8],
			transcript_data: impl IntoIterator<Item = impl AsRef<[u8]>>,
			inputs: impl IntoIterator<Item = VrfInput>,
		) -> Self {
			let inputs: Vec<VrfInput> = inputs.into_iter().collect();
			let inputs = VrfIosVec::truncate_from(inputs);
			let mut transcript = Transcript::new_labeled(transcript_label);
			transcript_data.into_iter().for_each(|data| transcript.append(data.as_ref()));
			VrfSignData { transcript, inputs }
		}

		/// Append a message to the transcript.
		pub fn push_transcript_data(&mut self, data: &[u8]) {
			self.transcript.append(data);
		}

		/// Tries to append a [`VrfInput`] to the vrf inputs list.
		///
		/// On failure, returns back the [`VrfInput`] parameter.
		pub fn push_vrf_input(&mut self, input: VrfInput) -> Result<(), VrfInput> {
			self.inputs.try_push(input)
		}

		/// Get the challenge associated to the `transcript` contained within the signing data.
		///
		/// Ignores the vrf inputs and outputs.
		pub fn challenge<const N: usize>(&self) -> [u8; N] {
			let mut output = [0; N];
			let mut transcript = self.transcript.clone();
			let mut reader = transcript.challenge(b"bandersnatch challenge");
			reader.read_bytes(&mut output);
			output
		}
	}

	/// VRF signature.
	///
	/// Includes both the transcript `signature` and the `pre-outputs` generated from the
	/// [`VrfSignData::inputs`].
	///
	/// Refer to [`VrfSignData`] for more details.
	#[derive(Clone, Debug, PartialEq, Eq, Encode, Decode, MaxEncodedLen, TypeInfo)]
	pub struct VrfSignature {
		/// Transcript signature.
		pub signature: Signature,
		/// VRF pre-outputs.
		pub pre_outputs: VrfIosVec<VrfPreOutput>,
	}

	#[cfg(feature = "full_crypto")]
	impl VrfCrypto for Pair {
		type VrfInput = VrfInput;
		type VrfPreOutput = VrfPreOutput;
		type VrfSignData = VrfSignData;
		type VrfSignature = VrfSignature;
	}

	#[cfg(feature = "full_crypto")]
	impl VrfSecret for Pair {
		fn vrf_sign(&self, data: &Self::VrfSignData) -> Self::VrfSignature {
			const _: () = assert!(MAX_VRF_IOS == 3, "`MAX_VRF_IOS` expected to be 3");
			// Workaround to overcome backend signature generic over the number of IOs.
			match data.inputs.len() {
				0 => self.vrf_sign_gen::<0>(data),
				1 => self.vrf_sign_gen::<1>(data),
				2 => self.vrf_sign_gen::<2>(data),
				3 => self.vrf_sign_gen::<3>(data),
				_ => unreachable!(),
			}
		}

		fn vrf_pre_output(&self, input: &Self::VrfInput) -> Self::VrfPreOutput {
			let pre_output = self.secret.vrf_preout(&input.0);
			VrfPreOutput(pre_output)
		}
	}

	impl VrfCrypto for Public {
		type VrfInput = VrfInput;
		type VrfPreOutput = VrfPreOutput;
		type VrfSignData = VrfSignData;
		type VrfSignature = VrfSignature;
	}

	impl VrfPublic for Public {
		fn vrf_verify(&self, data: &Self::VrfSignData, signature: &Self::VrfSignature) -> bool {
			const _: () = assert!(MAX_VRF_IOS == 3, "`MAX_VRF_IOS` expected to be 3");
			let pre_outputs_len = signature.pre_outputs.len();
			if pre_outputs_len != data.inputs.len() {
				return false
			}
			// Workaround to overcome backend signature generic over the number of IOs.
			match pre_outputs_len {
				0 => self.vrf_verify_gen::<0>(data, signature),
				1 => self.vrf_verify_gen::<1>(data, signature),
				2 => self.vrf_verify_gen::<2>(data, signature),
				3 => self.vrf_verify_gen::<3>(data, signature),
				_ => unreachable!(),
			}
		}
	}

	#[cfg(feature = "full_crypto")]
	impl Pair {
		fn vrf_sign_gen<const N: usize>(&self, data: &VrfSignData) -> VrfSignature {
			let ios = core::array::from_fn(|i| self.secret.vrf_inout(data.inputs[i].0));

			let thin_signature: ThinVrfSignature<N> =
				self.secret.sign_thin_vrf(data.transcript.clone(), &ios);

			let pre_outputs: Vec<_> =
				thin_signature.preouts.into_iter().map(VrfPreOutput).collect();
			let pre_outputs = VrfIosVec::truncate_from(pre_outputs);

			let mut signature = VrfSignature { signature: Signature::default(), pre_outputs };

			thin_signature
				.proof
				.serialize_compressed(signature.signature.0.as_mut_slice())
				.expect("serialization length is constant and checked by test; qed");

			signature
		}

		/// Generate an arbitrary number of bytes from the given `context` and VRF `input`.
		pub fn make_bytes<const N: usize>(
			&self,
			context: &'static [u8],
			input: &VrfInput,
		) -> [u8; N] {
			let transcript = Transcript::new_labeled(context);
			let inout = self.secret.vrf_inout(input.0);
			inout.vrf_output_bytes(transcript)
		}
	}

	impl Public {
		fn vrf_verify_gen<const N: usize>(
			&self,
			data: &VrfSignData,
			signature: &VrfSignature,
		) -> bool {
			let Ok(public) = PublicKey::deserialize_compressed_unchecked(self.as_slice()) else {
				return false
			};

			let preouts: [bandersnatch_vrfs::VrfPreOut; N] =
				core::array::from_fn(|i| signature.pre_outputs[i].0);

			// Deserialize only the proof, the rest has already been deserialized
			// This is another hack used because backend signature type is generic over
			// the number of ios.
			let Ok(proof) = ThinVrfSignature::<0>::deserialize_compressed_unchecked(
				signature.signature.as_slice(),
			)
			.map(|s| s.proof) else {
				return false
			};
			let signature = ThinVrfSignature { proof, preouts };

			let inputs = data.inputs.iter().map(|i| i.0);

			public.verify_thin_vrf(data.transcript.clone(), inputs, &signature).is_ok()
		}
	}

	impl VrfPreOutput {
		/// Generate an arbitrary number of bytes from the given `context` and VRF `input`.
		pub fn make_bytes<const N: usize>(
			&self,
			context: &'static [u8],
			input: &VrfInput,
		) -> [u8; N] {
			let transcript = Transcript::new_labeled(context);
			let inout = bandersnatch_vrfs::VrfInOut { input: input.0, preoutput: self.0 };
			inout.vrf_output_bytes(transcript)
		}
	}
}

/// Bandersnatch Ring-VRF types and operations.
pub mod ring_vrf {
	use super::{vrf::*, *};
	pub use bandersnatch_vrfs::ring::{RingProof, RingProver, RingVerifier, KZG};
	use bandersnatch_vrfs::{ring::VerifierKey, CanonicalDeserialize, PublicKey};

	/// Overhead in the domain size with respect to the supported ring size.
	///
	/// Some bits of the domain are reserved for the zk-proof to work.
	pub const RING_DOMAIN_OVERHEAD: u32 = 257;

	// Max size of serialized ring-vrf context given `domain_len`.
	pub(crate) const fn ring_context_serialized_size(domain_len: u32) -> usize {
		// const G1_POINT_COMPRESSED_SIZE: usize = 48;
		// const G2_POINT_COMPRESSED_SIZE: usize = 96;
		const G1_POINT_UNCOMPRESSED_SIZE: usize = 96;
		const G2_POINT_UNCOMPRESSED_SIZE: usize = 192;
		const OVERHEAD_SIZE: usize = 20;
		const G2_POINTS_NUM: usize = 2;
		let g1_points_num = 3 * domain_len as usize + 1;

		OVERHEAD_SIZE +
			g1_points_num * G1_POINT_UNCOMPRESSED_SIZE +
			G2_POINTS_NUM * G2_POINT_UNCOMPRESSED_SIZE
	}

	pub(crate) const RING_VERIFIER_DATA_SERIALIZED_SIZE: usize = 388;
	pub(crate) const RING_SIGNATURE_SERIALIZED_SIZE: usize = 755;

	/// remove as soon as soon as serialization is implemented by the backend
	pub struct RingVerifierData {
		/// Domain size.
		pub domain_size: u32,
		/// Verifier key.
		pub verifier_key: VerifierKey,
	}

	impl From<RingVerifierData> for RingVerifier {
		fn from(vd: RingVerifierData) -> RingVerifier {
			bandersnatch_vrfs::ring::make_ring_verifier(vd.verifier_key, vd.domain_size as usize)
		}
	}

	impl Encode for RingVerifierData {
		fn encode(&self) -> Vec<u8> {
			const ERR_STR: &str = "serialization length is constant and checked by test; qed";
			let mut buf = [0; RING_VERIFIER_DATA_SERIALIZED_SIZE];
			self.domain_size.serialize_compressed(&mut buf[..4]).expect(ERR_STR);
			self.verifier_key.serialize_compressed(&mut buf[4..]).expect(ERR_STR);
			buf.encode()
		}
	}

	impl Decode for RingVerifierData {
		fn decode<R: codec::Input>(i: &mut R) -> Result<Self, codec::Error> {
			const ERR_STR: &str = "serialization length is constant and checked by test; qed";
			let buf = <[u8; RING_VERIFIER_DATA_SERIALIZED_SIZE]>::decode(i)?;
			let domain_size =
				<u32 as CanonicalDeserialize>::deserialize_compressed_unchecked(&mut &buf[..4])
					.expect(ERR_STR);
			let verifier_key = <bandersnatch_vrfs::ring::VerifierKey as CanonicalDeserialize>::deserialize_compressed_unchecked(&mut &buf[4..]).expect(ERR_STR);

			Ok(RingVerifierData { domain_size, verifier_key })
		}
	}

	impl EncodeLike for RingVerifierData {}

	impl MaxEncodedLen for RingVerifierData {
		fn max_encoded_len() -> usize {
			<[u8; RING_VERIFIER_DATA_SERIALIZED_SIZE]>::max_encoded_len()
		}
	}

	impl TypeInfo for RingVerifierData {
		type Identity = [u8; RING_VERIFIER_DATA_SERIALIZED_SIZE];

		fn type_info() -> scale_info::Type {
			Self::Identity::type_info()
		}
	}

	/// Context used to construct ring prover and verifier.
	///
	/// Generic parameter `D` represents the ring domain size and drives
	/// the max number of supported ring members [`RingContext::max_keyset_size`]
	/// which is equal to `D - RING_DOMAIN_OVERHEAD`.
	#[derive(Clone)]
	pub struct RingContext<const D: u32>(KZG);

	impl<const D: u32> RingContext<D> {
		/// Build an dummy instance for testing purposes.
		pub fn new_testing() -> Self {
			Self(KZG::testing_kzg_setup([0; 32], D))
		}

		/// Get the keyset max size.
		pub fn max_keyset_size(&self) -> usize {
			self.0.max_keyset_size()
		}

		/// Get ring prover for the key at index `public_idx` in the `public_keys` set.
		pub fn prover(&self, public_keys: &[Public], public_idx: usize) -> Option<RingProver> {
			let mut pks = Vec::with_capacity(public_keys.len());
			for public_key in public_keys {
				let pk = PublicKey::deserialize_compressed_unchecked(public_key.as_slice()).ok()?;
				pks.push(pk.0.into());
			}

			let prover_key = self.0.prover_key(pks);
			let ring_prover = self.0.init_ring_prover(prover_key, public_idx);
			Some(ring_prover)
		}

		/// Get ring verifier for the `public_keys` set.
		pub fn verifier(&self, public_keys: &[Public]) -> Option<RingVerifier> {
			let mut pks = Vec::with_capacity(public_keys.len());
			for public_key in public_keys {
				let pk = PublicKey::deserialize_compressed_unchecked(public_key.as_slice()).ok()?;
				pks.push(pk.0.into());
			}

			let verifier_key = self.0.verifier_key(pks);
			let ring_verifier = self.0.init_ring_verifier(verifier_key);
			Some(ring_verifier)
		}

		/// Information required for a lazy construction of a ring verifier.
		pub fn verifier_data(&self, public_keys: &[Public]) -> Option<RingVerifierData> {
			let mut pks = Vec::with_capacity(public_keys.len());
			for public_key in public_keys {
				let pk = PublicKey::deserialize_compressed_unchecked(public_key.as_slice()).ok()?;
				pks.push(pk.0.into());
			}
			Some(RingVerifierData {
				verifier_key: self.0.verifier_key(pks),
				domain_size: self.0.domain_size,
			})
		}
	}

	impl<const D: u32> Encode for RingContext<D> {
		fn encode(&self) -> Vec<u8> {
			let mut buf = vec![0; ring_context_serialized_size(D)];
			self.0
				.serialize_uncompressed(buf.as_mut_slice())
				.expect("serialization length is constant and checked by test; qed");
			buf
		}
	}

	impl<const D: u32> Decode for RingContext<D> {
		fn decode<R: codec::Input>(input: &mut R) -> Result<Self, codec::Error> {
			let mut buf = vec![0; ring_context_serialized_size(D)];
			input.read(&mut buf[..])?;
			let kzg = KZG::deserialize_uncompressed_unchecked(buf.as_slice())
				.map_err(|_| "KZG decode error")?;
			Ok(RingContext(kzg))
		}
	}

	impl<const D: u32> EncodeLike for RingContext<D> {}

	impl<const D: u32> MaxEncodedLen for RingContext<D> {
		fn max_encoded_len() -> usize {
			ring_context_serialized_size(D)
		}
	}

	impl<const D: u32> TypeInfo for RingContext<D> {
		type Identity = Self;

		fn type_info() -> scale_info::Type {
			let path = scale_info::Path::new("RingContext", module_path!());
			let array_type_def = scale_info::TypeDefArray {
				len: ring_context_serialized_size(D) as u32,
				type_param: scale_info::MetaType::new::<u8>(),
			};
			let type_def = scale_info::TypeDef::Array(array_type_def);
			scale_info::Type { path, type_params: Vec::new(), type_def, docs: Vec::new() }
		}
	}

	/// Ring VRF signature.
	#[derive(Clone, Debug, PartialEq, Eq, Encode, Decode, MaxEncodedLen, TypeInfo)]
	pub struct RingVrfSignature {
		/// Ring signature.
		pub signature: [u8; RING_SIGNATURE_SERIALIZED_SIZE],
		/// VRF pre-outputs.
		pub pre_outputs: VrfIosVec<VrfPreOutput>,
	}

	#[cfg(feature = "full_crypto")]
	impl Pair {
		/// Produce a ring-vrf signature.
		///
		/// The ring signature is verifiable if the public key corresponding to the
		/// signing [`Pair`] is part of the ring from which the [`RingProver`] has
		/// been constructed. If not, the produced signature is just useless.
		pub fn ring_vrf_sign(&self, data: &VrfSignData, prover: &RingProver) -> RingVrfSignature {
			const _: () = assert!(MAX_VRF_IOS == 3, "`MAX_VRF_IOS` expected to be 3");
			// Workaround to overcome backend signature generic over the number of IOs.
			match data.inputs.len() {
				0 => self.ring_vrf_sign_gen::<0>(data, prover),
				1 => self.ring_vrf_sign_gen::<1>(data, prover),
				2 => self.ring_vrf_sign_gen::<2>(data, prover),
				3 => self.ring_vrf_sign_gen::<3>(data, prover),
				_ => unreachable!(),
			}
		}

		fn ring_vrf_sign_gen<const N: usize>(
			&self,
			data: &VrfSignData,
			prover: &RingProver,
		) -> RingVrfSignature {
			let ios = core::array::from_fn(|i| self.secret.vrf_inout(data.inputs[i].0));

			let ring_signature: bandersnatch_vrfs::RingVrfSignature<N> =
				bandersnatch_vrfs::RingProver { ring_prover: prover, secret: &self.secret }
					.sign_ring_vrf(data.transcript.clone(), &ios);

			let pre_outputs: Vec<_> =
				ring_signature.preouts.into_iter().map(VrfPreOutput).collect();
			let pre_outputs = VrfIosVec::truncate_from(pre_outputs);

			let mut signature =
				RingVrfSignature { pre_outputs, signature: [0; RING_SIGNATURE_SERIALIZED_SIZE] };

			ring_signature
				.proof
				.serialize_compressed(signature.signature.as_mut_slice())
				.expect("serialization length is constant and checked by test; qed");

			signature
		}
	}

	impl RingVrfSignature {
		/// Verify a ring-vrf signature.
		///
		/// The signature is verifiable if it has been produced by a member of the ring
		/// from which the [`RingVerifier`] has been constructed.
		pub fn ring_vrf_verify(&self, data: &VrfSignData, verifier: &RingVerifier) -> bool {
			const _: () = assert!(MAX_VRF_IOS == 3, "`MAX_VRF_IOS` expected to be 3");
			let preouts_len = self.pre_outputs.len();
			if preouts_len != data.inputs.len() {
				return false
			}
			// Workaround to overcome backend signature generic over the number of IOs.
			match preouts_len {
				0 => self.ring_vrf_verify_gen::<0>(data, verifier),
				1 => self.ring_vrf_verify_gen::<1>(data, verifier),
				2 => self.ring_vrf_verify_gen::<2>(data, verifier),
				3 => self.ring_vrf_verify_gen::<3>(data, verifier),
				_ => unreachable!(),
			}
		}

		fn ring_vrf_verify_gen<const N: usize>(
			&self,
			data: &VrfSignData,
			verifier: &RingVerifier,
		) -> bool {
			let Ok(vrf_signature) =
				bandersnatch_vrfs::RingVrfSignature::<0>::deserialize_compressed_unchecked(
					self.signature.as_slice(),
				)
			else {
				return false
			};

			let preouts: [bandersnatch_vrfs::VrfPreOut; N] =
				core::array::from_fn(|i| self.pre_outputs[i].0);

			let signature =
				bandersnatch_vrfs::RingVrfSignature { proof: vrf_signature.proof, preouts };

			let inputs = data.inputs.iter().map(|i| i.0);

			bandersnatch_vrfs::RingVerifier(verifier)
				.verify_ring_vrf(data.transcript.clone(), inputs, &signature)
				.is_ok()
		}
	}
}

#[cfg(test)]
mod tests {
	use super::{ring_vrf::*, vrf::*, *};
	use crate::crypto::{VrfPublic, VrfSecret, DEV_PHRASE};

	const DEV_SEED: &[u8; SEED_SERIALIZED_SIZE] = &[0xcb; SEED_SERIALIZED_SIZE];
	const TEST_DOMAIN_SIZE: u32 = 1024;

	type TestRingContext = RingContext<TEST_DOMAIN_SIZE>;

	#[allow(unused)]
	fn b2h(bytes: &[u8]) -> String {
		array_bytes::bytes2hex("", bytes)
	}

	fn h2b(hex: &str) -> Vec<u8> {
		array_bytes::hex2bytes_unchecked(hex)
	}

	#[test]
	fn backend_assumptions_sanity_check() {
		let kzg = KZG::testing_kzg_setup([0; 32], TEST_DOMAIN_SIZE);
		assert_eq!(kzg.max_keyset_size() as u32, TEST_DOMAIN_SIZE - RING_DOMAIN_OVERHEAD);

		assert_eq!(kzg.uncompressed_size(), ring_context_serialized_size(TEST_DOMAIN_SIZE));

		let pks: Vec<_> = (0..16)
			.map(|i| SecretKey::from_seed(&[i as u8; 32]).to_public().0.into())
			.collect();

		let secret = SecretKey::from_seed(&[0u8; 32]);

		let public = secret.to_public();
		assert_eq!(public.compressed_size(), PUBLIC_SERIALIZED_SIZE);

		let input = VrfInput::new(b"foo", &[]);
		let preout = secret.vrf_preout(&input.0);
		assert_eq!(preout.compressed_size(), PREOUT_SERIALIZED_SIZE);

		let verifier_key = kzg.verifier_key(pks.clone());
		assert_eq!(verifier_key.compressed_size() + 4, RING_VERIFIER_DATA_SERIALIZED_SIZE);

		let prover_key = kzg.prover_key(pks);
		let ring_prover = kzg.init_ring_prover(prover_key, 0);

		let data = VrfSignData::new_unchecked(b"mydata", &[b"tdata"], None);

		let thin_signature: bandersnatch_vrfs::ThinVrfSignature<0> =
			secret.sign_thin_vrf(data.transcript.clone(), &[]);
		assert_eq!(thin_signature.compressed_size(), SIGNATURE_SERIALIZED_SIZE);

		let ring_signature: bandersnatch_vrfs::RingVrfSignature<0> =
			bandersnatch_vrfs::RingProver { ring_prover: &ring_prover, secret: &secret }
				.sign_ring_vrf(data.transcript.clone(), &[]);
		assert_eq!(ring_signature.compressed_size(), RING_SIGNATURE_SERIALIZED_SIZE);
	}

	#[test]
	fn max_vrf_ios_bound_respected() {
		let inputs: Vec<_> = (0..MAX_VRF_IOS - 1).map(|_| VrfInput::new(b"", &[])).collect();
		let mut sign_data = VrfSignData::new(b"", &[b""], inputs).unwrap();
		let res = sign_data.push_vrf_input(VrfInput::new(b"", b""));
		assert!(res.is_ok());
		let res = sign_data.push_vrf_input(VrfInput::new(b"", b""));
		assert!(res.is_err());
		let inputs: Vec<_> = (0..MAX_VRF_IOS + 1).map(|_| VrfInput::new(b"", b"")).collect();
		let res = VrfSignData::new(b"mydata", &[b"tdata"], inputs);
		assert!(res.is_err());
	}

	#[test]
	fn derive_works() {
		let pair = Pair::from_string(&format!("{}//Alice//Hard", DEV_PHRASE), None).unwrap();
		let known = h2b("2b340c18b94dc1916979cb83daf3ed4ac106742ddc06afc42cf26be3b18a523f80");
		assert_eq!(pair.public().as_ref(), known);

		// Soft derivation not supported
		let res = Pair::from_string(&format!("{}//Alice/Soft", DEV_PHRASE), None);
		assert!(res.is_err());
	}

	#[test]
	fn generate_with_phrase_should_be_recoverable_with_from_string() {
		let (pair, phrase, seed) = Pair::generate_with_phrase(None);
		let repair_seed = Pair::from_seed_slice(seed.as_ref()).expect("seed slice is valid");
		assert_eq!(pair.public(), repair_seed.public());
		let (repair_phrase, reseed) =
			Pair::from_phrase(phrase.as_ref(), None).expect("seed slice is valid");
		assert_eq!(seed, reseed);
		assert_eq!(pair.public(), repair_phrase.public());
		let repair_string = Pair::from_string(phrase.as_str(), None).expect("seed slice is valid");
		assert_eq!(pair.public(), repair_string.public());
	}

	#[test]
	fn sign_verify() {
		let pair = Pair::from_seed(DEV_SEED);
		let public = pair.public();
		let msg = b"hello";

		let signature = pair.sign(msg);
		assert!(Pair::verify(&signature, msg, &public));
	}

	#[test]
	fn vrf_sign_verify() {
		let pair = Pair::from_seed(DEV_SEED);
		let public = pair.public();

		let i1 = VrfInput::new(b"dom1", b"foo");
		let i2 = VrfInput::new(b"dom2", b"bar");
		let i3 = VrfInput::new(b"dom3", b"baz");

		let data = VrfSignData::new_unchecked(b"mydata", &[b"tdata"], [i1, i2, i3]);

		let signature = pair.vrf_sign(&data);

		assert!(public.vrf_verify(&data, &signature));
	}

	#[test]
	fn vrf_sign_verify_bad_inputs() {
		let pair = Pair::from_seed(DEV_SEED);
		let public = pair.public();

		let i1 = VrfInput::new(b"dom1", b"foo");
		let i2 = VrfInput::new(b"dom2", b"bar");

		let data = VrfSignData::new_unchecked(b"mydata", &[b"aaaa"], [i1.clone(), i2.clone()]);
		let signature = pair.vrf_sign(&data);

		let data = VrfSignData::new_unchecked(b"mydata", &[b"bbb"], [i1, i2.clone()]);
		assert!(!public.vrf_verify(&data, &signature));

		let data = VrfSignData::new_unchecked(b"mydata", &[b"aaa"], [i2]);
		assert!(!public.vrf_verify(&data, &signature));
	}

	#[test]
	fn vrf_make_bytes_matches() {
		let pair = Pair::from_seed(DEV_SEED);

		let i1 = VrfInput::new(b"dom1", b"foo");
		let i2 = VrfInput::new(b"dom2", b"bar");

		let data = VrfSignData::new_unchecked(b"mydata", &[b"tdata"], [i1.clone(), i2.clone()]);
		let signature = pair.vrf_sign(&data);

		let o10 = pair.make_bytes::<32>(b"ctx1", &i1);
		let o11 = signature.pre_outputs[0].make_bytes::<32>(b"ctx1", &i1);
		assert_eq!(o10, o11);

		let o20 = pair.make_bytes::<48>(b"ctx2", &i2);
		let o21 = signature.pre_outputs[1].make_bytes::<48>(b"ctx2", &i2);
		assert_eq!(o20, o21);
	}

	#[test]
	fn encode_decode_vrf_signature() {
		// Transcript data is hashed together and signed.
		// It doesn't contribute to serialized length.
		let pair = Pair::from_seed(DEV_SEED);

		let i1 = VrfInput::new(b"dom1", b"foo");
		let i2 = VrfInput::new(b"dom2", b"bar");

		let data = VrfSignData::new_unchecked(b"mydata", &[b"tdata"], [i1.clone(), i2.clone()]);
		let expected = pair.vrf_sign(&data);

		let bytes = expected.encode();

		let expected_len =
			data.inputs.len() * PREOUT_SERIALIZED_SIZE + SIGNATURE_SERIALIZED_SIZE + 1;
		assert_eq!(bytes.len(), expected_len);

		let decoded = VrfSignature::decode(&mut bytes.as_slice()).unwrap();
		assert_eq!(expected, decoded);

		let data = VrfSignData::new_unchecked(b"mydata", &[b"tdata"], []);
		let expected = pair.vrf_sign(&data);

		let bytes = expected.encode();

		let decoded = VrfSignature::decode(&mut bytes.as_slice()).unwrap();
		assert_eq!(expected, decoded);
	}

	#[test]
	fn ring_vrf_sign_verify() {
		let ring_ctx = TestRingContext::new_testing();

		let mut pks: Vec<_> = (0..16).map(|i| Pair::from_seed(&[i as u8; 32]).public()).collect();
		assert!(pks.len() <= ring_ctx.max_keyset_size());

		let pair = Pair::from_seed(DEV_SEED);

		// Just pick one index to patch with the actual public key
		let prover_idx = 3;
		pks[prover_idx] = pair.public();

		let i1 = VrfInput::new(b"dom1", b"foo");
		let i2 = VrfInput::new(b"dom2", b"bar");
		let i3 = VrfInput::new(b"dom3", b"baz");

		let data = VrfSignData::new_unchecked(b"mydata", &[b"tdata"], [i1, i2, i3]);

		let prover = ring_ctx.prover(&pks, prover_idx).unwrap();
		let signature = pair.ring_vrf_sign(&data, &prover);

		let verifier = ring_ctx.verifier(&pks).unwrap();
		assert!(signature.ring_vrf_verify(&data, &verifier));
	}

	#[test]
	fn ring_vrf_sign_verify_with_out_of_ring_key() {
		let ring_ctx = TestRingContext::new_testing();

		let pks: Vec<_> = (0..16).map(|i| Pair::from_seed(&[i as u8; 32]).public()).collect();
		let pair = Pair::from_seed(DEV_SEED);

		// Just pick one index to patch with the actual public key
		let i1 = VrfInput::new(b"dom1", b"foo");
		let data = VrfSignData::new_unchecked(b"mydata", Some(b"tdata"), Some(i1));

		// pair.public != pks[0]
		let prover = ring_ctx.prover(&pks, 0).unwrap();
		let signature = pair.ring_vrf_sign(&data, &prover);

		let verifier = ring_ctx.verifier(&pks).unwrap();
		assert!(!signature.ring_vrf_verify(&data, &verifier));
	}

	#[test]
	fn ring_vrf_make_bytes_matches() {
		let ring_ctx = TestRingContext::new_testing();

		let mut pks: Vec<_> = (0..16).map(|i| Pair::from_seed(&[i as u8; 32]).public()).collect();
		assert!(pks.len() <= ring_ctx.max_keyset_size());

		let pair = Pair::from_seed(DEV_SEED);

		// Just pick one index to patch with the actual public key
		let prover_idx = 3;
		pks[prover_idx] = pair.public();

		let i1 = VrfInput::new(b"dom1", b"foo");
		let i2 = VrfInput::new(b"dom2", b"bar");
		let data = VrfSignData::new_unchecked(b"mydata", &[b"tdata"], [i1.clone(), i2.clone()]);

		let prover = ring_ctx.prover(&pks, prover_idx).unwrap();
		let signature = pair.ring_vrf_sign(&data, &prover);

		let o10 = pair.make_bytes::<32>(b"ctx1", &i1);
		let o11 = signature.pre_outputs[0].make_bytes::<32>(b"ctx1", &i1);
		assert_eq!(o10, o11);

		let o20 = pair.make_bytes::<48>(b"ctx2", &i2);
		let o21 = signature.pre_outputs[1].make_bytes::<48>(b"ctx2", &i2);
		assert_eq!(o20, o21);
	}

	#[test]
	fn encode_decode_ring_vrf_signature() {
		let ring_ctx = TestRingContext::new_testing();

		let mut pks: Vec<_> = (0..16).map(|i| Pair::from_seed(&[i as u8; 32]).public()).collect();
		assert!(pks.len() <= ring_ctx.max_keyset_size());

		let pair = Pair::from_seed(DEV_SEED);

		// Just pick one...
		let prover_idx = 3;
		pks[prover_idx] = pair.public();

		let i1 = VrfInput::new(b"dom1", b"foo");
		let i2 = VrfInput::new(b"dom2", b"bar");
		let i3 = VrfInput::new(b"dom3", b"baz");

		let data = VrfSignData::new_unchecked(b"mydata", &[b"tdata"], [i1, i2, i3]);

		let prover = ring_ctx.prover(&pks, prover_idx).unwrap();
		let expected = pair.ring_vrf_sign(&data, &prover);

		let bytes = expected.encode();

		let expected_len =
			data.inputs.len() * PREOUT_SERIALIZED_SIZE + RING_SIGNATURE_SERIALIZED_SIZE + 1;
		assert_eq!(bytes.len(), expected_len);

		let decoded = RingVrfSignature::decode(&mut bytes.as_slice()).unwrap();
		assert_eq!(expected, decoded);
	}

	#[test]
	fn encode_decode_ring_vrf_context() {
		let ctx1 = TestRingContext::new_testing();
		let enc1 = ctx1.encode();

		let _ti = <TestRingContext as TypeInfo>::type_info();

		assert_eq!(enc1.len(), ring_context_serialized_size(TEST_DOMAIN_SIZE));
		assert_eq!(enc1.len(), TestRingContext::max_encoded_len());

		let ctx2 = TestRingContext::decode(&mut enc1.as_slice()).unwrap();
		let enc2 = ctx2.encode();

		assert_eq!(enc1, enc2);
	}

	#[test]
	fn encode_decode_verifier_data() {
		let ring_ctx = TestRingContext::new_testing();

		let pks: Vec<_> = (0..16).map(|i| Pair::from_seed(&[i as u8; 32]).public()).collect();
		assert!(pks.len() <= ring_ctx.max_keyset_size());

		let verifier_data = ring_ctx.verifier_data(&pks).unwrap();
		let enc1 = verifier_data.encode();

		assert_eq!(enc1.len(), RING_VERIFIER_DATA_SERIALIZED_SIZE);
		assert_eq!(RingVerifierData::max_encoded_len(), RING_VERIFIER_DATA_SERIALIZED_SIZE);

		let vd2 = RingVerifierData::decode(&mut enc1.as_slice()).unwrap();
		let enc2 = vd2.encode();

		assert_eq!(enc1, enc2);
	}
}<|MERGE_RESOLUTION|>--- conflicted
+++ resolved
@@ -52,28 +52,8 @@
 /// The byte length of serialized public key.
 pub const PUBLIC_SERIALIZED_SIZE: usize = 33;
 
-<<<<<<< HEAD
-/// Bandersnatch public key.
-#[derive(
-	Clone, Copy, PartialEq, Eq, PartialOrd, Ord, Encode, Decode, MaxEncodedLen, TypeInfo, Hash,
-)]
-pub struct Public(pub [u8; PUBLIC_SERIALIZED_SIZE]);
-
-impl From<[u8; PUBLIC_SERIALIZED_SIZE]> for Public {
-	fn from(raw: [u8; PUBLIC_SERIALIZED_SIZE]) -> Self {
-		Public(raw)
-	}
-}
-
-impl UncheckedFrom<[u8; PUBLIC_SERIALIZED_SIZE]> for Public {
-	fn unchecked_from(raw: [u8; PUBLIC_SERIALIZED_SIZE]) -> Self {
-		Public(raw)
-	}
-}
-=======
 /// The byte length of serialized signature.
 pub const SIGNATURE_SERIALIZED_SIZE: usize = 65;
->>>>>>> bb973aa0
 
 /// The byte length of serialized pre-output.
 pub const PREOUT_SERIALIZED_SIZE: usize = 33;
@@ -124,47 +104,7 @@
 ///
 /// The signature is created via the [`VrfSecret::vrf_sign`] using [`SIGNING_CTX`] as transcript
 /// `label`.
-<<<<<<< HEAD
-#[derive(Clone, Copy, PartialEq, Eq, Encode, Decode, MaxEncodedLen, TypeInfo, Hash)]
-pub struct Signature([u8; SIGNATURE_SERIALIZED_SIZE]);
-
-impl UncheckedFrom<[u8; SIGNATURE_SERIALIZED_SIZE]> for Signature {
-	fn unchecked_from(raw: [u8; SIGNATURE_SERIALIZED_SIZE]) -> Self {
-		Signature(raw)
-	}
-}
-
-impl AsRef<[u8]> for Signature {
-	fn as_ref(&self) -> &[u8] {
-		&self.0[..]
-	}
-}
-
-impl AsMut<[u8]> for Signature {
-	fn as_mut(&mut self) -> &mut [u8] {
-		&mut self.0[..]
-	}
-}
-
-impl TryFrom<&[u8]> for Signature {
-	type Error = ();
-
-	fn try_from(data: &[u8]) -> Result<Self, Self::Error> {
-		if data.len() != SIGNATURE_SERIALIZED_SIZE {
-			return Err(())
-		}
-		let mut r = [0u8; SIGNATURE_SERIALIZED_SIZE];
-		r.copy_from_slice(data);
-		Ok(Self::unchecked_from(r))
-	}
-}
-
-impl ByteArray for Signature {
-	const LEN: usize = SIGNATURE_SERIALIZED_SIZE;
-}
-=======
 pub type Signature = SignatureBytes<SIGNATURE_SERIALIZED_SIZE, BandersnatchTag>;
->>>>>>> bb973aa0
 
 impl CryptoType for Signature {
 	type Pair = Pair;
