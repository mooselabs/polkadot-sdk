#![cfg_attr(not(feature = "std"), no_std)]
// `construct_runtime!` does a lot of recursion and requires us to increase the limit to 256.
#![recursion_limit = "256"]

// Make the WASM binary available.
#[cfg(feature = "std")]
include!(concat!(env!("OUT_DIR"), "/wasm_binary.rs"));

pub mod apis;
#[cfg(feature = "runtime-benchmarks")]
mod benchmarks;
pub mod configs;
mod genesis_config_presets;
mod weights;

extern crate alloc;
use alloc::vec::Vec;
use smallvec::smallvec;

use polkadot_sdk::{staging_parachain_info as parachain_info, *};

use sp_runtime::{
	create_runtime_str, generic, impl_opaque_keys,
	traits::{BlakeTwo256, IdentifyAccount, Verify},
	MultiSignature,
};

#[cfg(feature = "std")]
use sp_version::NativeVersion;
use sp_version::RuntimeVersion;

use frame_support::weights::{
	constants::WEIGHT_REF_TIME_PER_SECOND, Weight, WeightToFeeCoefficient, WeightToFeeCoefficients,
	WeightToFeePolynomial,
};
pub use sp_consensus_aura::sr25519::AuthorityId as AuraId;
pub use sp_runtime::{MultiAddress, Perbill, Permill};

use weights::ExtrinsicBaseWeight;

/// Alias to 512-bit hash when used in the context of a transaction signature on the chain.
pub type Signature = MultiSignature;

/// Some way of identifying an account on the chain. We intentionally make it equivalent
/// to the public key of our transaction signing scheme.
pub type AccountId = <<Signature as Verify>::Signer as IdentifyAccount>::AccountId;

/// Balance of an account.
pub type Balance = u128;

/// Index of a transaction in the chain.
pub type Nonce = u32;

/// A hash of some data used by the chain.
pub type Hash = sp_core::H256;

/// An index to a block.
pub type BlockNumber = u32;

/// The address format for describing accounts.
pub type Address = MultiAddress<AccountId, ()>;

/// Block header type as expected by this runtime.
pub type Header = generic::Header<BlockNumber, BlakeTwo256>;

/// Block type as expected by this runtime.
pub type Block = generic::Block<Header, UncheckedExtrinsic>;

/// A Block signed with a Justification
pub type SignedBlock = generic::SignedBlock<Block>;

/// BlockId type as expected by this runtime.
pub type BlockId = generic::BlockId<Block>;

/// The extension to the basic transaction logic.
<<<<<<< HEAD
=======
#[docify::export(template_signed_extra)]
>>>>>>> b4732add
pub type TxExtension = (
	frame_system::CheckNonZeroSender<Runtime>,
	frame_system::CheckSpecVersion<Runtime>,
	frame_system::CheckTxVersion<Runtime>,
	frame_system::CheckGenesis<Runtime>,
	frame_system::CheckEra<Runtime>,
	frame_system::CheckNonce<Runtime>,
	frame_system::CheckWeight<Runtime>,
	pallet_transaction_payment::ChargeTransactionPayment<Runtime>,
	cumulus_primitives_storage_weight_reclaim::StorageWeightReclaim<Runtime>,
	frame_metadata_hash_extension::CheckMetadataHash<Runtime>,
);

/// Unchecked extrinsic type as expected by this runtime.
pub type UncheckedExtrinsic =
	generic::UncheckedExtrinsic<Address, RuntimeCall, Signature, TxExtension>;
<<<<<<< HEAD
=======

/// All migrations of the runtime, aside from the ones declared in the pallets.
///
/// This can be a tuple of types, each implementing `OnRuntimeUpgrade`.
#[allow(unused_parens)]
type Migrations = ();
>>>>>>> b4732add

/// Executive: handles dispatch to the various modules.
pub type Executive = frame_executive::Executive<
	Runtime,
	Block,
	frame_system::ChainContext<Runtime>,
	Runtime,
	AllPalletsWithSystem,
	Migrations,
>;

/// Handles converting a weight scalar to a fee value, based on the scale and granularity of the
/// node's balance type.
///
/// This should typically create a mapping between the following ranges:
///   - `[0, MAXIMUM_BLOCK_WEIGHT]`
///   - `[Balance::min, Balance::max]`
///
/// Yet, it can be used for any other sort of change to weight-fee. Some examples being:
///   - Setting it to `0` will essentially disable the weight fee.
///   - Setting it to `1` will cause the literal `#[weight = x]` values to be charged.
pub struct WeightToFee;
impl WeightToFeePolynomial for WeightToFee {
	type Balance = Balance;
	fn polynomial() -> WeightToFeeCoefficients<Self::Balance> {
		// in Rococo, extrinsic base weight (smallest non-zero weight) is mapped to 1 MILLI_UNIT:
		// in our template, we map to 1/10 of that, or 1/10 MILLI_UNIT
		let p = MILLI_UNIT / 10;
		let q = 100 * Balance::from(ExtrinsicBaseWeight::get().ref_time());
		smallvec![WeightToFeeCoefficient {
			degree: 1,
			negative: false,
			coeff_frac: Perbill::from_rational(p % q, q),
			coeff_integer: p / q,
		}]
	}
}

/// Opaque types. These are used by the CLI to instantiate machinery that don't need to know
/// the specifics of the runtime. They can then be made to be agnostic over specific formats
/// of data like extrinsics, allowing for them to continue syncing the network through upgrades
/// to even the core data structures.
pub mod opaque {
	use super::*;
	pub use polkadot_sdk::sp_runtime::OpaqueExtrinsic as UncheckedExtrinsic;
	use polkadot_sdk::sp_runtime::{
		generic,
		traits::{BlakeTwo256, Hash as HashT},
	};

	/// Opaque block header type.
	pub type Header = generic::Header<BlockNumber, BlakeTwo256>;
	/// Opaque block type.
	pub type Block = generic::Block<Header, UncheckedExtrinsic>;
	/// Opaque block identifier type.
	pub type BlockId = generic::BlockId<Block>;
	/// Opaque block hash type.
	pub type Hash = <BlakeTwo256 as HashT>::Output;
}

impl_opaque_keys! {
	pub struct SessionKeys {
		pub aura: Aura,
	}
}

#[sp_version::runtime_version]
pub const VERSION: RuntimeVersion = RuntimeVersion {
	spec_name: create_runtime_str!("parachain-template-runtime"),
	impl_name: create_runtime_str!("parachain-template-runtime"),
	authoring_version: 1,
	spec_version: 1,
	impl_version: 0,
	apis: apis::RUNTIME_API_VERSIONS,
	transaction_version: 1,
	system_version: 1,
};

#[docify::export]
mod block_times {
	/// This determines the average expected block time that we are targeting. Blocks will be
	/// produced at a minimum duration defined by `SLOT_DURATION`. `SLOT_DURATION` is picked up by
	/// `pallet_timestamp` which is in turn picked up by `pallet_aura` to implement `fn
	/// slot_duration()`.
	///
	/// Change this to adjust the block time.
	pub const MILLI_SECS_PER_BLOCK: u64 = 6000;

	// NOTE: Currently it is not possible to change the slot duration after the chain has started.
	// Attempting to do so will brick block production.
	pub const SLOT_DURATION: u64 = MILLI_SECS_PER_BLOCK;
}
pub use block_times::*;

// Time is measured by number of blocks.
pub const MINUTES: BlockNumber = 60_000 / (MILLI_SECS_PER_BLOCK as BlockNumber);
pub const HOURS: BlockNumber = MINUTES * 60;
pub const DAYS: BlockNumber = HOURS * 24;

// Unit = the base number of indivisible units for balances
pub const UNIT: Balance = 1_000_000_000_000;
pub const MILLI_UNIT: Balance = 1_000_000_000;
pub const MICRO_UNIT: Balance = 1_000_000;

/// The existential deposit. Set to 1/10 of the Connected Relay Chain.
pub const EXISTENTIAL_DEPOSIT: Balance = MILLI_UNIT;

/// We assume that ~5% of the block weight is consumed by `on_initialize` handlers. This is
/// used to limit the maximal weight of a single extrinsic.
const AVERAGE_ON_INITIALIZE_RATIO: Perbill = Perbill::from_percent(5);

/// We allow `Normal` extrinsics to fill up the block up to 75%, the rest can be used by
/// `Operational` extrinsics.
const NORMAL_DISPATCH_RATIO: Perbill = Perbill::from_percent(75);

#[docify::export(max_block_weight)]
/// We allow for 2 seconds of compute with a 6 second average block time.
const MAXIMUM_BLOCK_WEIGHT: Weight = Weight::from_parts(
	WEIGHT_REF_TIME_PER_SECOND.saturating_mul(2),
	cumulus_primitives_core::relay_chain::MAX_POV_SIZE as u64,
);

#[docify::export]
mod async_backing_params {
	/// Maximum number of blocks simultaneously accepted by the Runtime, not yet included
	/// into the relay chain.
	pub(crate) const UNINCLUDED_SEGMENT_CAPACITY: u32 = 3;
	/// How many parachain blocks are processed by the relay chain per parent. Limits the
	/// number of blocks authored per slot.
	pub(crate) const BLOCK_PROCESSING_VELOCITY: u32 = 1;
	/// Relay chain slot duration, in milliseconds.
	pub(crate) const RELAY_CHAIN_SLOT_DURATION_MILLIS: u32 = 6000;
}
pub(crate) use async_backing_params::*;

#[docify::export]
/// Aura consensus hook
type ConsensusHook = cumulus_pallet_aura_ext::FixedVelocityConsensusHook<
	Runtime,
	RELAY_CHAIN_SLOT_DURATION_MILLIS,
	BLOCK_PROCESSING_VELOCITY,
	UNINCLUDED_SEGMENT_CAPACITY,
>;

/// The version information used to identify this runtime when compiled natively.
#[cfg(feature = "std")]
pub fn native_version() -> NativeVersion {
	NativeVersion { runtime_version: VERSION, can_author_with: Default::default() }
}

<<<<<<< HEAD
parameter_types! {
	pub const Version: RuntimeVersion = VERSION;

	// This part is copied from Substrate's `bin/node/runtime/src/lib.rs`.
	//  The `RuntimeBlockLength` and `RuntimeBlockWeights` exist here because the
	// `DeletionWeightLimit` and `DeletionQueueDepth` depend on those to parameterize
	// the lazy contract deletion.
	pub RuntimeBlockLength: BlockLength =
		BlockLength::max_with_normal_ratio(5 * 1024 * 1024, NORMAL_DISPATCH_RATIO);
	pub RuntimeBlockWeights: BlockWeights = BlockWeights::builder()
		.base_block(BlockExecutionWeight::get())
		.for_class(DispatchClass::all(), |weights| {
			weights.base_extrinsic = ExtrinsicBaseWeight::get();
		})
		.for_class(DispatchClass::Normal, |weights| {
			weights.max_total = Some(NORMAL_DISPATCH_RATIO * MAXIMUM_BLOCK_WEIGHT);
		})
		.for_class(DispatchClass::Operational, |weights| {
			weights.max_total = Some(MAXIMUM_BLOCK_WEIGHT);
			// Operational transactions have some extra reserved space, so that they
			// are included even if block reached `MAXIMUM_BLOCK_WEIGHT`.
			weights.reserved = Some(
				MAXIMUM_BLOCK_WEIGHT - NORMAL_DISPATCH_RATIO * MAXIMUM_BLOCK_WEIGHT
			);
		})
		.avg_block_initialization(AVERAGE_ON_INITIALIZE_RATIO)
		.build_or_panic();
	pub const SS58Prefix: u16 = 42;
}

/// The default types are being injected by [`derive_impl`](`frame_support::derive_impl`) from
/// [`ParaChainDefaultConfig`](`struct@frame_system::config_preludes::ParaChainDefaultConfig`),
/// but overridden as needed.
#[derive_impl(frame_system::config_preludes::ParaChainDefaultConfig)]
impl frame_system::Config for Runtime {
	/// The identifier used to distinguish between accounts.
	type AccountId = AccountId;
	/// The index type for storing how many extrinsics an account has signed.
	type Nonce = Nonce;
	/// The type for hashing blocks and tries.
	type Hash = Hash;
	/// The block type.
	type Block = Block;
	/// Maximum number of block number to block hash mappings to keep (oldest pruned first).
	type BlockHashCount = BlockHashCount;
	/// Runtime version.
	type Version = Version;
	/// The data to be stored in an account.
	type AccountData = pallet_balances::AccountData<Balance>;
	/// The weight of database operations that the runtime can invoke.
	type DbWeight = RocksDbWeight;
	/// Block & extrinsics weights: base values and limits.
	type BlockWeights = RuntimeBlockWeights;
	/// The maximum length of a block (in bytes).
	type BlockLength = RuntimeBlockLength;
	/// This is used as an identifier of the chain. 42 is the generic substrate prefix.
	type SS58Prefix = SS58Prefix;
	/// The action to take on a Runtime Upgrade
	type OnSetCode = cumulus_pallet_parachain_system::ParachainSetCode<Self>;
	type MaxConsumers = frame_support::traits::ConstU32<16>;
}

impl pallet_timestamp::Config for Runtime {
	/// A timestamp: milliseconds since the unix epoch.
	type Moment = u64;
	type OnTimestampSet = Aura;
	type MinimumPeriod = ConstU64<{ SLOT_DURATION / 2 }>;
	type WeightInfo = ();
}

impl pallet_authorship::Config for Runtime {
	type FindAuthor = pallet_session::FindAccountFromAuthorIndex<Self, Aura>;
	type EventHandler = (CollatorSelection,);
}

parameter_types! {
	pub const ExistentialDeposit: Balance = EXISTENTIAL_DEPOSIT;
}

impl pallet_balances::Config for Runtime {
	type MaxLocks = ConstU32<50>;
	/// The type for recording an account's balance.
	type Balance = Balance;
	/// The ubiquitous event type.
	type RuntimeEvent = RuntimeEvent;
	type DustRemoval = ();
	type ExistentialDeposit = ExistentialDeposit;
	type AccountStore = System;
	type WeightInfo = pallet_balances::weights::SubstrateWeight<Runtime>;
	type MaxReserves = ConstU32<50>;
	type ReserveIdentifier = [u8; 8];
	type RuntimeHoldReason = RuntimeHoldReason;
	type RuntimeFreezeReason = RuntimeFreezeReason;
	type FreezeIdentifier = ();
	type MaxFreezes = ConstU32<0>;
}

parameter_types! {
	/// Relay Chain `TransactionByteFee` / 10
	pub const TransactionByteFee: Balance = 10 * MICROUNIT;
}

impl pallet_transaction_payment::Config for Runtime {
	type RuntimeEvent = RuntimeEvent;
	type OnChargeTransaction = pallet_transaction_payment::CurrencyAdapter<Balances, ()>;
	type WeightToFee = WeightToFee;
	type LengthToFee = ConstantMultiplier<Balance, TransactionByteFee>;
	type FeeMultiplierUpdate = SlowAdjustingFeeUpdate<Self>;
	type OperationalFeeMultiplier = ConstU8<5>;
	type WeightInfo = ();
}

impl pallet_sudo::Config for Runtime {
	type RuntimeEvent = RuntimeEvent;
	type RuntimeCall = RuntimeCall;
	type WeightInfo = ();
}

parameter_types! {
	pub const ReservedXcmpWeight: Weight = MAXIMUM_BLOCK_WEIGHT.saturating_div(4);
	pub const ReservedDmpWeight: Weight = MAXIMUM_BLOCK_WEIGHT.saturating_div(4);
	pub const RelayOrigin: AggregateMessageOrigin = AggregateMessageOrigin::Parent;
}

impl cumulus_pallet_parachain_system::Config for Runtime {
	type WeightInfo = ();
	type RuntimeEvent = RuntimeEvent;
	type OnSystemEvent = ();
	type SelfParaId = parachain_info::Pallet<Runtime>;
	type OutboundXcmpMessageSource = XcmpQueue;
	type DmpQueue = frame_support::traits::EnqueueWithOrigin<MessageQueue, RelayOrigin>;
	type ReservedDmpWeight = ReservedDmpWeight;
	type XcmpMessageHandler = XcmpQueue;
	type ReservedXcmpWeight = ReservedXcmpWeight;
	type CheckAssociatedRelayNumber = RelayNumberStrictlyIncreases;
	type ConsensusHook = cumulus_pallet_aura_ext::FixedVelocityConsensusHook<
		Runtime,
		RELAY_CHAIN_SLOT_DURATION_MILLIS,
		BLOCK_PROCESSING_VELOCITY,
		UNINCLUDED_SEGMENT_CAPACITY,
	>;
}

impl parachain_info::Config for Runtime {}

parameter_types! {
	pub MessageQueueServiceWeight: Weight = Perbill::from_percent(35) * RuntimeBlockWeights::get().max_block;
}

impl pallet_message_queue::Config for Runtime {
	type RuntimeEvent = RuntimeEvent;
	type WeightInfo = ();
	#[cfg(feature = "runtime-benchmarks")]
	type MessageProcessor = pallet_message_queue::mock_helpers::NoopMessageProcessor<
		cumulus_primitives_core::AggregateMessageOrigin,
	>;
	#[cfg(not(feature = "runtime-benchmarks"))]
	type MessageProcessor = xcm_builder::ProcessXcmMessage<
		AggregateMessageOrigin,
		xcm_executor::XcmExecutor<xcm_config::XcmConfig>,
		RuntimeCall,
	>;
	type Size = u32;
	// The XCMP queue pallet is only ever able to handle the `Sibling(ParaId)` origin:
	type QueueChangeHandler = NarrowOriginToSibling<XcmpQueue>;
	type QueuePausedQuery = NarrowOriginToSibling<XcmpQueue>;
	type HeapSize = sp_core::ConstU32<{ 64 * 1024 }>;
	type MaxStale = sp_core::ConstU32<8>;
	type ServiceWeight = MessageQueueServiceWeight;
}

impl cumulus_pallet_aura_ext::Config for Runtime {}

impl cumulus_pallet_xcmp_queue::Config for Runtime {
	type RuntimeEvent = RuntimeEvent;
	type ChannelInfo = ParachainSystem;
	type VersionWrapper = ();
	// Enqueue XCMP messages from siblings for later processing.
	type XcmpQueue = TransformOrigin<MessageQueue, AggregateMessageOrigin, ParaId, ParaIdToSibling>;
	type MaxInboundSuspended = sp_core::ConstU32<1_000>;
	type ControllerOrigin = EnsureRoot<AccountId>;
	type ControllerOriginConverter = XcmOriginToTransactDispatchOrigin;
	type WeightInfo = ();
	type PriceForSiblingDelivery = NoPriceForMessageDelivery<ParaId>;
}

parameter_types! {
	pub const Period: u32 = 6 * HOURS;
	pub const Offset: u32 = 0;
}

impl pallet_session::Config for Runtime {
	type RuntimeEvent = RuntimeEvent;
	type ValidatorId = <Self as frame_system::Config>::AccountId;
	// we don't have stash and controller, thus we don't need the convert as well.
	type ValidatorIdOf = pallet_collator_selection::IdentityCollator;
	type ShouldEndSession = pallet_session::PeriodicSessions<Period, Offset>;
	type NextSessionRotation = pallet_session::PeriodicSessions<Period, Offset>;
	type SessionManager = CollatorSelection;
	// Essentially just Aura, but let's be pedantic.
	type SessionHandler = <SessionKeys as sp_runtime::traits::OpaqueKeys>::KeyTypeIdProviders;
	type Keys = SessionKeys;
	type WeightInfo = ();
}

impl pallet_aura::Config for Runtime {
	type AuthorityId = AuraId;
	type DisabledValidators = ();
	type MaxAuthorities = ConstU32<100_000>;
	type AllowMultipleBlocksPerSlot = ConstBool<false>;
	type SlotDuration = pallet_aura::MinimumPeriodTimesTwo<Self>;
}

parameter_types! {
	pub const PotId: PalletId = PalletId(*b"PotStake");
	pub const SessionLength: BlockNumber = 6 * HOURS;
	// StakingAdmin pluralistic body.
	pub const StakingAdminBodyId: BodyId = BodyId::Defense;
}

/// We allow root and the StakingAdmin to execute privileged collator selection operations.
pub type CollatorSelectionUpdateOrigin = EitherOfDiverse<
	EnsureRoot<AccountId>,
	EnsureXcm<IsVoiceOfBody<RelayLocation, StakingAdminBodyId>>,
>;

impl pallet_collator_selection::Config for Runtime {
	type RuntimeEvent = RuntimeEvent;
	type Currency = Balances;
	type UpdateOrigin = CollatorSelectionUpdateOrigin;
	type PotId = PotId;
	type MaxCandidates = ConstU32<100>;
	type MinEligibleCollators = ConstU32<4>;
	type MaxInvulnerables = ConstU32<20>;
	// should be a multiple of session or things will get inconsistent
	type KickThreshold = Period;
	type ValidatorId = <Self as frame_system::Config>::AccountId;
	type ValidatorIdOf = pallet_collator_selection::IdentityCollator;
	type ValidatorRegistration = Session;
	type WeightInfo = ();
}

/// Configure the pallet template in pallets/template.
impl pallet_parachain_template::Config for Runtime {
	type RuntimeEvent = RuntimeEvent;
	type WeightInfo = pallet_parachain_template::weights::SubstrateWeight<Runtime>;
}

// Create the runtime by composing the FRAME pallets that were previously configured.
construct_runtime!(
	pub enum Runtime {
		// System support stuff.
		System: frame_system = 0,
		ParachainSystem: cumulus_pallet_parachain_system = 1,
		Timestamp: pallet_timestamp = 2,
		ParachainInfo: parachain_info = 3,

		// Monetary stuff.
		Balances: pallet_balances = 10,
		TransactionPayment: pallet_transaction_payment = 11,

		// Governance
		Sudo: pallet_sudo = 15,

		// Collator support. The order of these 4 are important and shall not change.
		Authorship: pallet_authorship = 20,
		CollatorSelection: pallet_collator_selection = 21,
		Session: pallet_session = 22,
		Aura: pallet_aura = 23,
		AuraExt: cumulus_pallet_aura_ext = 24,

		// XCM helpers.
		XcmpQueue: cumulus_pallet_xcmp_queue = 30,
		PolkadotXcm: pallet_xcm = 31,
		CumulusXcm: cumulus_pallet_xcm = 32,
		MessageQueue: pallet_message_queue = 33,

		// Template
		TemplatePallet: pallet_parachain_template = 50,
	}
);

#[cfg(feature = "runtime-benchmarks")]
mod benches {
	frame_benchmarking::define_benchmarks!(
		[frame_system, SystemBench::<Runtime>]
		[frame_system_extensions, SystemExtensionsBench::<Runtime>]
		[pallet_balances, Balances]
		[pallet_session, SessionBench::<Runtime>]
		[pallet_timestamp, Timestamp]
		[pallet_message_queue, MessageQueue]
		[pallet_sudo, Sudo]
		[pallet_collator_selection, CollatorSelection]
		[cumulus_pallet_parachain_system, ParachainSystem]
		[cumulus_pallet_xcmp_queue, XcmpQueue]
	);
}

impl_runtime_apis! {
	impl sp_consensus_aura::AuraApi<Block, AuraId> for Runtime {
		fn slot_duration() -> sp_consensus_aura::SlotDuration {
			sp_consensus_aura::SlotDuration::from_millis(Aura::slot_duration())
		}

		fn authorities() -> Vec<AuraId> {
			Authorities::<Runtime>::get().into_inner()
		}
	}

	impl sp_api::Core<Block> for Runtime {
		fn version() -> RuntimeVersion {
			VERSION
		}

		fn execute_block(block: Block) {
			Executive::execute_block(block)
		}

		fn initialize_block(header: &<Block as BlockT>::Header) -> sp_runtime::ExtrinsicInclusionMode {
			Executive::initialize_block(header)
		}
	}

	impl sp_api::Metadata<Block> for Runtime {
		fn metadata() -> OpaqueMetadata {
			OpaqueMetadata::new(Runtime::metadata().into())
		}

		fn metadata_at_version(version: u32) -> Option<OpaqueMetadata> {
			Runtime::metadata_at_version(version)
		}

		fn metadata_versions() -> sp_std::vec::Vec<u32> {
			Runtime::metadata_versions()
		}
	}

	impl sp_block_builder::BlockBuilder<Block> for Runtime {
		fn apply_extrinsic(extrinsic: <Block as BlockT>::Extrinsic) -> ApplyExtrinsicResult {
			Executive::apply_extrinsic(extrinsic)
		}

		fn finalize_block() -> <Block as BlockT>::Header {
			Executive::finalize_block()
		}

		fn inherent_extrinsics(data: sp_inherents::InherentData) -> Vec<<Block as BlockT>::Extrinsic> {
			data.create_extrinsics()
		}

		fn check_inherents(
			block: Block,
			data: sp_inherents::InherentData,
		) -> sp_inherents::CheckInherentsResult {
			data.check_extrinsics(&block)
		}
	}

	impl sp_transaction_pool::runtime_api::TaggedTransactionQueue<Block> for Runtime {
		fn validate_transaction(
			source: TransactionSource,
			tx: <Block as BlockT>::Extrinsic,
			block_hash: <Block as BlockT>::Hash,
		) -> TransactionValidity {
			Executive::validate_transaction(source, tx, block_hash)
		}
	}

	impl sp_offchain::OffchainWorkerApi<Block> for Runtime {
		fn offchain_worker(header: &<Block as BlockT>::Header) {
			Executive::offchain_worker(header)
		}
	}

	impl sp_session::SessionKeys<Block> for Runtime {
		fn generate_session_keys(seed: Option<Vec<u8>>) -> Vec<u8> {
			SessionKeys::generate(seed)
		}

		fn decode_session_keys(
			encoded: Vec<u8>,
		) -> Option<Vec<(Vec<u8>, KeyTypeId)>> {
			SessionKeys::decode_into_raw_public_keys(&encoded)
		}
	}

	impl frame_system_rpc_runtime_api::AccountNonceApi<Block, AccountId, Nonce> for Runtime {
		fn account_nonce(account: AccountId) -> Nonce {
			System::account_nonce(account)
		}
	}

	impl pallet_transaction_payment_rpc_runtime_api::TransactionPaymentApi<Block, Balance> for Runtime {
		fn query_info(
			uxt: <Block as BlockT>::Extrinsic,
			len: u32,
		) -> pallet_transaction_payment_rpc_runtime_api::RuntimeDispatchInfo<Balance> {
			TransactionPayment::query_info(uxt, len)
		}
		fn query_fee_details(
			uxt: <Block as BlockT>::Extrinsic,
			len: u32,
		) -> pallet_transaction_payment::FeeDetails<Balance> {
			TransactionPayment::query_fee_details(uxt, len)
		}
		fn query_weight_to_fee(weight: Weight) -> Balance {
			TransactionPayment::weight_to_fee(weight)
		}
		fn query_length_to_fee(length: u32) -> Balance {
			TransactionPayment::length_to_fee(length)
		}
	}

	impl pallet_transaction_payment_rpc_runtime_api::TransactionPaymentCallApi<Block, Balance, RuntimeCall>
		for Runtime
	{
		fn query_call_info(
			call: RuntimeCall,
			len: u32,
		) -> pallet_transaction_payment::RuntimeDispatchInfo<Balance> {
			TransactionPayment::query_call_info(call, len)
		}
		fn query_call_fee_details(
			call: RuntimeCall,
			len: u32,
		) -> pallet_transaction_payment::FeeDetails<Balance> {
			TransactionPayment::query_call_fee_details(call, len)
		}
		fn query_weight_to_fee(weight: Weight) -> Balance {
			TransactionPayment::weight_to_fee(weight)
		}
		fn query_length_to_fee(length: u32) -> Balance {
			TransactionPayment::length_to_fee(length)
		}
	}

	impl cumulus_primitives_core::CollectCollationInfo<Block> for Runtime {
		fn collect_collation_info(header: &<Block as BlockT>::Header) -> cumulus_primitives_core::CollationInfo {
			ParachainSystem::collect_collation_info(header)
		}
	}

	#[cfg(feature = "try-runtime")]
	impl frame_try_runtime::TryRuntime<Block> for Runtime {
		fn on_runtime_upgrade(checks: frame_try_runtime::UpgradeCheckSelect) -> (Weight, Weight) {
			let weight = Executive::try_runtime_upgrade(checks).unwrap();
			(weight, RuntimeBlockWeights::get().max_block)
		}

		fn execute_block(
			block: Block,
			state_root_check: bool,
			signature_check: bool,
			select: frame_try_runtime::TryStateSelect,
		) -> Weight {
			// NOTE: intentional unwrap: we don't want to propagate the error backwards, and want to
			// have a backtrace here.
			Executive::try_execute_block(block, state_root_check, signature_check, select).unwrap()
		}
	}

	#[cfg(feature = "runtime-benchmarks")]
	impl frame_benchmarking::Benchmark<Block> for Runtime {
		fn benchmark_metadata(extra: bool) -> (
			Vec<frame_benchmarking::BenchmarkList>,
			Vec<frame_support::traits::StorageInfo>,
		) {
			use frame_benchmarking::{Benchmarking, BenchmarkList};
			use frame_support::traits::StorageInfoTrait;
			use frame_system_benchmarking::Pallet as SystemBench;
			use frame_system_benchmarking::extensions::Pallet as SystemExtensionsBench;
			use cumulus_pallet_session_benchmarking::Pallet as SessionBench;

			let mut list = Vec::<BenchmarkList>::new();
			list_benchmarks!(list, extra);

			let storage_info = AllPalletsWithSystem::storage_info();
			(list, storage_info)
		}

		fn dispatch_benchmark(
			config: frame_benchmarking::BenchmarkConfig
		) -> Result<Vec<frame_benchmarking::BenchmarkBatch>, sp_runtime::RuntimeString> {
			use frame_benchmarking::{BenchmarkError, Benchmarking, BenchmarkBatch};

			use frame_system_benchmarking::Pallet as SystemBench;
			use frame_system_benchmarking::extensions::Pallet as SystemExtensionsBench;
			impl frame_system_benchmarking::Config for Runtime {
				fn setup_set_code_requirements(code: &sp_std::vec::Vec<u8>) -> Result<(), BenchmarkError> {
					ParachainSystem::initialize_for_set_code_benchmark(code.len() as u32);
					Ok(())
				}

				fn verify_set_code() {
					System::assert_last_event(cumulus_pallet_parachain_system::Event::<Runtime>::ValidationFunctionStored.into());
				}
			}

			use cumulus_pallet_session_benchmarking::Pallet as SessionBench;
			impl cumulus_pallet_session_benchmarking::Config for Runtime {}

			use frame_support::traits::WhitelistedStorageKeys;
			let whitelist = AllPalletsWithSystem::whitelisted_storage_keys();

			let mut batches = Vec::<BenchmarkBatch>::new();
			let params = (&config, &whitelist);
			add_benchmarks!(params, batches);

			if batches.is_empty() { return Err("Benchmark not found for this pallet.".into()) }
			Ok(batches)
		}
	}

	impl sp_genesis_builder::GenesisBuilder<Block> for Runtime {
		fn create_default_config() -> Vec<u8> {
			create_default_config::<RuntimeGenesisConfig>()
		}

		fn build_config(config: Vec<u8>) -> sp_genesis_builder::Result {
			build_config::<RuntimeGenesisConfig>(config)
		}
	}
=======
// Create the runtime by composing the FRAME pallets that were previously configured.
#[frame_support::runtime]
mod runtime {
	#[runtime::runtime]
	#[runtime::derive(
		RuntimeCall,
		RuntimeEvent,
		RuntimeError,
		RuntimeOrigin,
		RuntimeFreezeReason,
		RuntimeHoldReason,
		RuntimeSlashReason,
		RuntimeLockId,
		RuntimeTask
	)]
	pub struct Runtime;

	#[runtime::pallet_index(0)]
	pub type System = frame_system;
	#[runtime::pallet_index(1)]
	pub type ParachainSystem = cumulus_pallet_parachain_system;
	#[runtime::pallet_index(2)]
	pub type Timestamp = pallet_timestamp;
	#[runtime::pallet_index(3)]
	pub type ParachainInfo = parachain_info;

	// Monetary stuff.
	#[runtime::pallet_index(10)]
	pub type Balances = pallet_balances;
	#[runtime::pallet_index(11)]
	pub type TransactionPayment = pallet_transaction_payment;

	// Governance
	#[runtime::pallet_index(15)]
	pub type Sudo = pallet_sudo;

	// Collator support. The order of these 4 are important and shall not change.
	#[runtime::pallet_index(20)]
	pub type Authorship = pallet_authorship;
	#[runtime::pallet_index(21)]
	pub type CollatorSelection = pallet_collator_selection;
	#[runtime::pallet_index(22)]
	pub type Session = pallet_session;
	#[runtime::pallet_index(23)]
	pub type Aura = pallet_aura;
	#[runtime::pallet_index(24)]
	pub type AuraExt = cumulus_pallet_aura_ext;

	// XCM helpers.
	#[runtime::pallet_index(30)]
	pub type XcmpQueue = cumulus_pallet_xcmp_queue;
	#[runtime::pallet_index(31)]
	pub type PolkadotXcm = pallet_xcm;
	#[runtime::pallet_index(32)]
	pub type CumulusXcm = cumulus_pallet_xcm;
	#[runtime::pallet_index(33)]
	pub type MessageQueue = pallet_message_queue;

	// Template
	#[runtime::pallet_index(50)]
	pub type TemplatePallet = pallet_parachain_template;
>>>>>>> b4732add
}

#[docify::export(register_validate_block)]
cumulus_pallet_parachain_system::register_validate_block! {
	Runtime = Runtime,
	BlockExecutor = cumulus_pallet_aura_ext::BlockExecutor::<Runtime, Executive>,
}<|MERGE_RESOLUTION|>--- conflicted
+++ resolved
@@ -73,10 +73,7 @@
 pub type BlockId = generic::BlockId<Block>;
 
 /// The extension to the basic transaction logic.
-<<<<<<< HEAD
-=======
 #[docify::export(template_signed_extra)]
->>>>>>> b4732add
 pub type TxExtension = (
 	frame_system::CheckNonZeroSender<Runtime>,
 	frame_system::CheckSpecVersion<Runtime>,
@@ -93,15 +90,12 @@
 /// Unchecked extrinsic type as expected by this runtime.
 pub type UncheckedExtrinsic =
 	generic::UncheckedExtrinsic<Address, RuntimeCall, Signature, TxExtension>;
-<<<<<<< HEAD
-=======
 
 /// All migrations of the runtime, aside from the ones declared in the pallets.
 ///
 /// This can be a tuple of types, each implementing `OnRuntimeUpgrade`.
 #[allow(unused_parens)]
 type Migrations = ();
->>>>>>> b4732add
 
 /// Executive: handles dispatch to the various modules.
 pub type Executive = frame_executive::Executive<
@@ -252,530 +246,6 @@
 	NativeVersion { runtime_version: VERSION, can_author_with: Default::default() }
 }
 
-<<<<<<< HEAD
-parameter_types! {
-	pub const Version: RuntimeVersion = VERSION;
-
-	// This part is copied from Substrate's `bin/node/runtime/src/lib.rs`.
-	//  The `RuntimeBlockLength` and `RuntimeBlockWeights` exist here because the
-	// `DeletionWeightLimit` and `DeletionQueueDepth` depend on those to parameterize
-	// the lazy contract deletion.
-	pub RuntimeBlockLength: BlockLength =
-		BlockLength::max_with_normal_ratio(5 * 1024 * 1024, NORMAL_DISPATCH_RATIO);
-	pub RuntimeBlockWeights: BlockWeights = BlockWeights::builder()
-		.base_block(BlockExecutionWeight::get())
-		.for_class(DispatchClass::all(), |weights| {
-			weights.base_extrinsic = ExtrinsicBaseWeight::get();
-		})
-		.for_class(DispatchClass::Normal, |weights| {
-			weights.max_total = Some(NORMAL_DISPATCH_RATIO * MAXIMUM_BLOCK_WEIGHT);
-		})
-		.for_class(DispatchClass::Operational, |weights| {
-			weights.max_total = Some(MAXIMUM_BLOCK_WEIGHT);
-			// Operational transactions have some extra reserved space, so that they
-			// are included even if block reached `MAXIMUM_BLOCK_WEIGHT`.
-			weights.reserved = Some(
-				MAXIMUM_BLOCK_WEIGHT - NORMAL_DISPATCH_RATIO * MAXIMUM_BLOCK_WEIGHT
-			);
-		})
-		.avg_block_initialization(AVERAGE_ON_INITIALIZE_RATIO)
-		.build_or_panic();
-	pub const SS58Prefix: u16 = 42;
-}
-
-/// The default types are being injected by [`derive_impl`](`frame_support::derive_impl`) from
-/// [`ParaChainDefaultConfig`](`struct@frame_system::config_preludes::ParaChainDefaultConfig`),
-/// but overridden as needed.
-#[derive_impl(frame_system::config_preludes::ParaChainDefaultConfig)]
-impl frame_system::Config for Runtime {
-	/// The identifier used to distinguish between accounts.
-	type AccountId = AccountId;
-	/// The index type for storing how many extrinsics an account has signed.
-	type Nonce = Nonce;
-	/// The type for hashing blocks and tries.
-	type Hash = Hash;
-	/// The block type.
-	type Block = Block;
-	/// Maximum number of block number to block hash mappings to keep (oldest pruned first).
-	type BlockHashCount = BlockHashCount;
-	/// Runtime version.
-	type Version = Version;
-	/// The data to be stored in an account.
-	type AccountData = pallet_balances::AccountData<Balance>;
-	/// The weight of database operations that the runtime can invoke.
-	type DbWeight = RocksDbWeight;
-	/// Block & extrinsics weights: base values and limits.
-	type BlockWeights = RuntimeBlockWeights;
-	/// The maximum length of a block (in bytes).
-	type BlockLength = RuntimeBlockLength;
-	/// This is used as an identifier of the chain. 42 is the generic substrate prefix.
-	type SS58Prefix = SS58Prefix;
-	/// The action to take on a Runtime Upgrade
-	type OnSetCode = cumulus_pallet_parachain_system::ParachainSetCode<Self>;
-	type MaxConsumers = frame_support::traits::ConstU32<16>;
-}
-
-impl pallet_timestamp::Config for Runtime {
-	/// A timestamp: milliseconds since the unix epoch.
-	type Moment = u64;
-	type OnTimestampSet = Aura;
-	type MinimumPeriod = ConstU64<{ SLOT_DURATION / 2 }>;
-	type WeightInfo = ();
-}
-
-impl pallet_authorship::Config for Runtime {
-	type FindAuthor = pallet_session::FindAccountFromAuthorIndex<Self, Aura>;
-	type EventHandler = (CollatorSelection,);
-}
-
-parameter_types! {
-	pub const ExistentialDeposit: Balance = EXISTENTIAL_DEPOSIT;
-}
-
-impl pallet_balances::Config for Runtime {
-	type MaxLocks = ConstU32<50>;
-	/// The type for recording an account's balance.
-	type Balance = Balance;
-	/// The ubiquitous event type.
-	type RuntimeEvent = RuntimeEvent;
-	type DustRemoval = ();
-	type ExistentialDeposit = ExistentialDeposit;
-	type AccountStore = System;
-	type WeightInfo = pallet_balances::weights::SubstrateWeight<Runtime>;
-	type MaxReserves = ConstU32<50>;
-	type ReserveIdentifier = [u8; 8];
-	type RuntimeHoldReason = RuntimeHoldReason;
-	type RuntimeFreezeReason = RuntimeFreezeReason;
-	type FreezeIdentifier = ();
-	type MaxFreezes = ConstU32<0>;
-}
-
-parameter_types! {
-	/// Relay Chain `TransactionByteFee` / 10
-	pub const TransactionByteFee: Balance = 10 * MICROUNIT;
-}
-
-impl pallet_transaction_payment::Config for Runtime {
-	type RuntimeEvent = RuntimeEvent;
-	type OnChargeTransaction = pallet_transaction_payment::CurrencyAdapter<Balances, ()>;
-	type WeightToFee = WeightToFee;
-	type LengthToFee = ConstantMultiplier<Balance, TransactionByteFee>;
-	type FeeMultiplierUpdate = SlowAdjustingFeeUpdate<Self>;
-	type OperationalFeeMultiplier = ConstU8<5>;
-	type WeightInfo = ();
-}
-
-impl pallet_sudo::Config for Runtime {
-	type RuntimeEvent = RuntimeEvent;
-	type RuntimeCall = RuntimeCall;
-	type WeightInfo = ();
-}
-
-parameter_types! {
-	pub const ReservedXcmpWeight: Weight = MAXIMUM_BLOCK_WEIGHT.saturating_div(4);
-	pub const ReservedDmpWeight: Weight = MAXIMUM_BLOCK_WEIGHT.saturating_div(4);
-	pub const RelayOrigin: AggregateMessageOrigin = AggregateMessageOrigin::Parent;
-}
-
-impl cumulus_pallet_parachain_system::Config for Runtime {
-	type WeightInfo = ();
-	type RuntimeEvent = RuntimeEvent;
-	type OnSystemEvent = ();
-	type SelfParaId = parachain_info::Pallet<Runtime>;
-	type OutboundXcmpMessageSource = XcmpQueue;
-	type DmpQueue = frame_support::traits::EnqueueWithOrigin<MessageQueue, RelayOrigin>;
-	type ReservedDmpWeight = ReservedDmpWeight;
-	type XcmpMessageHandler = XcmpQueue;
-	type ReservedXcmpWeight = ReservedXcmpWeight;
-	type CheckAssociatedRelayNumber = RelayNumberStrictlyIncreases;
-	type ConsensusHook = cumulus_pallet_aura_ext::FixedVelocityConsensusHook<
-		Runtime,
-		RELAY_CHAIN_SLOT_DURATION_MILLIS,
-		BLOCK_PROCESSING_VELOCITY,
-		UNINCLUDED_SEGMENT_CAPACITY,
-	>;
-}
-
-impl parachain_info::Config for Runtime {}
-
-parameter_types! {
-	pub MessageQueueServiceWeight: Weight = Perbill::from_percent(35) * RuntimeBlockWeights::get().max_block;
-}
-
-impl pallet_message_queue::Config for Runtime {
-	type RuntimeEvent = RuntimeEvent;
-	type WeightInfo = ();
-	#[cfg(feature = "runtime-benchmarks")]
-	type MessageProcessor = pallet_message_queue::mock_helpers::NoopMessageProcessor<
-		cumulus_primitives_core::AggregateMessageOrigin,
-	>;
-	#[cfg(not(feature = "runtime-benchmarks"))]
-	type MessageProcessor = xcm_builder::ProcessXcmMessage<
-		AggregateMessageOrigin,
-		xcm_executor::XcmExecutor<xcm_config::XcmConfig>,
-		RuntimeCall,
-	>;
-	type Size = u32;
-	// The XCMP queue pallet is only ever able to handle the `Sibling(ParaId)` origin:
-	type QueueChangeHandler = NarrowOriginToSibling<XcmpQueue>;
-	type QueuePausedQuery = NarrowOriginToSibling<XcmpQueue>;
-	type HeapSize = sp_core::ConstU32<{ 64 * 1024 }>;
-	type MaxStale = sp_core::ConstU32<8>;
-	type ServiceWeight = MessageQueueServiceWeight;
-}
-
-impl cumulus_pallet_aura_ext::Config for Runtime {}
-
-impl cumulus_pallet_xcmp_queue::Config for Runtime {
-	type RuntimeEvent = RuntimeEvent;
-	type ChannelInfo = ParachainSystem;
-	type VersionWrapper = ();
-	// Enqueue XCMP messages from siblings for later processing.
-	type XcmpQueue = TransformOrigin<MessageQueue, AggregateMessageOrigin, ParaId, ParaIdToSibling>;
-	type MaxInboundSuspended = sp_core::ConstU32<1_000>;
-	type ControllerOrigin = EnsureRoot<AccountId>;
-	type ControllerOriginConverter = XcmOriginToTransactDispatchOrigin;
-	type WeightInfo = ();
-	type PriceForSiblingDelivery = NoPriceForMessageDelivery<ParaId>;
-}
-
-parameter_types! {
-	pub const Period: u32 = 6 * HOURS;
-	pub const Offset: u32 = 0;
-}
-
-impl pallet_session::Config for Runtime {
-	type RuntimeEvent = RuntimeEvent;
-	type ValidatorId = <Self as frame_system::Config>::AccountId;
-	// we don't have stash and controller, thus we don't need the convert as well.
-	type ValidatorIdOf = pallet_collator_selection::IdentityCollator;
-	type ShouldEndSession = pallet_session::PeriodicSessions<Period, Offset>;
-	type NextSessionRotation = pallet_session::PeriodicSessions<Period, Offset>;
-	type SessionManager = CollatorSelection;
-	// Essentially just Aura, but let's be pedantic.
-	type SessionHandler = <SessionKeys as sp_runtime::traits::OpaqueKeys>::KeyTypeIdProviders;
-	type Keys = SessionKeys;
-	type WeightInfo = ();
-}
-
-impl pallet_aura::Config for Runtime {
-	type AuthorityId = AuraId;
-	type DisabledValidators = ();
-	type MaxAuthorities = ConstU32<100_000>;
-	type AllowMultipleBlocksPerSlot = ConstBool<false>;
-	type SlotDuration = pallet_aura::MinimumPeriodTimesTwo<Self>;
-}
-
-parameter_types! {
-	pub const PotId: PalletId = PalletId(*b"PotStake");
-	pub const SessionLength: BlockNumber = 6 * HOURS;
-	// StakingAdmin pluralistic body.
-	pub const StakingAdminBodyId: BodyId = BodyId::Defense;
-}
-
-/// We allow root and the StakingAdmin to execute privileged collator selection operations.
-pub type CollatorSelectionUpdateOrigin = EitherOfDiverse<
-	EnsureRoot<AccountId>,
-	EnsureXcm<IsVoiceOfBody<RelayLocation, StakingAdminBodyId>>,
->;
-
-impl pallet_collator_selection::Config for Runtime {
-	type RuntimeEvent = RuntimeEvent;
-	type Currency = Balances;
-	type UpdateOrigin = CollatorSelectionUpdateOrigin;
-	type PotId = PotId;
-	type MaxCandidates = ConstU32<100>;
-	type MinEligibleCollators = ConstU32<4>;
-	type MaxInvulnerables = ConstU32<20>;
-	// should be a multiple of session or things will get inconsistent
-	type KickThreshold = Period;
-	type ValidatorId = <Self as frame_system::Config>::AccountId;
-	type ValidatorIdOf = pallet_collator_selection::IdentityCollator;
-	type ValidatorRegistration = Session;
-	type WeightInfo = ();
-}
-
-/// Configure the pallet template in pallets/template.
-impl pallet_parachain_template::Config for Runtime {
-	type RuntimeEvent = RuntimeEvent;
-	type WeightInfo = pallet_parachain_template::weights::SubstrateWeight<Runtime>;
-}
-
-// Create the runtime by composing the FRAME pallets that were previously configured.
-construct_runtime!(
-	pub enum Runtime {
-		// System support stuff.
-		System: frame_system = 0,
-		ParachainSystem: cumulus_pallet_parachain_system = 1,
-		Timestamp: pallet_timestamp = 2,
-		ParachainInfo: parachain_info = 3,
-
-		// Monetary stuff.
-		Balances: pallet_balances = 10,
-		TransactionPayment: pallet_transaction_payment = 11,
-
-		// Governance
-		Sudo: pallet_sudo = 15,
-
-		// Collator support. The order of these 4 are important and shall not change.
-		Authorship: pallet_authorship = 20,
-		CollatorSelection: pallet_collator_selection = 21,
-		Session: pallet_session = 22,
-		Aura: pallet_aura = 23,
-		AuraExt: cumulus_pallet_aura_ext = 24,
-
-		// XCM helpers.
-		XcmpQueue: cumulus_pallet_xcmp_queue = 30,
-		PolkadotXcm: pallet_xcm = 31,
-		CumulusXcm: cumulus_pallet_xcm = 32,
-		MessageQueue: pallet_message_queue = 33,
-
-		// Template
-		TemplatePallet: pallet_parachain_template = 50,
-	}
-);
-
-#[cfg(feature = "runtime-benchmarks")]
-mod benches {
-	frame_benchmarking::define_benchmarks!(
-		[frame_system, SystemBench::<Runtime>]
-		[frame_system_extensions, SystemExtensionsBench::<Runtime>]
-		[pallet_balances, Balances]
-		[pallet_session, SessionBench::<Runtime>]
-		[pallet_timestamp, Timestamp]
-		[pallet_message_queue, MessageQueue]
-		[pallet_sudo, Sudo]
-		[pallet_collator_selection, CollatorSelection]
-		[cumulus_pallet_parachain_system, ParachainSystem]
-		[cumulus_pallet_xcmp_queue, XcmpQueue]
-	);
-}
-
-impl_runtime_apis! {
-	impl sp_consensus_aura::AuraApi<Block, AuraId> for Runtime {
-		fn slot_duration() -> sp_consensus_aura::SlotDuration {
-			sp_consensus_aura::SlotDuration::from_millis(Aura::slot_duration())
-		}
-
-		fn authorities() -> Vec<AuraId> {
-			Authorities::<Runtime>::get().into_inner()
-		}
-	}
-
-	impl sp_api::Core<Block> for Runtime {
-		fn version() -> RuntimeVersion {
-			VERSION
-		}
-
-		fn execute_block(block: Block) {
-			Executive::execute_block(block)
-		}
-
-		fn initialize_block(header: &<Block as BlockT>::Header) -> sp_runtime::ExtrinsicInclusionMode {
-			Executive::initialize_block(header)
-		}
-	}
-
-	impl sp_api::Metadata<Block> for Runtime {
-		fn metadata() -> OpaqueMetadata {
-			OpaqueMetadata::new(Runtime::metadata().into())
-		}
-
-		fn metadata_at_version(version: u32) -> Option<OpaqueMetadata> {
-			Runtime::metadata_at_version(version)
-		}
-
-		fn metadata_versions() -> sp_std::vec::Vec<u32> {
-			Runtime::metadata_versions()
-		}
-	}
-
-	impl sp_block_builder::BlockBuilder<Block> for Runtime {
-		fn apply_extrinsic(extrinsic: <Block as BlockT>::Extrinsic) -> ApplyExtrinsicResult {
-			Executive::apply_extrinsic(extrinsic)
-		}
-
-		fn finalize_block() -> <Block as BlockT>::Header {
-			Executive::finalize_block()
-		}
-
-		fn inherent_extrinsics(data: sp_inherents::InherentData) -> Vec<<Block as BlockT>::Extrinsic> {
-			data.create_extrinsics()
-		}
-
-		fn check_inherents(
-			block: Block,
-			data: sp_inherents::InherentData,
-		) -> sp_inherents::CheckInherentsResult {
-			data.check_extrinsics(&block)
-		}
-	}
-
-	impl sp_transaction_pool::runtime_api::TaggedTransactionQueue<Block> for Runtime {
-		fn validate_transaction(
-			source: TransactionSource,
-			tx: <Block as BlockT>::Extrinsic,
-			block_hash: <Block as BlockT>::Hash,
-		) -> TransactionValidity {
-			Executive::validate_transaction(source, tx, block_hash)
-		}
-	}
-
-	impl sp_offchain::OffchainWorkerApi<Block> for Runtime {
-		fn offchain_worker(header: &<Block as BlockT>::Header) {
-			Executive::offchain_worker(header)
-		}
-	}
-
-	impl sp_session::SessionKeys<Block> for Runtime {
-		fn generate_session_keys(seed: Option<Vec<u8>>) -> Vec<u8> {
-			SessionKeys::generate(seed)
-		}
-
-		fn decode_session_keys(
-			encoded: Vec<u8>,
-		) -> Option<Vec<(Vec<u8>, KeyTypeId)>> {
-			SessionKeys::decode_into_raw_public_keys(&encoded)
-		}
-	}
-
-	impl frame_system_rpc_runtime_api::AccountNonceApi<Block, AccountId, Nonce> for Runtime {
-		fn account_nonce(account: AccountId) -> Nonce {
-			System::account_nonce(account)
-		}
-	}
-
-	impl pallet_transaction_payment_rpc_runtime_api::TransactionPaymentApi<Block, Balance> for Runtime {
-		fn query_info(
-			uxt: <Block as BlockT>::Extrinsic,
-			len: u32,
-		) -> pallet_transaction_payment_rpc_runtime_api::RuntimeDispatchInfo<Balance> {
-			TransactionPayment::query_info(uxt, len)
-		}
-		fn query_fee_details(
-			uxt: <Block as BlockT>::Extrinsic,
-			len: u32,
-		) -> pallet_transaction_payment::FeeDetails<Balance> {
-			TransactionPayment::query_fee_details(uxt, len)
-		}
-		fn query_weight_to_fee(weight: Weight) -> Balance {
-			TransactionPayment::weight_to_fee(weight)
-		}
-		fn query_length_to_fee(length: u32) -> Balance {
-			TransactionPayment::length_to_fee(length)
-		}
-	}
-
-	impl pallet_transaction_payment_rpc_runtime_api::TransactionPaymentCallApi<Block, Balance, RuntimeCall>
-		for Runtime
-	{
-		fn query_call_info(
-			call: RuntimeCall,
-			len: u32,
-		) -> pallet_transaction_payment::RuntimeDispatchInfo<Balance> {
-			TransactionPayment::query_call_info(call, len)
-		}
-		fn query_call_fee_details(
-			call: RuntimeCall,
-			len: u32,
-		) -> pallet_transaction_payment::FeeDetails<Balance> {
-			TransactionPayment::query_call_fee_details(call, len)
-		}
-		fn query_weight_to_fee(weight: Weight) -> Balance {
-			TransactionPayment::weight_to_fee(weight)
-		}
-		fn query_length_to_fee(length: u32) -> Balance {
-			TransactionPayment::length_to_fee(length)
-		}
-	}
-
-	impl cumulus_primitives_core::CollectCollationInfo<Block> for Runtime {
-		fn collect_collation_info(header: &<Block as BlockT>::Header) -> cumulus_primitives_core::CollationInfo {
-			ParachainSystem::collect_collation_info(header)
-		}
-	}
-
-	#[cfg(feature = "try-runtime")]
-	impl frame_try_runtime::TryRuntime<Block> for Runtime {
-		fn on_runtime_upgrade(checks: frame_try_runtime::UpgradeCheckSelect) -> (Weight, Weight) {
-			let weight = Executive::try_runtime_upgrade(checks).unwrap();
-			(weight, RuntimeBlockWeights::get().max_block)
-		}
-
-		fn execute_block(
-			block: Block,
-			state_root_check: bool,
-			signature_check: bool,
-			select: frame_try_runtime::TryStateSelect,
-		) -> Weight {
-			// NOTE: intentional unwrap: we don't want to propagate the error backwards, and want to
-			// have a backtrace here.
-			Executive::try_execute_block(block, state_root_check, signature_check, select).unwrap()
-		}
-	}
-
-	#[cfg(feature = "runtime-benchmarks")]
-	impl frame_benchmarking::Benchmark<Block> for Runtime {
-		fn benchmark_metadata(extra: bool) -> (
-			Vec<frame_benchmarking::BenchmarkList>,
-			Vec<frame_support::traits::StorageInfo>,
-		) {
-			use frame_benchmarking::{Benchmarking, BenchmarkList};
-			use frame_support::traits::StorageInfoTrait;
-			use frame_system_benchmarking::Pallet as SystemBench;
-			use frame_system_benchmarking::extensions::Pallet as SystemExtensionsBench;
-			use cumulus_pallet_session_benchmarking::Pallet as SessionBench;
-
-			let mut list = Vec::<BenchmarkList>::new();
-			list_benchmarks!(list, extra);
-
-			let storage_info = AllPalletsWithSystem::storage_info();
-			(list, storage_info)
-		}
-
-		fn dispatch_benchmark(
-			config: frame_benchmarking::BenchmarkConfig
-		) -> Result<Vec<frame_benchmarking::BenchmarkBatch>, sp_runtime::RuntimeString> {
-			use frame_benchmarking::{BenchmarkError, Benchmarking, BenchmarkBatch};
-
-			use frame_system_benchmarking::Pallet as SystemBench;
-			use frame_system_benchmarking::extensions::Pallet as SystemExtensionsBench;
-			impl frame_system_benchmarking::Config for Runtime {
-				fn setup_set_code_requirements(code: &sp_std::vec::Vec<u8>) -> Result<(), BenchmarkError> {
-					ParachainSystem::initialize_for_set_code_benchmark(code.len() as u32);
-					Ok(())
-				}
-
-				fn verify_set_code() {
-					System::assert_last_event(cumulus_pallet_parachain_system::Event::<Runtime>::ValidationFunctionStored.into());
-				}
-			}
-
-			use cumulus_pallet_session_benchmarking::Pallet as SessionBench;
-			impl cumulus_pallet_session_benchmarking::Config for Runtime {}
-
-			use frame_support::traits::WhitelistedStorageKeys;
-			let whitelist = AllPalletsWithSystem::whitelisted_storage_keys();
-
-			let mut batches = Vec::<BenchmarkBatch>::new();
-			let params = (&config, &whitelist);
-			add_benchmarks!(params, batches);
-
-			if batches.is_empty() { return Err("Benchmark not found for this pallet.".into()) }
-			Ok(batches)
-		}
-	}
-
-	impl sp_genesis_builder::GenesisBuilder<Block> for Runtime {
-		fn create_default_config() -> Vec<u8> {
-			create_default_config::<RuntimeGenesisConfig>()
-		}
-
-		fn build_config(config: Vec<u8>) -> sp_genesis_builder::Result {
-			build_config::<RuntimeGenesisConfig>(config)
-		}
-	}
-=======
 // Create the runtime by composing the FRAME pallets that were previously configured.
 #[frame_support::runtime]
 mod runtime {
@@ -837,7 +307,6 @@
 	// Template
 	#[runtime::pallet_index(50)]
 	pub type TemplatePallet = pallet_parachain_template;
->>>>>>> b4732add
 }
 
 #[docify::export(register_validate_block)]
