//! # Constructing and Signing Extrinsics
//!
//! Extrinsics are payloads that are stored in blocks which are responsible for altering the state
//! of a blockchain via the [_state transition
//! function_][crate::reference_docs::blockchain_state_machines].
//!
//! Substrate is configurable enough that extrinsics can take any format. In practice, runtimes
//! tend to use our [`sp_runtime::generic::UncheckedExtrinsic`] type to represent extrinsics,
//! because it's generic enough to cater for most (if not all) use cases. In Polkadot, this is
//! configured [here](https://github.com/polkadot-fellows/runtimes/blob/94b2798b69ba6779764e20a50f056e48db78ebef/relay/polkadot/src/lib.rs#L1478)
//! at the time of writing.
//!
//! What follows is a description of how extrinsics based on this
//! [`sp_runtime::generic::UncheckedExtrinsic`] type are encoded into bytes. Specifically, we are
//! looking at how extrinsics with a format version of 4 are encoded. This version is itself a part
//! of the payload, and if it changes, it indicates that something about the encoding may have
//! changed.
//!
//! # Encoding an Extrinsic
//!
//! At a high level, all extrinsics compatible with [`sp_runtime::generic::UncheckedExtrinsic`]
//! are formed from concatenating some details together, as in the following pseudo-code:
//!
//! ```text
//! extrinsic_bytes = concat(
//!     compact_encoded_length,
//!     version_and_maybe_signature,
//!     call_data
//! )
//! ```
//!
//! For clarity, the actual implementation in Substrate looks like this:
#![doc = docify::embed!("../../substrate/primitives/runtime/src/generic/unchecked_extrinsic.rs", unchecked_extrinsic_encode_impl)]
//!
//! Let's look at how each of these details is constructed:
//!
//! ## compact_encoded_length
//!
//! This is a [SCALE compact encoded][frame::deps::codec::Compact] integer which is equal to the
//! length, in bytes, of the rest of the extrinsic details.
//!
//! To obtain this value, we must encode and concatenate together the rest of the extrinsic details
//! first, and then obtain the byte length of these. We can then compact encode that length, and
//! prepend it to the rest of the details.
//!
//! ## version_and_maybe_signature
//!
//! If the extrinsic is _unsigned_, then `version_and_maybe_signature` will be just one byte
//! denoting the _transaction protocol version_, which is 4 (or `0b0000_0100`).
//!
//! If the extrinsic is _signed_ (all extrinsics submitted from users must be signed), then
//! `version_and_maybe_signature` is obtained by concatenating some details together, ie:
//!
//! ```text
//! version_and_maybe_signature = concat(
//!     version_and_signed,
//!     from_address,
//!     signature,
//!     transaction_extensions_extra,
//! )
//! ```
//!
//! Each of the details to be concatenated together is explained below:
//!
//! ### version_and_signed
//!
//! This is one byte, equal to `0x84` or `0b1000_0100` (i.e. an upper 1 bit to denote that it is
//! signed, and then the transaction version, 4, in the lower bits).
//!
//! ### from_address
//!
//! This is the [SCALE encoded][frame::deps::codec] address of the sender of the extrinsic. The
//! address is the first generic parameter of [`sp_runtime::generic::UncheckedExtrinsic`], and so
//! can vary from chain to chain.
//!
//! The address type used on the Polkadot relay chain is [`sp_runtime::MultiAddress<AccountId32>`],
//! where `AccountId32` is defined [here][`sp_core::crypto::AccountId32`]. When constructing a
//! signed extrinsic to be submitted to a Polkadot node, you'll always use the
//! [`sp_runtime::MultiAddress::Id`] variant to wrap your `AccountId32`.
//!
//! ### signature
//!
//! This is the [SCALE encoded][frame::deps::codec] signature. The signature type is configured via
//! the third generic parameter of [`sp_runtime::generic::UncheckedExtrinsic`], which determines the
//! shape of the signature and signing algorithm that should be used.
//!
//! The signature is obtained by signing the _signed payload_ bytes (see below on how this is
//! constructed) using the private key associated with the address and correct algorithm.
//!
//! The signature type used on the Polkadot relay chain is [`sp_runtime::MultiSignature`]; the
//! variants there are the types of signature that can be provided.
//!
//! ### transaction_extensions_extra
//!
//! This is the concatenation of the [SCALE encoded][frame::deps::codec] bytes representing each of
//! the [_transaction extensions_][sp_runtime::traits::TransactionExtension], and are configured by
//! the fourth generic parameter of [`sp_runtime::generic::UncheckedExtrinsic`]. Learn more about
//! transaction extensions [here][crate::reference_docs::transaction_extensions].
//!
//! When it comes to constructing an extrinsic, each transaction extension has two things that we
//! are interested in here:
//!
//! - The actual SCALE encoding of the transaction extension type itself; this is what will form our
//!   `transaction_extensions_extra` bytes.
//! - An `Implicit` type. This is SCALE encoded into the `transaction_extensions_implicit` data of
//!   the _signed payload_ (see below).
//!
//! Either (or both) of these can encode to zero bytes.
//!
//! Each chain configures the set of transaction extensions that it uses in its runtime
//! configuration. At the time of writing, Polkadot configures them
//! [here](https://github.com/polkadot-fellows/runtimes/blob/1dc04eb954eadf8aadb5d83990b89662dbb5a074/relay/polkadot/src/lib.rs#L1432C25-L1432C25).
//! Some of the common transaction extensions are defined
//! [here][frame::deps::frame_system#transaction-extensions].
//!
//! Information about exactly which transaction extensions are present on a chain and in what order
//! is also a part of the metadata for the chain. For V15 metadata, it can be
//! [found here][frame::deps::frame_support::__private::metadata::v15::ExtrinsicMetadata].
//!
//! ## call_data
//!
//! This is the main payload of the extrinsic, which is used to determine how the chain's state is
//! altered. This is defined by the second generic parameter of
//! [`sp_runtime::generic::UncheckedExtrinsic`].
//!
//! A call can be anything that implements [`Encode`][frame::deps::codec::Encode]. In FRAME-based
//! runtimes, a call is represented as an enum of enums, where the outer enum represents the FRAME
//! pallet being called, and the inner enum represents the call being made within that pallet, and
//! any arguments to it. Read more about the call enum
//! [here][crate::reference_docs::frame_runtime_types].
//!
//! FRAME `Call` enums are automatically generated, and end up looking something like this:
#![doc = docify::embed!("./src/reference_docs/extrinsic_encoding.rs", call_data)]
//!
//! In pseudo-code, this `Call` enum encodes equivalently to:
//!
//! ```text
//! call_data = concat(
//!     pallet_index,
//!     call_index,
//!     call_args
//! )
//! ```
//!
//! - `pallet_index` is a single byte denoting the index of the pallet that we are calling into, and
//!   is what the tag of the outermost enum will encode to.
//! - `call_index` is a single byte denoting the index of the call that we are making the pallet,
//!   and is what the tag of the inner enum will encode to.
//! - `call_args` are the SCALE encoded bytes for each of the arguments that the call expects, and
//!   are typically provided as values to the inner enum.
//!
//! Information about the pallets that exist for a chain (including their indexes), the calls
//! available in each pallet (including their indexes), and the arguments required for each call
//! can be found in the metadata for the chain. For V15 metadata, this information
//! [is here][frame::deps::frame_support::__private::metadata::v15::PalletMetadata].
//!
//! # The Signed Payload Format
//!
//! All extrinsics submitted to a node from the outside world (also known as _transactions_) need to
//! be _signed_. The data that needs to be signed for some extrinsic is called the _signed payload_,
//! and its shape is described by the following pseudo-code:
//!
//! ```text
//! signed_payload = concat(
//!     call_data,
//!     transaction_extensions_extra,
//!     transaction_extensions_implicit,
//! )
//!
//! if length(signed_payload) > 256 {
//!     signed_payload = blake2_256(signed_payload)
//! }
//! ```
//!
//! The bytes representing `call_data` and `transaction_extensions_extra` can be obtained as
//! descibed above. `transaction_extensions_implicit` is constructed by SCALE encoding the
//! ["implicit" data][sp_runtime::traits::TransactionExtensionBase::Implicit] for each
//! transaction extension that the chain is using, in order.
//!
//! Once we've concatenated those together, we hash the result if it's greater than 256 bytes in
//! length using a Blake2 256bit hasher.
//!
//! The [`sp_runtime::generic::SignedPayload`] type takes care of assembling the correct payload
//! for us, given `call_data` and a tuple of transaction extensions.
//!
//! # Example Encoding
//!
//! Using [`sp_runtime::generic::UncheckedExtrinsic`], we can construct and encode an extrinsic
//! as follows:
#![doc = docify::embed!("./src/reference_docs/extrinsic_encoding.rs", encoding_example)]

#[docify::export]
pub mod call_data {
<<<<<<< HEAD
	use parity_scale_codec::{Decode, Encode};
	use sp_runtime::{traits::Dispatchable, DispatchResultWithInfo};
=======
	use codec::{Decode, Encode};
>>>>>>> 96ab6869

	// The outer enum composes calls within
	// different pallets together. We have two
	// pallets, "PalletA" and "PalletB".
	#[derive(Encode, Decode, Clone)]
	pub enum Call {
		#[codec(index = 0)]
		PalletA(PalletACall),
		#[codec(index = 7)]
		PalletB(PalletBCall),
	}

	// An inner enum represents the calls within
	// a specific pallet. "PalletA" has one call,
	// "Foo".
	#[derive(Encode, Decode, Clone)]
	pub enum PalletACall {
		#[codec(index = 0)]
		Foo(String),
	}

	#[derive(Encode, Decode, Clone)]
	pub enum PalletBCall {
		#[codec(index = 0)]
		Bar(String),
	}

	impl Dispatchable for Call {
		type RuntimeOrigin = ();
		type Config = ();
		type Info = ();
		type PostInfo = ();
		fn dispatch(self, _origin: Self::RuntimeOrigin) -> DispatchResultWithInfo<Self::PostInfo> {
			Ok(())
		}
	}
}

#[docify::export]
pub mod encoding_example {
	use super::call_data::{Call, PalletACall};
<<<<<<< HEAD
	use crate::reference_docs::transaction_extensions::transaction_extensions_example;
	use parity_scale_codec::Encode;
=======
	use crate::reference_docs::signed_extensions::signed_extensions_example;
	use codec::Encode;
>>>>>>> 96ab6869
	use sp_core::crypto::AccountId32;
	use sp_keyring::sr25519::Keyring;
	use sp_runtime::{
		generic::{SignedPayload, UncheckedExtrinsic},
		MultiAddress, MultiSignature,
	};

	// Define some transaction extensions to use. We'll use a couple of examples
	// from the transaction extensions reference doc.
	type TransactionExtensions = (
		transaction_extensions_example::AddToPayload,
		transaction_extensions_example::AddToSignaturePayload,
	);

	// We'll use `UncheckedExtrinsic` to encode our extrinsic for us. We set
	// the address and signature type to those used on Polkadot, use our custom
	// `Call` type, and use our custom set of `TransactionExtensions`.
	type Extrinsic = UncheckedExtrinsic<
		MultiAddress<AccountId32, ()>,
		Call,
		MultiSignature,
		TransactionExtensions,
	>;

	pub fn encode_demo_extrinsic() -> Vec<u8> {
		// The "from" address will be our Alice dev account.
		let from_address = MultiAddress::<AccountId32, ()>::Id(Keyring::Alice.to_account_id());

		// We provide some values for our expected transaction extensions.
		let transaction_extensions = (
			transaction_extensions_example::AddToPayload(1),
			transaction_extensions_example::AddToSignaturePayload,
		);

		// Construct our call data:
		let call_data = Call::PalletA(PalletACall::Foo("Hello".to_string()));

		// The signed payload. This takes care of encoding the call_data,
		// transaction_extensions_extra and transaction_extensions_implicit, and hashing
		// the result if it's > 256 bytes:
		let signed_payload = SignedPayload::new(call_data.clone(), transaction_extensions.clone());

		// Sign the signed payload with our Alice dev account's private key,
		// and wrap the signature into the expected type:
		let signature = {
			let sig = Keyring::Alice.sign(&signed_payload.encode());
			MultiSignature::Sr25519(sig)
		};

		// Now, we can build and encode our extrinsic:
		let ext = Extrinsic::new_signed(call_data, from_address, signature, transaction_extensions);

		let encoded_ext = ext.encode();
		encoded_ext
	}
}<|MERGE_RESOLUTION|>--- conflicted
+++ resolved
@@ -191,12 +191,8 @@
 
 #[docify::export]
 pub mod call_data {
-<<<<<<< HEAD
-	use parity_scale_codec::{Decode, Encode};
+	use codec::{Decode, Encode};
 	use sp_runtime::{traits::Dispatchable, DispatchResultWithInfo};
-=======
-	use codec::{Decode, Encode};
->>>>>>> 96ab6869
 
 	// The outer enum composes calls within
 	// different pallets together. We have two
@@ -238,13 +234,8 @@
 #[docify::export]
 pub mod encoding_example {
 	use super::call_data::{Call, PalletACall};
-<<<<<<< HEAD
 	use crate::reference_docs::transaction_extensions::transaction_extensions_example;
-	use parity_scale_codec::Encode;
-=======
-	use crate::reference_docs::signed_extensions::signed_extensions_example;
 	use codec::Encode;
->>>>>>> 96ab6869
 	use sp_core::crypto::AccountId32;
 	use sp_keyring::sr25519::Keyring;
 	use sp_runtime::{
