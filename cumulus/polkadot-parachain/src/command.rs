// Copyright (C) Parity Technologies (UK) Ltd.
// This file is part of Cumulus.

// Cumulus is free software: you can redistribute it and/or modify
// it under the terms of the GNU General Public License as published by
// the Free Software Foundation, either version 3 of the License, or
// (at your option) any later version.

// Cumulus is distributed in the hope that it will be useful,
// but WITHOUT ANY WARRANTY; without even the implied warranty of
// MERCHANTABILITY or FITNESS FOR A PARTICULAR PURPOSE.  See the
// GNU General Public License for more details.

// You should have received a copy of the GNU General Public License
// along with Cumulus.  If not, see <http://www.gnu.org/licenses/>.

#[cfg(feature = "runtime-benchmarks")]
use crate::service::Block;
use crate::{
	chain_spec::{self, GenericChainSpec},
	cli::{Cli, RelayChainCli, Subcommand},
	common::NodeExtraArgs,
	fake_runtime_api::{
		asset_hub_polkadot_aura::RuntimeApi as AssetHubPolkadotRuntimeApi,
		aura::RuntimeApi as AuraRuntimeApi,
	},
	service::{new_aura_node_spec, DynNodeSpec, ShellNode},
};
#[cfg(feature = "runtime-benchmarks")]
use cumulus_client_service::storage_proof_size::HostFunctions as ReclaimHostFunctions;
use cumulus_primitives_core::ParaId;
use frame_benchmarking_cli::{BenchmarkCmd, SUBSTRATE_REFERENCE_HARDWARE};
use log::info;
use parachains_common::{AssetHubPolkadotAuraId, AuraId};
use sc_cli::{
	ChainSpec, CliConfiguration, DefaultConfigurationValues, ImportParams, KeystoreParams,
	NetworkParams, Result, SharedParams, SubstrateCli,
};
use sc_service::config::{BasePath, PrometheusConfig};
use sp_runtime::traits::AccountIdConversion;
#[cfg(feature = "runtime-benchmarks")]
use sp_runtime::traits::HashingFor;
use std::{net::SocketAddr, path::PathBuf};

/// The choice of consensus for the parachain omni-node.
#[derive(PartialEq, Eq, Debug, Default)]
pub enum Consensus {
	/// Aura consensus.
	#[default]
	Aura,
	/// Use the relay chain consensus.
	// TODO: atm this is just a demonstration, not really reach-able. We can add it to the CLI,
	// env, or the chain spec. Or, just don't, and when we properly refactor this mess we will
	// re-introduce it.
	#[allow(unused)]
	Relay,
}

/// Helper enum that is used for better distinction of different parachain/runtime configuration
/// (it is based/calculated on ChainSpec's ID attribute)
#[derive(Debug, PartialEq)]
enum Runtime {
	/// None of the system-chain runtimes, rather the node will act agnostic to the runtime ie. be
	/// an omni-node, and simply run a node with the given consensus algorithm.
	Omni(Consensus),
	Shell,
	Seedling,
	AssetHubPolkadot,
	AssetHub,
	Penpal(ParaId),
	ContractsRococo,
	Collectives,
	Glutton,
	BridgeHub(chain_spec::bridge_hubs::BridgeHubRuntimeType),
	StakingRococo,
	Coretime(chain_spec::coretime::CoretimeRuntimeType),
	People(chain_spec::people::PeopleRuntimeType),
}

trait RuntimeResolver {
	fn runtime(&self) -> Result<Runtime>;
}

impl RuntimeResolver for dyn ChainSpec {
	fn runtime(&self) -> Result<Runtime> {
		Ok(runtime(self.id()))
	}
}

/// Implementation, that can resolve [`Runtime`] from any json configuration file
impl RuntimeResolver for PathBuf {
	fn runtime(&self) -> Result<Runtime> {
		#[derive(Debug, serde::Deserialize)]
		struct EmptyChainSpecWithId {
			id: String,
		}

		let file = std::fs::File::open(self)?;
		let reader = std::io::BufReader::new(file);
		let chain_spec: EmptyChainSpecWithId =
			serde_json::from_reader(reader).map_err(|e| sc_cli::Error::Application(Box::new(e)))?;

		Ok(runtime(&chain_spec.id))
	}
}

fn runtime(id: &str) -> Runtime {
	let id = id.replace('_', "-");
	let (_, id, para_id) = extract_parachain_id(&id);

	if id.starts_with("shell") {
		Runtime::Shell
	} else if id.starts_with("seedling") {
		Runtime::Seedling
	} else if id.starts_with("asset-hub-polkadot") | id.starts_with("statemint") {
		Runtime::AssetHubPolkadot
	} else if id.starts_with("asset-hub-kusama") |
		id.starts_with("statemine") |
		id.starts_with("asset-hub-rococo") |
		id.starts_with("rockmine") |
		id.starts_with("asset-hub-westend") |
		id.starts_with("westmint")
	{
		Runtime::AssetHub
	} else if id.starts_with("penpal") {
		Runtime::Penpal(para_id.unwrap_or(ParaId::new(0)))
	} else if id.starts_with("contracts-rococo") {
		Runtime::ContractsRococo
	} else if id.starts_with("collectives-polkadot") || id.starts_with("collectives-westend") {
		Runtime::Collectives
	} else if id.starts_with(chain_spec::bridge_hubs::BridgeHubRuntimeType::ID_PREFIX) {
		Runtime::BridgeHub(
			id.parse::<chain_spec::bridge_hubs::BridgeHubRuntimeType>()
				.expect("Invalid value"),
		)
	} else if id.starts_with(chain_spec::coretime::CoretimeRuntimeType::ID_PREFIX) {
		Runtime::Coretime(
			id.parse::<chain_spec::coretime::CoretimeRuntimeType>().expect("Invalid value"),
		)
	} else if id.starts_with("glutton") {
		Runtime::Glutton
	} else if id.starts_with("staking-rococo") {
		Runtime::StakingRococo
	} else if id.starts_with(chain_spec::people::PeopleRuntimeType::ID_PREFIX) {
		Runtime::People(id.parse::<chain_spec::people::PeopleRuntimeType>().expect("Invalid value"))
	} else {
		log::warn!(
			"No specific runtime was recognized for ChainSpec's id: '{}', \
			so Runtime::Omni(Consensus::Aura) will be used",
			id
		);
		Runtime::Omni(Consensus::Aura)
	}
}

fn load_spec(id: &str) -> std::result::Result<Box<dyn ChainSpec>, String> {
	let (id, _, para_id) = extract_parachain_id(id);
	Ok(match id {
		// - Default-like
		"staging" =>
			Box::new(chain_spec::rococo_parachain::staging_rococo_parachain_local_config()),
		"tick" => Box::new(GenericChainSpec::from_json_bytes(
			&include_bytes!("../chain-specs/tick.json")[..],
		)?),
		"trick" => Box::new(GenericChainSpec::from_json_bytes(
			&include_bytes!("../chain-specs/trick.json")[..],
		)?),
		"track" => Box::new(GenericChainSpec::from_json_bytes(
			&include_bytes!("../chain-specs/track.json")[..],
		)?),

		// -- Starters
		"shell" => Box::new(chain_spec::shell::get_shell_chain_spec()),
		"seedling" => Box::new(chain_spec::seedling::get_seedling_chain_spec()),

		// -- Asset Hub Polkadot
		"asset-hub-polkadot" | "statemint" => Box::new(GenericChainSpec::from_json_bytes(
			&include_bytes!("../chain-specs/asset-hub-polkadot.json")[..],
		)?),

		// -- Asset Hub Kusama
		"asset-hub-kusama" | "statemine" => Box::new(GenericChainSpec::from_json_bytes(
			&include_bytes!("../chain-specs/asset-hub-kusama.json")[..],
		)?),

		// -- Asset Hub Rococo
		"asset-hub-rococo-dev" =>
			Box::new(chain_spec::asset_hubs::asset_hub_rococo_development_config()),
		"asset-hub-rococo-local" =>
			Box::new(chain_spec::asset_hubs::asset_hub_rococo_local_config()),
		// the chain spec as used for generating the upgrade genesis values
		"asset-hub-rococo-genesis" =>
			Box::new(chain_spec::asset_hubs::asset_hub_rococo_genesis_config()),
		"asset-hub-rococo" => Box::new(GenericChainSpec::from_json_bytes(
			&include_bytes!("../chain-specs/asset-hub-rococo.json")[..],
		)?),

		// -- Asset Hub Westend
		"asset-hub-westend-dev" | "westmint-dev" =>
			Box::new(chain_spec::asset_hubs::asset_hub_westend_development_config()),
		"asset-hub-westend-local" | "westmint-local" =>
			Box::new(chain_spec::asset_hubs::asset_hub_westend_local_config()),
		// the chain spec as used for generating the upgrade genesis values
		"asset-hub-westend-genesis" | "westmint-genesis" =>
			Box::new(chain_spec::asset_hubs::asset_hub_westend_config()),
		// the shell-based chain spec as used for syncing
		"asset-hub-westend" | "westmint" => Box::new(GenericChainSpec::from_json_bytes(
			&include_bytes!("../chain-specs/asset-hub-westend.json")[..],
		)?),

		// -- Polkadot Collectives
		"collectives-polkadot" => Box::new(GenericChainSpec::from_json_bytes(
			&include_bytes!("../chain-specs/collectives-polkadot.json")[..],
		)?),

		// -- Westend Collectives
		"collectives-westend-dev" =>
			Box::new(chain_spec::collectives::collectives_westend_development_config()),
		"collectives-westend-local" =>
			Box::new(chain_spec::collectives::collectives_westend_local_config()),
		"collectives-westend" => Box::new(GenericChainSpec::from_json_bytes(
			&include_bytes!("../chain-specs/collectives-westend.json")[..],
		)?),

		// -- Contracts on Rococo
		"contracts-rococo-dev" =>
			Box::new(chain_spec::contracts::contracts_rococo_development_config()),
		"contracts-rococo-local" =>
			Box::new(chain_spec::contracts::contracts_rococo_local_config()),
		"contracts-rococo-genesis" => Box::new(chain_spec::contracts::contracts_rococo_config()),
		"contracts-rococo" => Box::new(GenericChainSpec::from_json_bytes(
			&include_bytes!("../chain-specs/contracts-rococo.json")[..],
		)?),

		// -- Staking Rococo
		"staking-rococo-dev" => Box::new(chain_spec::staking::staking_rococo_development_config()),

		// -- BridgeHub
		bridge_like_id
			if bridge_like_id
				.starts_with(chain_spec::bridge_hubs::BridgeHubRuntimeType::ID_PREFIX) =>
			bridge_like_id
				.parse::<chain_spec::bridge_hubs::BridgeHubRuntimeType>()
				.expect("invalid value")
				.load_config()?,

		// -- Coretime
		coretime_like_id
			if coretime_like_id
				.starts_with(chain_spec::coretime::CoretimeRuntimeType::ID_PREFIX) =>
			coretime_like_id
				.parse::<chain_spec::coretime::CoretimeRuntimeType>()
				.expect("invalid value")
				.load_config()?,

		// -- Penpal
		"penpal-rococo" => Box::new(chain_spec::penpal::get_penpal_chain_spec(
			para_id.expect("Must specify parachain id"),
			"rococo-local",
		)),
		"penpal-westend" => Box::new(chain_spec::penpal::get_penpal_chain_spec(
			para_id.expect("Must specify parachain id"),
			"westend-local",
		)),

		// -- Glutton Westend
		"glutton-westend-dev" => Box::new(chain_spec::glutton::glutton_westend_development_config(
			para_id.expect("Must specify parachain id"),
		)),
		"glutton-westend-local" => Box::new(chain_spec::glutton::glutton_westend_local_config(
			para_id.expect("Must specify parachain id"),
		)),
		// the chain spec as used for generating the upgrade genesis values
		"glutton-westend-genesis" => Box::new(chain_spec::glutton::glutton_westend_config(
			para_id.expect("Must specify parachain id"),
		)),

		// -- People
		people_like_id
			if people_like_id.starts_with(chain_spec::people::PeopleRuntimeType::ID_PREFIX) =>
			people_like_id
				.parse::<chain_spec::people::PeopleRuntimeType>()
				.expect("invalid value")
				.load_config()?,

		// -- Fallback (generic chainspec)
		"" => {
			log::warn!("No ChainSpec.id specified, so using default one, based on rococo-parachain runtime");
			Box::new(chain_spec::rococo_parachain::rococo_parachain_local_config())
		},

		// -- Loading a specific spec from disk
		path => Box::new(GenericChainSpec::from_json_file(path.into())?),
	})
}

/// Extracts the normalized chain id and parachain id from the input chain id.
/// (H/T to Phala for the idea)
/// E.g. "penpal-kusama-2004" yields ("penpal-kusama", Some(2004))
fn extract_parachain_id(id: &str) -> (&str, &str, Option<ParaId>) {
	let para_prefixes = [
		// Penpal
		"penpal-rococo-",
		"penpal-kusama-",
		"penpal-polkadot-",
		// Glutton Kusama
		"glutton-kusama-dev-",
		"glutton-kusama-local-",
		"glutton-kusama-genesis-",
		// Glutton Westend
		"glutton-westend-dev-",
		"glutton-westend-local-",
		"glutton-westend-genesis-",
	];

	for para_prefix in para_prefixes {
		if let Some(suffix) = id.strip_prefix(para_prefix) {
			let para_id: u32 = suffix.parse().expect("Invalid parachain-id suffix");
			return (&id[..para_prefix.len() - 1], id, Some(para_id.into()))
		}
	}

	(id, id, None)
}

impl SubstrateCli for Cli {
	fn impl_name() -> String {
		Self::executable_name()
	}

	fn impl_version() -> String {
		env!("SUBSTRATE_CLI_IMPL_VERSION").into()
	}

	fn description() -> String {
		format!(
			"The command-line arguments provided first will be passed to the parachain node, \n\
			and the arguments provided after -- will be passed to the relay chain node. \n\
			\n\
			Example: \n\
			\n\
			{} [parachain-args] -- [relay-chain-args]",
			Self::executable_name()
		)
	}

	fn author() -> String {
		env!("CARGO_PKG_AUTHORS").into()
	}

	fn support_url() -> String {
		"https://github.com/paritytech/polkadot-sdk/issues/new".into()
	}

	fn copyright_start_year() -> i32 {
		2017
	}

	fn load_spec(&self, id: &str) -> std::result::Result<Box<dyn ChainSpec>, String> {
		load_spec(id)
	}
}

impl SubstrateCli for RelayChainCli {
	fn impl_name() -> String {
		Cli::impl_name()
	}

	fn impl_version() -> String {
		Cli::impl_version()
	}

	fn description() -> String {
		Cli::description()
	}

	fn author() -> String {
		Cli::author()
	}

	fn support_url() -> String {
		Cli::support_url()
	}

	fn copyright_start_year() -> i32 {
		Cli::copyright_start_year()
	}

	fn load_spec(&self, id: &str) -> std::result::Result<Box<dyn ChainSpec>, String> {
		polkadot_cli::Cli::from_iter([RelayChainCli::executable_name()].iter()).load_spec(id)
	}
}

<<<<<<< HEAD
/// Creates partial components for the runtimes that are supported by the benchmarks.
macro_rules! construct_partials {
	($config:expr, |$partials:ident| $code:expr) => {
		match $config.chain_spec.runtime()? {
			Runtime::AssetHubPolkadot => {
				let $partials = new_partial::<AssetHubPolkadotRuntimeApi, _>(
					&$config,
					crate::service::build_relay_to_aura_import_queue::<_, AssetHubPolkadotAuraId>,
				)?;
				$code
			},
			Runtime::AssetHubKusama |
			Runtime::AssetHubRococo |
			Runtime::AssetHubWestend |
			Runtime::BridgeHub(_) |
			Runtime::CollectivesPolkadot |
			Runtime::CollectivesWestend |
			Runtime::Coretime(_) |
			Runtime::People(_) => {
				let $partials = new_partial::<RuntimeApi, _>(
					&$config,
					crate::service::build_relay_to_aura_import_queue::<_, AuraId>,
				)?;
				$code
			},
			Runtime::GluttonWestend | Runtime::Glutton | Runtime::Shell | Runtime::Seedling => {
				let $partials = new_partial::<RuntimeApi, _>(
					&$config,
					crate::service::build_shell_import_queue,
				)?;
				$code
			},
			Runtime::ContractsRococo | Runtime::Penpal(_) | Runtime::Default => {
				let $partials = new_partial::<RuntimeApi, _>(
					&$config,
					crate::service::build_aura_import_queue,
				)?;
				$code
			},
			Runtime::StakingRococo => {
				let $partials = new_partial::<RuntimeApi, _>(
					&$config,
					crate::service::build_aura_import_queue,
				)?;
				$code
			},
		}
	};
}

macro_rules! construct_async_run {
	(|$components:ident, $cli:ident, $cmd:ident, $config:ident| $( $code:tt )* ) => {{
		let runner = $cli.create_runner($cmd)?;
		match runner.config().chain_spec.runtime()? {
			Runtime::AssetHubPolkadot => {
				runner.async_run(|$config| {
					let $components = new_partial::<AssetHubPolkadotRuntimeApi, _>(
						&$config,
						crate::service::build_relay_to_aura_import_queue::<_, AssetHubPolkadotAuraId>,
					)?;
					let task_manager = $components.task_manager;
					{ $( $code )* }.map(|v| (v, task_manager))
				})
			},
			Runtime::AssetHubKusama |
			Runtime::AssetHubRococo |
			Runtime::AssetHubWestend |
			Runtime::BridgeHub(_) |
			Runtime::CollectivesPolkadot |
			Runtime::CollectivesWestend |
			Runtime::Coretime(_) |
			Runtime::People(_) => {
				runner.async_run(|$config| {
					let $components = new_partial::<RuntimeApi, _>(
						&$config,
						crate::service::build_relay_to_aura_import_queue::<_, AuraId>,
					)?;
					let task_manager = $components.task_manager;
					{ $( $code )* }.map(|v| (v, task_manager))
				})
			},
			Runtime::Shell |
			Runtime::Seedling |
			Runtime::GluttonWestend |
			Runtime::Glutton => {
				runner.async_run(|$config| {
					let $components = new_partial::<RuntimeApi, _>(
						&$config,
						crate::service::build_shell_import_queue,
					)?;
					let task_manager = $components.task_manager;
					{ $( $code )* }.map(|v| (v, task_manager))
				})
			}
			Runtime::ContractsRococo | Runtime::Penpal(_) | Runtime::StakingRococo | Runtime::Default => {
				runner.async_run(|$config| {
					let $components = new_partial::<
						RuntimeApi,
						_,
					>(
						&$config,
						crate::service::build_aura_import_queue,
					)?;
					let task_manager = $components.task_manager;
					{ $( $code )* }.map(|v| (v, task_manager))
				})
			},
		}
	}}
=======
fn new_node_spec(
	config: &sc_service::Configuration,
	extra_args: &NodeExtraArgs,
) -> std::result::Result<Box<dyn DynNodeSpec>, sc_cli::Error> {
	Ok(match config.chain_spec.runtime()? {
		Runtime::AssetHubPolkadot =>
			new_aura_node_spec::<AssetHubPolkadotRuntimeApi, AssetHubPolkadotAuraId>(extra_args),
		Runtime::AssetHub |
		Runtime::BridgeHub(_) |
		Runtime::Collectives |
		Runtime::Coretime(_) |
		Runtime::People(_) |
		Runtime::ContractsRococo |
		Runtime::Glutton |
		Runtime::Penpal(_) => new_aura_node_spec::<AuraRuntimeApi, AuraId>(extra_args),
		Runtime::Shell | Runtime::Seedling => Box::new(ShellNode),
		Runtime::Omni(consensus) => match consensus {
			Consensus::Aura => new_aura_node_spec::<AuraRuntimeApi, AuraId>(extra_args),
			Consensus::Relay => Box::new(ShellNode),
		},
	})
>>>>>>> 6619277b
}

/// Parse command line arguments into service configuration.
pub fn run() -> Result<()> {
	let cli = Cli::from_args();

	match &cli.subcommand {
		Some(Subcommand::BuildSpec(cmd)) => {
			let runner = cli.create_runner(cmd)?;
			runner.sync_run(|config| cmd.run(config.chain_spec, config.network))
		},
		Some(Subcommand::CheckBlock(cmd)) => {
			let runner = cli.create_runner(cmd)?;
			runner.async_run(|config| {
				let node = new_node_spec(&config, &cli.node_extra_args())?;
				node.prepare_check_block_cmd(config, cmd)
			})
		},
		Some(Subcommand::ExportBlocks(cmd)) => {
			let runner = cli.create_runner(cmd)?;
			runner.async_run(|config| {
				let node = new_node_spec(&config, &cli.node_extra_args())?;
				node.prepare_export_blocks_cmd(config, cmd)
			})
		},
		Some(Subcommand::ExportState(cmd)) => {
			let runner = cli.create_runner(cmd)?;
			runner.async_run(|config| {
				let node = new_node_spec(&config, &cli.node_extra_args())?;
				node.prepare_export_state_cmd(config, cmd)
			})
		},
		Some(Subcommand::ImportBlocks(cmd)) => {
			let runner = cli.create_runner(cmd)?;
			runner.async_run(|config| {
				let node = new_node_spec(&config, &cli.node_extra_args())?;
				node.prepare_import_blocks_cmd(config, cmd)
			})
		},
		Some(Subcommand::Revert(cmd)) => {
			let runner = cli.create_runner(cmd)?;
			runner.async_run(|config| {
				let node = new_node_spec(&config, &cli.node_extra_args())?;
				node.prepare_revert_cmd(config, cmd)
			})
		},
		Some(Subcommand::PurgeChain(cmd)) => {
			let runner = cli.create_runner(cmd)?;
			let polkadot_cli = RelayChainCli::new(runner.config(), cli.relay_chain_args.iter());

			runner.sync_run(|config| {
				let polkadot_config = SubstrateCli::create_configuration(
					&polkadot_cli,
					&polkadot_cli,
					config.tokio_handle.clone(),
				)
				.map_err(|err| format!("Relay chain argument error: {}", err))?;

				cmd.run(config, polkadot_config)
			})
		},
		Some(Subcommand::ExportGenesisHead(cmd)) => {
			let runner = cli.create_runner(cmd)?;
			runner.sync_run(|config| {
				let node = new_node_spec(&config, &cli.node_extra_args())?;
				node.run_export_genesis_head_cmd(config, cmd)
			})
		},
		Some(Subcommand::ExportGenesisWasm(cmd)) => {
			let runner = cli.create_runner(cmd)?;
			runner.sync_run(|_config| {
				let spec = cli.load_spec(&cmd.shared_params.chain.clone().unwrap_or_default())?;
				cmd.run(&*spec)
			})
		},
		Some(Subcommand::Benchmark(cmd)) => {
			let runner = cli.create_runner(cmd)?;

			// Switch on the concrete benchmark sub-command-
			match cmd {
				#[cfg(feature = "runtime-benchmarks")]
				BenchmarkCmd::Pallet(cmd) => runner.sync_run(|config| {
					cmd.run_with_spec::<HashingFor<Block>, ReclaimHostFunctions>(Some(
						config.chain_spec,
					))
				}),
				BenchmarkCmd::Block(cmd) => runner.sync_run(|config| {
					let node = new_node_spec(&config, &cli.node_extra_args())?;
					node.run_benchmark_block_cmd(config, cmd)
				}),
				#[cfg(feature = "runtime-benchmarks")]
				BenchmarkCmd::Storage(cmd) => runner.sync_run(|config| {
					let node = new_node_spec(&config, &cli.node_extra_args())?;
					node.run_benchmark_storage_cmd(config, cmd)
				}),
				BenchmarkCmd::Machine(cmd) =>
					runner.sync_run(|config| cmd.run(&config, SUBSTRATE_REFERENCE_HARDWARE.clone())),
				#[allow(unreachable_patterns)]
				_ => Err("Benchmarking sub-command unsupported or compilation feature missing. \
					Make sure to compile with --features=runtime-benchmarks \
					to enable all supported benchmarks."
					.into()),
			}
		},
		Some(Subcommand::Key(cmd)) => Ok(cmd.run(&cli)?),
		None => {
			let runner = cli.create_runner(&cli.run.normalize())?;
			let polkadot_cli = RelayChainCli::new(runner.config(), cli.relay_chain_args.iter());
			let collator_options = cli.run.collator_options();

			runner.run_node_until_exit(|config| async move {
				// If Statemint (Statemine, Westmint, Rockmine) DB exists and we're using the
				// asset-hub chain spec, then rename the base path to the new chain ID. In the case
				// that both file paths exist, the node will exit, as the user must decide (by
				// deleting one path) the information that they want to use as their DB.
				let old_name = match config.chain_spec.id() {
					"asset-hub-polkadot" => Some("statemint"),
					"asset-hub-kusama" => Some("statemine"),
					"asset-hub-westend" => Some("westmint"),
					"asset-hub-rococo" => Some("rockmine"),
					_ => None,
				};

				if let Some(old_name) = old_name {
					let new_path = config.base_path.config_dir(config.chain_spec.id());
					let old_path = config.base_path.config_dir(old_name);

					if old_path.exists() && new_path.exists() {
						return Err(format!(
							"Found legacy {} path {} and new Asset Hub path {}. \
							Delete one path such that only one exists.",
							old_name,
							old_path.display(),
							new_path.display()
						)
						.into())
					}

					if old_path.exists() {
						std::fs::rename(old_path.clone(), new_path.clone())?;
						info!(
							"{} was renamed to Asset Hub. The filepath with associated data on disk \
							has been renamed from {} to {}.",
							old_name,
							old_path.display(),
							new_path.display()
						);
					}
				}

				let hwbench = (!cli.no_hardware_benchmarks)
					.then_some(config.database.path().map(|database_path| {
						let _ = std::fs::create_dir_all(database_path);
						sc_sysinfo::gather_hwbench(Some(database_path))
					}))
					.flatten();

				let para_id = chain_spec::Extensions::try_get(&*config.chain_spec)
					.map(|e| e.para_id)
					.ok_or("Could not find parachain extension in chain-spec.")?;

				let id = ParaId::from(para_id);

				let parachain_account =
					AccountIdConversion::<polkadot_primitives::AccountId>::into_account_truncating(
						&id,
					);

				let tokio_handle = config.tokio_handle.clone();
				let polkadot_config =
					SubstrateCli::create_configuration(&polkadot_cli, &polkadot_cli, tokio_handle)
						.map_err(|err| format!("Relay chain argument error: {}", err))?;

				info!("🪪 Parachain id: {:?}", id);
				info!("🧾 Parachain Account: {}", parachain_account);
				info!("✍️ Is collating: {}", if config.role.is_authority() { "yes" } else { "no" });

				start_node(
					config,
					polkadot_config,
					collator_options,
					id,
					cli.node_extra_args(),
					hwbench,
				)
				.await
			})
		},
	}
}

#[sc_tracing::logging::prefix_logs_with("Parachain")]
async fn start_node(
	config: sc_service::Configuration,
	polkadot_config: sc_service::Configuration,
	collator_options: cumulus_client_cli::CollatorOptions,
	id: ParaId,
	extra_args: NodeExtraArgs,
	hwbench: Option<sc_sysinfo::HwBench>,
) -> Result<sc_service::TaskManager> {
	let node_spec = new_node_spec(&config, &extra_args)?;
	node_spec
		.start_node(config, polkadot_config, collator_options, id, hwbench, extra_args)
		.await
<<<<<<< HEAD
		.map(|r| r.0)
		.map_err(Into::into),

		Runtime::BridgeHub(bridge_hub_runtime_type) => match bridge_hub_runtime_type {
			chain_spec::bridge_hubs::BridgeHubRuntimeType::Polkadot |
			chain_spec::bridge_hubs::BridgeHubRuntimeType::PolkadotLocal |
			chain_spec::bridge_hubs::BridgeHubRuntimeType::Kusama |
			chain_spec::bridge_hubs::BridgeHubRuntimeType::KusamaLocal |
			chain_spec::bridge_hubs::BridgeHubRuntimeType::Westend |
			chain_spec::bridge_hubs::BridgeHubRuntimeType::WestendLocal |
			chain_spec::bridge_hubs::BridgeHubRuntimeType::WestendDevelopment |
			chain_spec::bridge_hubs::BridgeHubRuntimeType::Rococo |
			chain_spec::bridge_hubs::BridgeHubRuntimeType::RococoLocal |
			chain_spec::bridge_hubs::BridgeHubRuntimeType::RococoDevelopment =>
				crate::service::start_generic_aura_lookahead_node::<Network>(
					config,
					polkadot_config,
					collator_options,
					id,
					hwbench,
				)
				.await
				.map(|r| r.0),
		}
		.map_err(Into::into),

		Runtime::Coretime(coretime_runtime_type) => match coretime_runtime_type {
			chain_spec::coretime::CoretimeRuntimeType::Kusama |
			chain_spec::coretime::CoretimeRuntimeType::KusamaLocal |
			chain_spec::coretime::CoretimeRuntimeType::Polkadot |
			chain_spec::coretime::CoretimeRuntimeType::PolkadotLocal |
			chain_spec::coretime::CoretimeRuntimeType::Rococo |
			chain_spec::coretime::CoretimeRuntimeType::RococoLocal |
			chain_spec::coretime::CoretimeRuntimeType::RococoDevelopment |
			chain_spec::coretime::CoretimeRuntimeType::Westend |
			chain_spec::coretime::CoretimeRuntimeType::WestendLocal |
			chain_spec::coretime::CoretimeRuntimeType::WestendDevelopment =>
				crate::service::start_generic_aura_lookahead_node::<Network>(
					config,
					polkadot_config,
					collator_options,
					id,
					hwbench,
				)
				.await
				.map(|r| r.0),
		}
		.map_err(Into::into),

		Runtime::Penpal(_) | Runtime::Default =>
			crate::service::start_rococo_parachain_node::<Network>(
				config,
				polkadot_config,
				collator_options,
				id,
				hwbench,
			)
			.await
			.map(|r| r.0)
			.map_err(Into::into),

		Runtime::Glutton | Runtime::GluttonWestend =>
			crate::service::start_basic_lookahead_node::<Network>(
				config,
				polkadot_config,
				collator_options,
				id,
				hwbench,
			)
			.await
			.map(|r| r.0)
			.map_err(Into::into),

		Runtime::StakingRococo => crate::service::start_rococo_parachain_node::<Network>(
			config,
			polkadot_config,
			collator_options,
			id,
			hwbench,
		)
		.await
		.map(|r| r.0)
		.map_err(Into::into),

		Runtime::People(people_runtime_type) => match people_runtime_type {
			chain_spec::people::PeopleRuntimeType::Kusama |
			chain_spec::people::PeopleRuntimeType::KusamaLocal |
			chain_spec::people::PeopleRuntimeType::Polkadot |
			chain_spec::people::PeopleRuntimeType::PolkadotLocal |
			chain_spec::people::PeopleRuntimeType::Rococo |
			chain_spec::people::PeopleRuntimeType::RococoLocal |
			chain_spec::people::PeopleRuntimeType::RococoDevelopment |
			chain_spec::people::PeopleRuntimeType::Westend |
			chain_spec::people::PeopleRuntimeType::WestendLocal |
			chain_spec::people::PeopleRuntimeType::WestendDevelopment =>
				crate::service::start_generic_aura_lookahead_node::<Network>(
					config,
					polkadot_config,
					collator_options,
					id,
					hwbench,
				)
				.await
				.map(|r| r.0),
		}
		.map_err(Into::into),
	}
=======
		.map_err(Into::into)
>>>>>>> 6619277b
}

impl DefaultConfigurationValues for RelayChainCli {
	fn p2p_listen_port() -> u16 {
		30334
	}

	fn rpc_listen_port() -> u16 {
		9945
	}

	fn prometheus_listen_port() -> u16 {
		9616
	}
}

impl CliConfiguration<Self> for RelayChainCli {
	fn shared_params(&self) -> &SharedParams {
		self.base.base.shared_params()
	}

	fn import_params(&self) -> Option<&ImportParams> {
		self.base.base.import_params()
	}

	fn network_params(&self) -> Option<&NetworkParams> {
		self.base.base.network_params()
	}

	fn keystore_params(&self) -> Option<&KeystoreParams> {
		self.base.base.keystore_params()
	}

	fn base_path(&self) -> Result<Option<BasePath>> {
		Ok(self
			.shared_params()
			.base_path()?
			.or_else(|| self.base_path.clone().map(Into::into)))
	}

	fn rpc_addr(&self, default_listen_port: u16) -> Result<Option<SocketAddr>> {
		self.base.base.rpc_addr(default_listen_port)
	}

	fn prometheus_config(
		&self,
		default_listen_port: u16,
		chain_spec: &Box<dyn ChainSpec>,
	) -> Result<Option<PrometheusConfig>> {
		self.base.base.prometheus_config(default_listen_port, chain_spec)
	}

	fn init<F>(
		&self,
		_support_url: &String,
		_impl_version: &String,
		_logger_hook: F,
		_config: &sc_service::Configuration,
	) -> Result<()>
	where
		F: FnOnce(&mut sc_cli::LoggerBuilder, &sc_service::Configuration),
	{
		unreachable!("PolkadotCli is never initialized; qed");
	}

	fn chain_id(&self, is_dev: bool) -> Result<String> {
		let chain_id = self.base.base.chain_id(is_dev)?;

		Ok(if chain_id.is_empty() { self.chain_id.clone().unwrap_or_default() } else { chain_id })
	}

	fn role(&self, is_dev: bool) -> Result<sc_service::Role> {
		self.base.base.role(is_dev)
	}

	fn transaction_pool(&self, is_dev: bool) -> Result<sc_service::config::TransactionPoolOptions> {
		self.base.base.transaction_pool(is_dev)
	}

	fn trie_cache_maximum_size(&self) -> Result<Option<usize>> {
		self.base.base.trie_cache_maximum_size()
	}

	fn rpc_methods(&self) -> Result<sc_service::config::RpcMethods> {
		self.base.base.rpc_methods()
	}

	fn rpc_max_connections(&self) -> Result<u32> {
		self.base.base.rpc_max_connections()
	}

	fn rpc_cors(&self, is_dev: bool) -> Result<Option<Vec<String>>> {
		self.base.base.rpc_cors(is_dev)
	}

	fn default_heap_pages(&self) -> Result<Option<u64>> {
		self.base.base.default_heap_pages()
	}

	fn force_authoring(&self) -> Result<bool> {
		self.base.base.force_authoring()
	}

	fn disable_grandpa(&self) -> Result<bool> {
		self.base.base.disable_grandpa()
	}

	fn max_runtime_instances(&self) -> Result<Option<usize>> {
		self.base.base.max_runtime_instances()
	}

	fn announce_block(&self) -> Result<bool> {
		self.base.base.announce_block()
	}

	fn telemetry_endpoints(
		&self,
		chain_spec: &Box<dyn ChainSpec>,
	) -> Result<Option<sc_telemetry::TelemetryEndpoints>> {
		self.base.base.telemetry_endpoints(chain_spec)
	}

	fn node_name(&self) -> Result<String> {
		self.base.base.node_name()
	}
}

#[cfg(test)]
mod tests {
	use crate::{
		chain_spec::{get_account_id_from_seed, get_from_seed},
		command::{Consensus, Runtime, RuntimeResolver},
	};
	use sc_chain_spec::{ChainSpec, ChainSpecExtension, ChainSpecGroup, ChainType, Extension};
	use serde::{Deserialize, Serialize};
	use sp_core::sr25519;
	use std::path::PathBuf;
	use tempfile::TempDir;

	#[derive(
		Debug, Clone, PartialEq, Serialize, Deserialize, ChainSpecGroup, ChainSpecExtension, Default,
	)]
	#[serde(deny_unknown_fields)]
	pub struct Extensions1 {
		pub attribute1: String,
		pub attribute2: u32,
	}

	#[derive(
		Debug, Clone, PartialEq, Serialize, Deserialize, ChainSpecGroup, ChainSpecExtension, Default,
	)]
	#[serde(deny_unknown_fields)]
	pub struct Extensions2 {
		pub attribute_x: String,
		pub attribute_y: String,
		pub attribute_z: u32,
	}

	fn store_configuration(dir: &TempDir, spec: &dyn ChainSpec) -> PathBuf {
		let raw_output = true;
		let json = sc_service::chain_ops::build_spec(spec, raw_output)
			.expect("Failed to build json string");
		let mut cfg_file_path = dir.path().to_path_buf();
		cfg_file_path.push(spec.id());
		cfg_file_path.set_extension("json");
		std::fs::write(&cfg_file_path, json).expect("Failed to write to json file");
		cfg_file_path
	}

	pub type DummyChainSpec<E> = sc_service::GenericChainSpec<E>;

	pub fn create_default_with_extensions<E: Extension>(
		id: &str,
		extension: E,
	) -> DummyChainSpec<E> {
		DummyChainSpec::builder(
			rococo_parachain_runtime::WASM_BINARY
				.expect("WASM binary was not built, please build it!"),
			extension,
		)
		.with_name("Dummy local testnet")
		.with_id(id)
		.with_chain_type(ChainType::Local)
		.with_genesis_config_patch(crate::chain_spec::rococo_parachain::testnet_genesis(
			get_account_id_from_seed::<sr25519::Public>("Alice"),
			vec![
				get_from_seed::<rococo_parachain_runtime::AuraId>("Alice"),
				get_from_seed::<rococo_parachain_runtime::AuraId>("Bob"),
			],
			vec![get_account_id_from_seed::<sr25519::Public>("Alice")],
			1000.into(),
		))
		.build()
	}

	#[test]
	fn test_resolve_runtime_for_different_configuration_files() {
		let temp_dir = tempfile::tempdir().expect("Failed to access tempdir");

		let path = store_configuration(
			&temp_dir,
			&create_default_with_extensions("shell-1", Extensions1::default()),
		);
		assert_eq!(Runtime::Shell, path.runtime().unwrap());

		let path = store_configuration(
			&temp_dir,
			&create_default_with_extensions("shell-2", Extensions2::default()),
		);
		assert_eq!(Runtime::Shell, path.runtime().unwrap());

		let path = store_configuration(
			&temp_dir,
			&create_default_with_extensions("seedling", Extensions2::default()),
		);
		assert_eq!(Runtime::Seedling, path.runtime().unwrap());

		let path = store_configuration(
			&temp_dir,
			&create_default_with_extensions("penpal-rococo-1000", Extensions2::default()),
		);
		assert_eq!(Runtime::Penpal(1000.into()), path.runtime().unwrap());

		let path = store_configuration(
			&temp_dir,
			&create_default_with_extensions("penpal-polkadot-2000", Extensions2::default()),
		);
		assert_eq!(Runtime::Penpal(2000.into()), path.runtime().unwrap());

		let path = store_configuration(
			&temp_dir,
			&crate::chain_spec::contracts::contracts_rococo_local_config(),
		);
		assert_eq!(Runtime::ContractsRococo, path.runtime().unwrap());

		let path = store_configuration(
			&temp_dir,
			&crate::chain_spec::rococo_parachain::rococo_parachain_local_config(),
		);
		assert_eq!(Runtime::Omni(Consensus::Aura), path.runtime().unwrap());
	}
}<|MERGE_RESOLUTION|>--- conflicted
+++ resolved
@@ -391,117 +391,6 @@
 	}
 }
 
-<<<<<<< HEAD
-/// Creates partial components for the runtimes that are supported by the benchmarks.
-macro_rules! construct_partials {
-	($config:expr, |$partials:ident| $code:expr) => {
-		match $config.chain_spec.runtime()? {
-			Runtime::AssetHubPolkadot => {
-				let $partials = new_partial::<AssetHubPolkadotRuntimeApi, _>(
-					&$config,
-					crate::service::build_relay_to_aura_import_queue::<_, AssetHubPolkadotAuraId>,
-				)?;
-				$code
-			},
-			Runtime::AssetHubKusama |
-			Runtime::AssetHubRococo |
-			Runtime::AssetHubWestend |
-			Runtime::BridgeHub(_) |
-			Runtime::CollectivesPolkadot |
-			Runtime::CollectivesWestend |
-			Runtime::Coretime(_) |
-			Runtime::People(_) => {
-				let $partials = new_partial::<RuntimeApi, _>(
-					&$config,
-					crate::service::build_relay_to_aura_import_queue::<_, AuraId>,
-				)?;
-				$code
-			},
-			Runtime::GluttonWestend | Runtime::Glutton | Runtime::Shell | Runtime::Seedling => {
-				let $partials = new_partial::<RuntimeApi, _>(
-					&$config,
-					crate::service::build_shell_import_queue,
-				)?;
-				$code
-			},
-			Runtime::ContractsRococo | Runtime::Penpal(_) | Runtime::Default => {
-				let $partials = new_partial::<RuntimeApi, _>(
-					&$config,
-					crate::service::build_aura_import_queue,
-				)?;
-				$code
-			},
-			Runtime::StakingRococo => {
-				let $partials = new_partial::<RuntimeApi, _>(
-					&$config,
-					crate::service::build_aura_import_queue,
-				)?;
-				$code
-			},
-		}
-	};
-}
-
-macro_rules! construct_async_run {
-	(|$components:ident, $cli:ident, $cmd:ident, $config:ident| $( $code:tt )* ) => {{
-		let runner = $cli.create_runner($cmd)?;
-		match runner.config().chain_spec.runtime()? {
-			Runtime::AssetHubPolkadot => {
-				runner.async_run(|$config| {
-					let $components = new_partial::<AssetHubPolkadotRuntimeApi, _>(
-						&$config,
-						crate::service::build_relay_to_aura_import_queue::<_, AssetHubPolkadotAuraId>,
-					)?;
-					let task_manager = $components.task_manager;
-					{ $( $code )* }.map(|v| (v, task_manager))
-				})
-			},
-			Runtime::AssetHubKusama |
-			Runtime::AssetHubRococo |
-			Runtime::AssetHubWestend |
-			Runtime::BridgeHub(_) |
-			Runtime::CollectivesPolkadot |
-			Runtime::CollectivesWestend |
-			Runtime::Coretime(_) |
-			Runtime::People(_) => {
-				runner.async_run(|$config| {
-					let $components = new_partial::<RuntimeApi, _>(
-						&$config,
-						crate::service::build_relay_to_aura_import_queue::<_, AuraId>,
-					)?;
-					let task_manager = $components.task_manager;
-					{ $( $code )* }.map(|v| (v, task_manager))
-				})
-			},
-			Runtime::Shell |
-			Runtime::Seedling |
-			Runtime::GluttonWestend |
-			Runtime::Glutton => {
-				runner.async_run(|$config| {
-					let $components = new_partial::<RuntimeApi, _>(
-						&$config,
-						crate::service::build_shell_import_queue,
-					)?;
-					let task_manager = $components.task_manager;
-					{ $( $code )* }.map(|v| (v, task_manager))
-				})
-			}
-			Runtime::ContractsRococo | Runtime::Penpal(_) | Runtime::StakingRococo | Runtime::Default => {
-				runner.async_run(|$config| {
-					let $components = new_partial::<
-						RuntimeApi,
-						_,
-					>(
-						&$config,
-						crate::service::build_aura_import_queue,
-					)?;
-					let task_manager = $components.task_manager;
-					{ $( $code )* }.map(|v| (v, task_manager))
-				})
-			},
-		}
-	}}
-=======
 fn new_node_spec(
 	config: &sc_service::Configuration,
 	extra_args: &NodeExtraArgs,
@@ -515,6 +404,7 @@
 		Runtime::Coretime(_) |
 		Runtime::People(_) |
 		Runtime::ContractsRococo |
+		Runtime::StakingRococo |
 		Runtime::Glutton |
 		Runtime::Penpal(_) => new_aura_node_spec::<AuraRuntimeApi, AuraId>(extra_args),
 		Runtime::Shell | Runtime::Seedling => Box::new(ShellNode),
@@ -523,7 +413,6 @@
 			Consensus::Relay => Box::new(ShellNode),
 		},
 	})
->>>>>>> 6619277b
 }
 
 /// Parse command line arguments into service configuration.
@@ -728,117 +617,7 @@
 	node_spec
 		.start_node(config, polkadot_config, collator_options, id, hwbench, extra_args)
 		.await
-<<<<<<< HEAD
-		.map(|r| r.0)
-		.map_err(Into::into),
-
-		Runtime::BridgeHub(bridge_hub_runtime_type) => match bridge_hub_runtime_type {
-			chain_spec::bridge_hubs::BridgeHubRuntimeType::Polkadot |
-			chain_spec::bridge_hubs::BridgeHubRuntimeType::PolkadotLocal |
-			chain_spec::bridge_hubs::BridgeHubRuntimeType::Kusama |
-			chain_spec::bridge_hubs::BridgeHubRuntimeType::KusamaLocal |
-			chain_spec::bridge_hubs::BridgeHubRuntimeType::Westend |
-			chain_spec::bridge_hubs::BridgeHubRuntimeType::WestendLocal |
-			chain_spec::bridge_hubs::BridgeHubRuntimeType::WestendDevelopment |
-			chain_spec::bridge_hubs::BridgeHubRuntimeType::Rococo |
-			chain_spec::bridge_hubs::BridgeHubRuntimeType::RococoLocal |
-			chain_spec::bridge_hubs::BridgeHubRuntimeType::RococoDevelopment =>
-				crate::service::start_generic_aura_lookahead_node::<Network>(
-					config,
-					polkadot_config,
-					collator_options,
-					id,
-					hwbench,
-				)
-				.await
-				.map(|r| r.0),
-		}
-		.map_err(Into::into),
-
-		Runtime::Coretime(coretime_runtime_type) => match coretime_runtime_type {
-			chain_spec::coretime::CoretimeRuntimeType::Kusama |
-			chain_spec::coretime::CoretimeRuntimeType::KusamaLocal |
-			chain_spec::coretime::CoretimeRuntimeType::Polkadot |
-			chain_spec::coretime::CoretimeRuntimeType::PolkadotLocal |
-			chain_spec::coretime::CoretimeRuntimeType::Rococo |
-			chain_spec::coretime::CoretimeRuntimeType::RococoLocal |
-			chain_spec::coretime::CoretimeRuntimeType::RococoDevelopment |
-			chain_spec::coretime::CoretimeRuntimeType::Westend |
-			chain_spec::coretime::CoretimeRuntimeType::WestendLocal |
-			chain_spec::coretime::CoretimeRuntimeType::WestendDevelopment =>
-				crate::service::start_generic_aura_lookahead_node::<Network>(
-					config,
-					polkadot_config,
-					collator_options,
-					id,
-					hwbench,
-				)
-				.await
-				.map(|r| r.0),
-		}
-		.map_err(Into::into),
-
-		Runtime::Penpal(_) | Runtime::Default =>
-			crate::service::start_rococo_parachain_node::<Network>(
-				config,
-				polkadot_config,
-				collator_options,
-				id,
-				hwbench,
-			)
-			.await
-			.map(|r| r.0)
-			.map_err(Into::into),
-
-		Runtime::Glutton | Runtime::GluttonWestend =>
-			crate::service::start_basic_lookahead_node::<Network>(
-				config,
-				polkadot_config,
-				collator_options,
-				id,
-				hwbench,
-			)
-			.await
-			.map(|r| r.0)
-			.map_err(Into::into),
-
-		Runtime::StakingRococo => crate::service::start_rococo_parachain_node::<Network>(
-			config,
-			polkadot_config,
-			collator_options,
-			id,
-			hwbench,
-		)
-		.await
-		.map(|r| r.0)
-		.map_err(Into::into),
-
-		Runtime::People(people_runtime_type) => match people_runtime_type {
-			chain_spec::people::PeopleRuntimeType::Kusama |
-			chain_spec::people::PeopleRuntimeType::KusamaLocal |
-			chain_spec::people::PeopleRuntimeType::Polkadot |
-			chain_spec::people::PeopleRuntimeType::PolkadotLocal |
-			chain_spec::people::PeopleRuntimeType::Rococo |
-			chain_spec::people::PeopleRuntimeType::RococoLocal |
-			chain_spec::people::PeopleRuntimeType::RococoDevelopment |
-			chain_spec::people::PeopleRuntimeType::Westend |
-			chain_spec::people::PeopleRuntimeType::WestendLocal |
-			chain_spec::people::PeopleRuntimeType::WestendDevelopment =>
-				crate::service::start_generic_aura_lookahead_node::<Network>(
-					config,
-					polkadot_config,
-					collator_options,
-					id,
-					hwbench,
-				)
-				.await
-				.map(|r| r.0),
-		}
-		.map_err(Into::into),
-	}
-=======
 		.map_err(Into::into)
->>>>>>> 6619277b
 }
 
 impl DefaultConfigurationValues for RelayChainCli {
