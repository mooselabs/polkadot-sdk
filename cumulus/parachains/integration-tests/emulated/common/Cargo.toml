[package]
name = "emulated-integration-tests-common"
version = "3.0.0"
authors.workspace = true
edition.workspace = true
license = "Apache-2.0"
description = "Common resources for integration testing with xcm-emulator"
homepage.workspace = true
repository.workspace = true

[lints]
workspace = true

[dependencies]
codec = { workspace = true }
paste = { workspace = true, default-features = true }

# Substrate
frame-support = { workspace = true, default-features = true }
pallet-assets = { workspace = true, default-features = true }
pallet-balances = { workspace = true, default-features = true }
pallet-message-queue = { workspace = true, default-features = true }
sc-consensus-grandpa = { workspace = true, default-features = true }
sp-authority-discovery = { workspace = true, default-features = true }
sp-consensus-babe = { workspace = true, default-features = true }
sp-consensus-beefy = { workspace = true, default-features = true }
sp-core = { workspace = true, default-features = true }
sp-keyring = { workspace = true, default-features = true }
sp-runtime = { workspace = true, default-features = true }

# Polkadot
pallet-xcm = { workspace = true, default-features = true }
polkadot-parachain-primitives = { workspace = true, default-features = true }
polkadot-primitives = { workspace = true, default-features = true }
polkadot-runtime-parachains = { workspace = true, default-features = true }
xcm = { workspace = true, default-features = true }

# Cumulus
asset-test-utils = { workspace = true, default-features = true }
cumulus-pallet-parachain-system = { workspace = true, default-features = true }
cumulus-pallet-xcmp-queue = { workspace = true, default-features = true }
cumulus-primitives-core = { workspace = true, default-features = true }
parachains-common = { workspace = true, default-features = true }
xcm-emulator = { workspace = true, default-features = true }

# Bridges
bp-messages = { workspace = true, default-features = true }
<<<<<<< HEAD
bp-xcm-bridge = { workspace = true, default-features = true }
bridge-runtime-common = { workspace = true, default-features = true }
=======
bp-xcm-bridge-hub = { workspace = true, default-features = true }
>>>>>>> c95e49c4
pallet-bridge-messages = { workspace = true, default-features = true }
pallet-xcm-bridge = { workspace = true, default-features = true }<|MERGE_RESOLUTION|>--- conflicted
+++ resolved
@@ -45,11 +45,6 @@
 
 # Bridges
 bp-messages = { workspace = true, default-features = true }
-<<<<<<< HEAD
 bp-xcm-bridge = { workspace = true, default-features = true }
-bridge-runtime-common = { workspace = true, default-features = true }
-=======
-bp-xcm-bridge-hub = { workspace = true, default-features = true }
->>>>>>> c95e49c4
 pallet-bridge-messages = { workspace = true, default-features = true }
 pallet-xcm-bridge = { workspace = true, default-features = true }