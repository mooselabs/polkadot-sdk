[package]
name = "asset-hub-rococo-runtime"
version = "0.11.0"
authors.workspace = true
edition.workspace = true
description = "Rococo variant of Asset Hub parachain runtime"
license = "Apache-2.0"
homepage.workspace = true
repository.workspace = true

[lints]
workspace = true

[dependencies]
codec = { features = ["derive", "max-encoded-len"], workspace = true }
hex-literal = { workspace = true, default-features = true }
log = { workspace = true }
scale-info = { features = ["derive"], workspace = true }
serde_json = { features = ["alloc"], workspace = true }

# Substrate
frame-benchmarking = { optional = true, workspace = true }
frame-executive = { workspace = true }
frame-metadata-hash-extension = { workspace = true }
frame-support = { workspace = true }
frame-system = { workspace = true }
frame-system-benchmarking = { optional = true, workspace = true }
frame-system-rpc-runtime-api = { workspace = true }
frame-try-runtime = { optional = true, workspace = true }
pallet-asset-conversion = { workspace = true }
pallet-asset-conversion-ops = { workspace = true }
pallet-asset-conversion-tx-payment = { workspace = true }
pallet-assets = { workspace = true }
pallet-assets-freezer = { workspace = true }
pallet-aura = { workspace = true }
pallet-authorship = { workspace = true }
pallet-balances = { workspace = true }
pallet-message-queue = { workspace = true }
pallet-multisig = { workspace = true }
pallet-nft-fractionalization = { workspace = true }
pallet-nfts = { workspace = true }
pallet-nfts-runtime-api = { workspace = true }
pallet-proxy = { workspace = true }
pallet-session = { workspace = true }
pallet-timestamp = { workspace = true }
pallet-transaction-payment = { workspace = true }
pallet-transaction-payment-rpc-runtime-api = { workspace = true }
pallet-uniques = { workspace = true }
pallet-utility = { workspace = true }
sp-api = { workspace = true }
sp-block-builder = { workspace = true }
sp-consensus-aura = { workspace = true }
sp-core = { workspace = true }
sp-genesis-builder = { workspace = true }
sp-inherents = { workspace = true }
sp-keyring = { workspace = true }
sp-offchain = { workspace = true }
sp-runtime = { workspace = true }
sp-session = { workspace = true }
sp-storage = { workspace = true }
sp-transaction-pool = { workspace = true }
sp-version = { workspace = true }
sp-weights = { workspace = true }
# num-traits feature needed for dex integer sq root:
primitive-types = { features = ["codec", "num-traits", "scale-info"], workspace = true }

# Polkadot
pallet-xcm = { workspace = true }
pallet-xcm-benchmarks = { optional = true, workspace = true }
polkadot-parachain-primitives = { workspace = true }
polkadot-runtime-common = { workspace = true }
rococo-runtime-constants = { workspace = true }
xcm = { workspace = true }
xcm-builder = { workspace = true }
xcm-executor = { workspace = true }
xcm-runtime-apis = { workspace = true }

# Cumulus
assets-common = { workspace = true }
cumulus-pallet-aura-ext = { workspace = true }
cumulus-pallet-parachain-system = { workspace = true }
cumulus-pallet-session-benchmarking = { workspace = true }
cumulus-pallet-weight-reclaim = { workspace = true }
cumulus-pallet-xcm = { workspace = true }
cumulus-pallet-xcmp-queue = { features = ["bridging"], workspace = true }
cumulus-primitives-aura = { workspace = true }
cumulus-primitives-core = { workspace = true }
cumulus-primitives-utility = { workspace = true }
pallet-collator-selection = { workspace = true }
parachain-info = { workspace = true }
parachains-common = { workspace = true }
testnet-parachains-constants = { features = ["rococo"], workspace = true }

# Bridges
<<<<<<< HEAD
pallet-xcm-bridge-hub-router = { workspace = true }
bp-asset-hub-next-westend = { workspace = true }
=======
>>>>>>> d822e07d
bp-asset-hub-rococo = { workspace = true }
bp-asset-hub-westend = { workspace = true }
bp-bridge-hub-rococo = { workspace = true }
bp-bridge-hub-westend = { workspace = true }
pallet-xcm-bridge-hub-router = { workspace = true }
snowbridge-router-primitives = { workspace = true }

[dev-dependencies]
asset-test-utils = { workspace = true, default-features = true }
parachains-runtimes-test-utils = { workspace = true, default-features = true }

[build-dependencies]
substrate-wasm-builder = { optional = true, workspace = true, default-features = true }

[features]
default = ["std"]
runtime-benchmarks = [
	"assets-common/runtime-benchmarks",
	"cumulus-pallet-parachain-system/runtime-benchmarks",
	"cumulus-pallet-session-benchmarking/runtime-benchmarks",
	"cumulus-pallet-weight-reclaim/runtime-benchmarks",
	"cumulus-pallet-xcmp-queue/runtime-benchmarks",
	"cumulus-primitives-core/runtime-benchmarks",
	"cumulus-primitives-utility/runtime-benchmarks",
	"frame-benchmarking/runtime-benchmarks",
	"frame-support/runtime-benchmarks",
	"frame-system-benchmarking/runtime-benchmarks",
	"frame-system/runtime-benchmarks",
	"pallet-asset-conversion-ops/runtime-benchmarks",
	"pallet-asset-conversion-tx-payment/runtime-benchmarks",
	"pallet-asset-conversion/runtime-benchmarks",
	"pallet-assets-freezer/runtime-benchmarks",
	"pallet-assets/runtime-benchmarks",
	"pallet-balances/runtime-benchmarks",
	"pallet-collator-selection/runtime-benchmarks",
	"pallet-message-queue/runtime-benchmarks",
	"pallet-multisig/runtime-benchmarks",
	"pallet-nft-fractionalization/runtime-benchmarks",
	"pallet-nfts/runtime-benchmarks",
	"pallet-proxy/runtime-benchmarks",
	"pallet-timestamp/runtime-benchmarks",
	"pallet-transaction-payment/runtime-benchmarks",
	"pallet-uniques/runtime-benchmarks",
	"pallet-utility/runtime-benchmarks",
	"pallet-xcm-benchmarks/runtime-benchmarks",
	"pallet-xcm-bridge-hub-router/runtime-benchmarks",
	"pallet-xcm/runtime-benchmarks",
	"parachains-common/runtime-benchmarks",
	"polkadot-parachain-primitives/runtime-benchmarks",
	"polkadot-runtime-common/runtime-benchmarks",
	"snowbridge-router-primitives/runtime-benchmarks",
	"sp-runtime/runtime-benchmarks",
	"xcm-builder/runtime-benchmarks",
	"xcm-executor/runtime-benchmarks",
	"xcm-runtime-apis/runtime-benchmarks",
	"xcm/runtime-benchmarks",
]
try-runtime = [
	"cumulus-pallet-aura-ext/try-runtime",
	"cumulus-pallet-parachain-system/try-runtime",
	"cumulus-pallet-weight-reclaim/try-runtime",
	"cumulus-pallet-xcm/try-runtime",
	"cumulus-pallet-xcmp-queue/try-runtime",
	"frame-executive/try-runtime",
	"frame-support/try-runtime",
	"frame-system/try-runtime",
	"frame-try-runtime/try-runtime",
	"pallet-asset-conversion-ops/try-runtime",
	"pallet-asset-conversion-tx-payment/try-runtime",
	"pallet-asset-conversion/try-runtime",
	"pallet-assets-freezer/try-runtime",
	"pallet-assets/try-runtime",
	"pallet-aura/try-runtime",
	"pallet-authorship/try-runtime",
	"pallet-balances/try-runtime",
	"pallet-collator-selection/try-runtime",
	"pallet-message-queue/try-runtime",
	"pallet-multisig/try-runtime",
	"pallet-nft-fractionalization/try-runtime",
	"pallet-nfts/try-runtime",
	"pallet-proxy/try-runtime",
	"pallet-session/try-runtime",
	"pallet-timestamp/try-runtime",
	"pallet-transaction-payment/try-runtime",
	"pallet-uniques/try-runtime",
	"pallet-utility/try-runtime",
	"pallet-xcm-bridge-hub-router/try-runtime",
	"pallet-xcm/try-runtime",
	"parachain-info/try-runtime",
	"polkadot-runtime-common/try-runtime",
	"sp-runtime/try-runtime",
]
std = [
	"assets-common/std",
	"bp-asset-hub-next-westend/std",
	"bp-asset-hub-rococo/std",
	"bp-asset-hub-westend/std",
	"bp-bridge-hub-rococo/std",
	"bp-bridge-hub-westend/std",
	"codec/std",
	"cumulus-pallet-aura-ext/std",
	"cumulus-pallet-parachain-system/std",
	"cumulus-pallet-session-benchmarking/std",
	"cumulus-pallet-weight-reclaim/std",
	"cumulus-pallet-xcm/std",
	"cumulus-pallet-xcmp-queue/std",
	"cumulus-primitives-aura/std",
	"cumulus-primitives-core/std",
	"cumulus-primitives-utility/std",
	"frame-benchmarking?/std",
	"frame-executive/std",
	"frame-metadata-hash-extension/std",
	"frame-support/std",
	"frame-system-benchmarking?/std",
	"frame-system-rpc-runtime-api/std",
	"frame-system/std",
	"frame-try-runtime?/std",
	"log/std",
	"pallet-asset-conversion-ops/std",
	"pallet-asset-conversion-tx-payment/std",
	"pallet-asset-conversion/std",
	"pallet-assets-freezer/std",
	"pallet-assets/std",
	"pallet-aura/std",
	"pallet-authorship/std",
	"pallet-balances/std",
	"pallet-collator-selection/std",
	"pallet-message-queue/std",
	"pallet-multisig/std",
	"pallet-nft-fractionalization/std",
	"pallet-nfts-runtime-api/std",
	"pallet-nfts/std",
	"pallet-proxy/std",
	"pallet-session/std",
	"pallet-timestamp/std",
	"pallet-transaction-payment-rpc-runtime-api/std",
	"pallet-transaction-payment/std",
	"pallet-uniques/std",
	"pallet-utility/std",
	"pallet-xcm-benchmarks?/std",
	"pallet-xcm-bridge-hub-router/std",
	"pallet-xcm/std",
	"parachain-info/std",
	"parachains-common/std",
	"polkadot-parachain-primitives/std",
	"polkadot-runtime-common/std",
	"primitive-types/std",
	"rococo-runtime-constants/std",
	"scale-info/std",
	"serde_json/std",
	"snowbridge-router-primitives/std",
	"sp-api/std",
	"sp-block-builder/std",
	"sp-consensus-aura/std",
	"sp-core/std",
	"sp-genesis-builder/std",
	"sp-inherents/std",
	"sp-keyring/std",
	"sp-offchain/std",
	"sp-runtime/std",
	"sp-session/std",
	"sp-storage/std",
	"sp-transaction-pool/std",
	"sp-version/std",
	"sp-weights/std",
	"substrate-wasm-builder",
	"testnet-parachains-constants/std",
	"xcm-builder/std",
	"xcm-executor/std",
	"xcm-runtime-apis/std",
	"xcm/std",
]

# Enable the metadata hash generation in the wasm builder.
metadata-hash = ["substrate-wasm-builder/metadata-hash"]

# A feature that should be enabled when the runtime should be built for on-chain
# deployment. This will disable stuff that shouldn't be part of the on-chain wasm
# to make it smaller, like logging for example.
on-chain-release-build = ["metadata-hash"]<|MERGE_RESOLUTION|>--- conflicted
+++ resolved
@@ -92,11 +92,7 @@
 testnet-parachains-constants = { features = ["rococo"], workspace = true }
 
 # Bridges
-<<<<<<< HEAD
-pallet-xcm-bridge-hub-router = { workspace = true }
 bp-asset-hub-next-westend = { workspace = true }
-=======
->>>>>>> d822e07d
 bp-asset-hub-rococo = { workspace = true }
 bp-asset-hub-westend = { workspace = true }
 bp-bridge-hub-rococo = { workspace = true }
