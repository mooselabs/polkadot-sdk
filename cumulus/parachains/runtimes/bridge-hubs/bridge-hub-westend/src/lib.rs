// Copyright (C) Parity Technologies (UK) Ltd.
// This file is part of Cumulus.

// Cumulus is free software: you can redistribute it and/or modify
// it under the terms of the GNU General Public License as published by
// the Free Software Foundation, either version 3 of the License, or
// (at your option) any later version.

// Cumulus is distributed in the hope that it will be useful,
// but WITHOUT ANY WARRANTY; without even the implied warranty of
// MERCHANTABILITY or FITNESS FOR A PARTICULAR PURPOSE.  See the
// GNU General Public License for more details.

// You should have received a copy of the GNU General Public License
// along with Cumulus.  If not, see <http://www.gnu.org/licenses/>.

//! # Bridge Hub Westend Runtime
//!
//! This runtime currently supports bridging between:
//! - Rococo <> Westend

#![cfg_attr(not(feature = "std"), no_std)]
// `construct_runtime!` does a lot of recursion and requires us to increase the limit to 256.
#![recursion_limit = "256"]

// Make the WASM binary available.
#[cfg(feature = "std")]
include!(concat!(env!("OUT_DIR"), "/wasm_binary.rs"));

pub mod bridge_common_config;
pub mod bridge_to_rococo_config;
mod weights;
pub mod xcm_config;

use cumulus_pallet_parachain_system::RelayNumberStrictlyIncreases;
use cumulus_primitives_core::{AggregateMessageOrigin, ParaId};
use parachains_common::message_queue::{NarrowOriginToSibling, ParaIdToSibling};
use sp_api::impl_runtime_apis;
use sp_core::{crypto::KeyTypeId, OpaqueMetadata};
use sp_runtime::{
	create_runtime_str, generic, impl_opaque_keys,
	traits::Block as BlockT,
	transaction_validity::{TransactionSource, TransactionValidity},
	ApplyExtrinsicResult,
};

use sp_std::prelude::*;
#[cfg(feature = "std")]
use sp_version::NativeVersion;
use sp_version::RuntimeVersion;

use frame_support::{
	construct_runtime, derive_impl,
	dispatch::DispatchClass,
	genesis_builder_helper::{build_config, create_default_config},
	parameter_types,
	traits::{ConstBool, ConstU32, ConstU64, ConstU8, TransformOrigin},
	weights::{ConstantMultiplier, Weight},
	PalletId,
};
use frame_system::{
	limits::{BlockLength, BlockWeights},
	EnsureRoot,
};
pub use sp_consensus_aura::sr25519::AuthorityId as AuraId;
pub use sp_runtime::{MultiAddress, Perbill, Permill};
use xcm_config::{XcmOriginToTransactDispatchOrigin, XcmRouter};

use bp_runtime::HeaderId;

#[cfg(any(feature = "std", test))]
pub use sp_runtime::BuildStorage;

use polkadot_runtime_common::{BlockHashCount, SlowAdjustingFeeUpdate};
use xcm::latest::prelude::*;

use weights::{BlockExecutionWeight, ExtrinsicBaseWeight, RocksDbWeight};

use parachains_common::{
	impls::DealWithFees,
	westend::{consensus::*, currency::*, fee::WeightToFee},
	AccountId, Balance, BlockNumber, Hash, Header, Nonce, Signature, AVERAGE_ON_INITIALIZE_RATIO,
	HOURS, MAXIMUM_BLOCK_WEIGHT, NORMAL_DISPATCH_RATIO, SLOT_DURATION,
};

/// The address format for describing accounts.
pub type Address = MultiAddress<AccountId, ()>;

/// Block type as expected by this runtime.
pub type Block = generic::Block<Header, UncheckedExtrinsic>;

/// A Block signed with a Justification
pub type SignedBlock = generic::SignedBlock<Block>;

/// BlockId type as expected by this runtime.
pub type BlockId = generic::BlockId<Block>;

/// The SignedExtension to the basic transaction logic.
pub type SignedExtra = (
	frame_system::CheckNonZeroSender<Runtime>,
	frame_system::CheckSpecVersion<Runtime>,
	frame_system::CheckTxVersion<Runtime>,
	frame_system::CheckGenesis<Runtime>,
	frame_system::CheckEra<Runtime>,
	frame_system::CheckNonce<Runtime>,
	frame_system::CheckWeight<Runtime>,
	pallet_transaction_payment::ChargeTransactionPayment<Runtime>,
	BridgeRejectObsoleteHeadersAndMessages,
	(bridge_to_rococo_config::OnBridgeHubWestendRefundBridgeHubRococoMessages,),
);

/// Unchecked extrinsic type as expected by this runtime.
pub type UncheckedExtrinsic =
	generic::UncheckedExtrinsic<Address, RuntimeCall, Signature, SignedExtra>;

/// Migrations to apply on runtime upgrade.
pub type Migrations = (
	pallet_collator_selection::migration::v1::MigrateToV1<Runtime>,
	pallet_multisig::migrations::v1::MigrateToV1<Runtime>,
	InitStorageVersions,
	// unreleased
	cumulus_pallet_xcmp_queue::migration::v4::MigrationToV4<Runtime>,
);

/// Migration to initialize storage versions for pallets added after genesis.
///
/// Ideally this would be done automatically (see
/// <https://github.com/paritytech/polkadot-sdk/pull/1297>), but it probably won't be ready for some
/// time and it's beneficial to get try-runtime-cli on-runtime-upgrade checks into the CI, so we're
/// doing it manually.
pub struct InitStorageVersions;

impl frame_support::traits::OnRuntimeUpgrade for InitStorageVersions {
	fn on_runtime_upgrade() -> Weight {
		use frame_support::traits::{GetStorageVersion, StorageVersion};
		use sp_runtime::traits::Saturating;

		let mut writes = 0;

		if PolkadotXcm::on_chain_storage_version() == StorageVersion::new(0) {
			PolkadotXcm::current_storage_version().put::<PolkadotXcm>();
			writes.saturating_inc();
		}

		if Balances::on_chain_storage_version() == StorageVersion::new(0) {
			Balances::current_storage_version().put::<Balances>();
			writes.saturating_inc();
		}

		<Runtime as frame_system::Config>::DbWeight::get().reads_writes(2, writes)
	}
}

/// Executive: handles dispatch to the various modules.
pub type Executive = frame_executive::Executive<
	Runtime,
	Block,
	frame_system::ChainContext<Runtime>,
	Runtime,
	AllPalletsWithSystem,
	Migrations,
>;

impl_opaque_keys! {
	pub struct SessionKeys {
		pub aura: Aura,
	}
}

#[sp_version::runtime_version]
pub const VERSION: RuntimeVersion = RuntimeVersion {
	spec_name: create_runtime_str!("bridge-hub-westend"),
	impl_name: create_runtime_str!("bridge-hub-westend"),
	authoring_version: 1,
	spec_version: 1_004_000,
	impl_version: 0,
	apis: RUNTIME_API_VERSIONS,
	transaction_version: 3,
	state_version: 1,
};

/// The version information used to identify this runtime when compiled natively.
#[cfg(feature = "std")]
pub fn native_version() -> NativeVersion {
	NativeVersion { runtime_version: VERSION, can_author_with: Default::default() }
}

parameter_types! {
	pub const Version: RuntimeVersion = VERSION;
	pub RuntimeBlockLength: BlockLength =
		BlockLength::max_with_normal_ratio(5 * 1024 * 1024, NORMAL_DISPATCH_RATIO);
	pub RuntimeBlockWeights: BlockWeights = BlockWeights::builder()
		.base_block(BlockExecutionWeight::get())
		.for_class(DispatchClass::all(), |weights| {
			weights.base_extrinsic = ExtrinsicBaseWeight::get();
		})
		.for_class(DispatchClass::Normal, |weights| {
			weights.max_total = Some(NORMAL_DISPATCH_RATIO * MAXIMUM_BLOCK_WEIGHT);
		})
		.for_class(DispatchClass::Operational, |weights| {
			weights.max_total = Some(MAXIMUM_BLOCK_WEIGHT);
			// Operational transactions have some extra reserved space, so that they
			// are included even if block reached `MAXIMUM_BLOCK_WEIGHT`.
			weights.reserved = Some(
				MAXIMUM_BLOCK_WEIGHT - NORMAL_DISPATCH_RATIO * MAXIMUM_BLOCK_WEIGHT
			);
		})
		.avg_block_initialization(AVERAGE_ON_INITIALIZE_RATIO)
		.build_or_panic();
	pub const SS58Prefix: u16 = 42;
}

// Configure FRAME pallets to include in runtime.

#[derive_impl(frame_system::config_preludes::ParaChainDefaultConfig as frame_system::DefaultConfig)]
impl frame_system::Config for Runtime {
	/// The identifier used to distinguish between accounts.
	type AccountId = AccountId;
	/// The index type for storing how many extrinsics an account has signed.
	type Nonce = Nonce;
	/// The type for hashing blocks and tries.
	type Hash = Hash;
	/// The block type.
	type Block = Block;
<<<<<<< HEAD
	/// The ubiquitous event type.
	type RuntimeEvent = RuntimeEvent;
	/// The ubiquitous task type.
	/// The ubiquitous origin type.
	type RuntimeOrigin = RuntimeOrigin;
=======
>>>>>>> 6bab88c6
	/// Maximum number of block number to block hash mappings to keep (oldest pruned first).
	type BlockHashCount = BlockHashCount;
	/// Runtime version.
	type Version = Version;
	/// The data to be stored in an account.
	type AccountData = pallet_balances::AccountData<Balance>;
	/// The weight of database operations that the runtime can invoke.
	type DbWeight = RocksDbWeight;
	/// Weight information for the extrinsics of this pallet.
	type SystemWeightInfo = weights::frame_system::WeightInfo<Runtime>;
	/// Block & extrinsics weights: base values and limits.
	type BlockWeights = RuntimeBlockWeights;
	/// The maximum length of a block (in bytes).
	type BlockLength = RuntimeBlockLength;
	/// This is used as an identifier of the chain. 42 is the generic substrate prefix.
	type SS58Prefix = SS58Prefix;
	/// The action to take on a Runtime Upgrade
	type OnSetCode = cumulus_pallet_parachain_system::ParachainSetCode<Self>;
	type MaxConsumers = frame_support::traits::ConstU32<16>;
}

impl pallet_timestamp::Config for Runtime {
	/// A timestamp: milliseconds since the unix epoch.
	type Moment = u64;
	type OnTimestampSet = Aura;
	type MinimumPeriod = ConstU64<{ SLOT_DURATION / 2 }>;
	type WeightInfo = weights::pallet_timestamp::WeightInfo<Runtime>;
}

impl pallet_authorship::Config for Runtime {
	type FindAuthor = pallet_session::FindAccountFromAuthorIndex<Self, Aura>;
	type EventHandler = (CollatorSelection,);
}

parameter_types! {
	pub const ExistentialDeposit: Balance = EXISTENTIAL_DEPOSIT;
}

impl pallet_balances::Config for Runtime {
	/// The type for recording an account's balance.
	type Balance = Balance;
	type DustRemoval = ();
	/// The ubiquitous event type.
	type RuntimeEvent = RuntimeEvent;
	type ExistentialDeposit = ExistentialDeposit;
	type AccountStore = System;
	type WeightInfo = weights::pallet_balances::WeightInfo<Runtime>;
	type MaxLocks = ConstU32<50>;
	type MaxReserves = ConstU32<50>;
	type ReserveIdentifier = [u8; 8];
	type RuntimeHoldReason = RuntimeHoldReason;
	type RuntimeFreezeReason = RuntimeFreezeReason;
	type FreezeIdentifier = ();
	type MaxHolds = ConstU32<0>;
	type MaxFreezes = ConstU32<0>;
}

parameter_types! {
	/// Relay Chain `TransactionByteFee` / 10
	pub const TransactionByteFee: Balance = MILLICENTS;
}

impl pallet_transaction_payment::Config for Runtime {
	type RuntimeEvent = RuntimeEvent;
	type OnChargeTransaction =
		pallet_transaction_payment::CurrencyAdapter<Balances, DealWithFees<Runtime>>;
	type OperationalFeeMultiplier = ConstU8<5>;
	type WeightToFee = WeightToFee;
	type LengthToFee = ConstantMultiplier<Balance, TransactionByteFee>;
	type FeeMultiplierUpdate = SlowAdjustingFeeUpdate<Self>;
}

parameter_types! {
	pub const ReservedXcmpWeight: Weight = MAXIMUM_BLOCK_WEIGHT.saturating_div(4);
	pub const ReservedDmpWeight: Weight = MAXIMUM_BLOCK_WEIGHT.saturating_div(4);
}

impl cumulus_pallet_parachain_system::Config for Runtime {
	type WeightInfo = weights::cumulus_pallet_parachain_system::WeightInfo<Runtime>;
	type RuntimeEvent = RuntimeEvent;
	type OnSystemEvent = ();
	type SelfParaId = parachain_info::Pallet<Runtime>;
	type OutboundXcmpMessageSource = XcmpQueue;
	type DmpQueue = frame_support::traits::EnqueueWithOrigin<MessageQueue, RelayOrigin>;
	type ReservedDmpWeight = ReservedDmpWeight;
	type XcmpMessageHandler = XcmpQueue;
	type ReservedXcmpWeight = ReservedXcmpWeight;
	type CheckAssociatedRelayNumber = RelayNumberStrictlyIncreases;
	type ConsensusHook = cumulus_pallet_aura_ext::FixedVelocityConsensusHook<
		Runtime,
		RELAY_CHAIN_SLOT_DURATION_MILLIS,
		BLOCK_PROCESSING_VELOCITY,
		UNINCLUDED_SEGMENT_CAPACITY,
	>;
}

impl parachain_info::Config for Runtime {}

parameter_types! {
	pub MessageQueueServiceWeight: Weight = Perbill::from_percent(35) * RuntimeBlockWeights::get().max_block;
}

impl pallet_message_queue::Config for Runtime {
	type RuntimeEvent = RuntimeEvent;
	type WeightInfo = weights::pallet_message_queue::WeightInfo<Runtime>;
	#[cfg(feature = "runtime-benchmarks")]
	type MessageProcessor = pallet_message_queue::mock_helpers::NoopMessageProcessor<
		cumulus_primitives_core::AggregateMessageOrigin,
	>;
	#[cfg(not(feature = "runtime-benchmarks"))]
	type MessageProcessor = xcm_builder::ProcessXcmMessage<
		AggregateMessageOrigin,
		xcm_executor::XcmExecutor<xcm_config::XcmConfig>,
		RuntimeCall,
	>;
	type Size = u32;
	// The XCMP queue pallet is only ever able to handle the `Sibling(ParaId)` origin:
	type QueueChangeHandler = NarrowOriginToSibling<XcmpQueue>;
	type QueuePausedQuery = NarrowOriginToSibling<XcmpQueue>;
	type HeapSize = sp_core::ConstU32<{ 64 * 1024 }>;
	type MaxStale = sp_core::ConstU32<8>;
	type ServiceWeight = MessageQueueServiceWeight;
}

impl cumulus_pallet_aura_ext::Config for Runtime {}

parameter_types! {
	/// The asset ID for the asset that we use to pay for message delivery fees.
	pub FeeAssetId: AssetId = Concrete(xcm_config::WestendLocation::get());
	/// The base fee for the message delivery fees.
	pub const BaseDeliveryFee: u128 = CENTS.saturating_mul(3);
}

pub type PriceForSiblingParachainDelivery = polkadot_runtime_common::xcm_sender::ExponentialPrice<
	FeeAssetId,
	BaseDeliveryFee,
	TransactionByteFee,
	XcmpQueue,
>;

impl cumulus_pallet_xcmp_queue::Config for Runtime {
	type RuntimeEvent = RuntimeEvent;
	type ChannelInfo = ParachainSystem;
	type VersionWrapper = PolkadotXcm;
	type XcmpQueue = TransformOrigin<MessageQueue, AggregateMessageOrigin, ParaId, ParaIdToSibling>;
	type MaxInboundSuspended = sp_core::ConstU32<1_000>;
	type ControllerOrigin = EnsureRoot<AccountId>;
	type ControllerOriginConverter = XcmOriginToTransactDispatchOrigin;
	type WeightInfo = weights::cumulus_pallet_xcmp_queue::WeightInfo<Runtime>;
	type PriceForSiblingDelivery = PriceForSiblingParachainDelivery;
}

parameter_types! {
	pub const RelayOrigin: AggregateMessageOrigin = AggregateMessageOrigin::Parent;
}

pub const PERIOD: u32 = 6 * HOURS;
pub const OFFSET: u32 = 0;

impl pallet_session::Config for Runtime {
	type RuntimeEvent = RuntimeEvent;
	type ValidatorId = <Self as frame_system::Config>::AccountId;
	// we don't have stash and controller, thus we don't need the convert as well.
	type ValidatorIdOf = pallet_collator_selection::IdentityCollator;
	type ShouldEndSession = pallet_session::PeriodicSessions<ConstU32<PERIOD>, ConstU32<OFFSET>>;
	type NextSessionRotation = pallet_session::PeriodicSessions<ConstU32<PERIOD>, ConstU32<OFFSET>>;
	type SessionManager = CollatorSelection;
	// Essentially just Aura, but let's be pedantic.
	type SessionHandler = <SessionKeys as sp_runtime::traits::OpaqueKeys>::KeyTypeIdProviders;
	type Keys = SessionKeys;
	type WeightInfo = weights::pallet_session::WeightInfo<Runtime>;
}

impl pallet_aura::Config for Runtime {
	type AuthorityId = AuraId;
	type DisabledValidators = ();
	type MaxAuthorities = ConstU32<100_000>;
	type AllowMultipleBlocksPerSlot = ConstBool<false>;
	#[cfg(feature = "experimental")]
	type SlotDuration = pallet_aura::MinimumPeriodTimesTwo<Self>;
}

parameter_types! {
	pub const PotId: PalletId = PalletId(*b"PotStake");
	pub const SessionLength: BlockNumber = 6 * HOURS;
}

pub type CollatorSelectionUpdateOrigin = EnsureRoot<AccountId>;

impl pallet_collator_selection::Config for Runtime {
	type RuntimeEvent = RuntimeEvent;
	type Currency = Balances;
	type UpdateOrigin = CollatorSelectionUpdateOrigin;
	type PotId = PotId;
	type MaxCandidates = ConstU32<100>;
	type MinEligibleCollators = ConstU32<4>;
	type MaxInvulnerables = ConstU32<20>;
	// should be a multiple of session or things will get inconsistent
	type KickThreshold = ConstU32<PERIOD>;
	type ValidatorId = <Self as frame_system::Config>::AccountId;
	type ValidatorIdOf = pallet_collator_selection::IdentityCollator;
	type ValidatorRegistration = Session;
	type WeightInfo = weights::pallet_collator_selection::WeightInfo<Runtime>;
}

parameter_types! {
	// One storage item; key size is 32; value is size 4+4+16+32 bytes = 56 bytes.
	pub const DepositBase: Balance = deposit(1, 88);
	// Additional storage item size of 32 bytes.
	pub const DepositFactor: Balance = deposit(0, 32);
}

impl pallet_multisig::Config for Runtime {
	type RuntimeEvent = RuntimeEvent;
	type RuntimeCall = RuntimeCall;
	type Currency = Balances;
	type DepositBase = DepositBase;
	type DepositFactor = DepositFactor;
	type MaxSignatories = ConstU32<100>;
	type WeightInfo = weights::pallet_multisig::WeightInfo<Runtime>;
}

impl pallet_utility::Config for Runtime {
	type RuntimeEvent = RuntimeEvent;
	type RuntimeCall = RuntimeCall;
	type PalletsOrigin = OriginCaller;
	type WeightInfo = weights::pallet_utility::WeightInfo<Runtime>;
}

// Create the runtime by composing the FRAME pallets that were previously configured.
construct_runtime!(
	pub enum Runtime
	{
		// System support stuff.
		System: frame_system::{Pallet, Call, Config<T>, Storage, Event<T>} = 0,
		ParachainSystem: cumulus_pallet_parachain_system::{
			Pallet, Call, Config<T>, Storage, Inherent, Event<T>, ValidateUnsigned,
		} = 1,
		Timestamp: pallet_timestamp::{Pallet, Call, Storage, Inherent} = 2,
		ParachainInfo: parachain_info::{Pallet, Storage, Config<T>} = 3,

		// Monetary stuff.
		Balances: pallet_balances::{Pallet, Call, Storage, Config<T>, Event<T>} = 10,
		TransactionPayment: pallet_transaction_payment::{Pallet, Storage, Event<T>} = 11,

		// Collator support. The order of these 4 are important and shall not change.
		Authorship: pallet_authorship::{Pallet, Storage} = 20,
		CollatorSelection: pallet_collator_selection::{Pallet, Call, Storage, Event<T>, Config<T>} = 21,
		Session: pallet_session::{Pallet, Call, Storage, Event, Config<T>} = 22,
		Aura: pallet_aura::{Pallet, Storage, Config<T>} = 23,
		AuraExt: cumulus_pallet_aura_ext::{Pallet, Storage, Config<T>} = 24,

		// XCM helpers.
		XcmpQueue: cumulus_pallet_xcmp_queue::{Pallet, Call, Storage, Event<T>} = 30,
		PolkadotXcm: pallet_xcm::{Pallet, Call, Storage, Event<T>, Origin, Config<T>} = 31,
		CumulusXcm: cumulus_pallet_xcm::{Pallet, Event<T>, Origin} = 32,

		// Handy utilities.
		Utility: pallet_utility::{Pallet, Call, Event} = 40,
		Multisig: pallet_multisig::{Pallet, Call, Storage, Event<T>} = 36,

		// Bridging stuff.
		BridgeRelayers: pallet_bridge_relayers::{Pallet, Call, Storage, Event<T>} = 41,
		BridgeRococoGrandpa: pallet_bridge_grandpa::<Instance1>::{Pallet, Call, Storage, Event<T>, Config<T>} = 42,
		BridgeRococoParachains: pallet_bridge_parachains::<Instance1>::{Pallet, Call, Storage, Event<T>} = 43,
		BridgeRococoMessages: pallet_bridge_messages::<Instance1>::{Pallet, Call, Storage, Event<T>, Config<T>} = 44,

		// Message Queue. Importantly, is registered last so that messages are processed after
		// the `on_initialize` hooks of bridging pallets.
		MessageQueue: pallet_message_queue::{Pallet, Call, Storage, Event<T>} = 250,
	}
);

bridge_runtime_common::generate_bridge_reject_obsolete_headers_and_messages! {
	RuntimeCall, AccountId,
	// Grandpa
	BridgeRococoGrandpa,
	// Parachains
	BridgeRococoParachains,
	// Messages
	BridgeRococoMessages
}

#[cfg(feature = "runtime-benchmarks")]
#[macro_use]
extern crate frame_benchmarking;

#[cfg(feature = "runtime-benchmarks")]
mod benches {
	define_benchmarks!(
		[frame_system, SystemBench::<Runtime>]
		[pallet_balances, Balances]
		[pallet_message_queue, MessageQueue]
		[pallet_multisig, Multisig]
		[pallet_session, SessionBench::<Runtime>]
		[pallet_utility, Utility]
		[pallet_timestamp, Timestamp]
		[pallet_collator_selection, CollatorSelection]
		[cumulus_pallet_xcmp_queue, XcmpQueue]
		// XCM
		[pallet_xcm, PalletXcmExtrinsicsBenchmark::<Runtime>]
		// NOTE: Make sure you point to the individual modules below.
		[pallet_xcm_benchmarks::fungible, XcmBalances]
		[pallet_xcm_benchmarks::generic, XcmGeneric]
		// Bridge pallets
		[pallet_bridge_relayers, BridgeRelayersBench::<Runtime>]
		[pallet_bridge_grandpa, RococoFinality]
		[pallet_bridge_parachains, WithinRococo]
		[pallet_bridge_messages, WestendToRococo]
	);
}

impl_runtime_apis! {
	impl sp_consensus_aura::AuraApi<Block, AuraId> for Runtime {
		fn slot_duration() -> sp_consensus_aura::SlotDuration {
			sp_consensus_aura::SlotDuration::from_millis(Aura::slot_duration())
		}

		fn authorities() -> Vec<AuraId> {
			Aura::authorities().into_inner()
		}
	}

	impl sp_api::Core<Block> for Runtime {
		fn version() -> RuntimeVersion {
			VERSION
		}

		fn execute_block(block: Block) {
			Executive::execute_block(block)
		}

		fn initialize_block(header: &<Block as BlockT>::Header) {
			Executive::initialize_block(header)
		}
	}

	impl sp_api::Metadata<Block> for Runtime {
		fn metadata() -> OpaqueMetadata {
			OpaqueMetadata::new(Runtime::metadata().into())
		}

		fn metadata_at_version(version: u32) -> Option<OpaqueMetadata> {
			Runtime::metadata_at_version(version)
		}

		fn metadata_versions() -> sp_std::vec::Vec<u32> {
			Runtime::metadata_versions()
		}
	}

	impl sp_block_builder::BlockBuilder<Block> for Runtime {
		fn apply_extrinsic(extrinsic: <Block as BlockT>::Extrinsic) -> ApplyExtrinsicResult {
			Executive::apply_extrinsic(extrinsic)
		}

		fn finalize_block() -> <Block as BlockT>::Header {
			Executive::finalize_block()
		}

		fn inherent_extrinsics(data: sp_inherents::InherentData) -> Vec<<Block as BlockT>::Extrinsic> {
			data.create_extrinsics()
		}

		fn check_inherents(
			block: Block,
			data: sp_inherents::InherentData,
		) -> sp_inherents::CheckInherentsResult {
			data.check_extrinsics(&block)
		}
	}

	impl sp_transaction_pool::runtime_api::TaggedTransactionQueue<Block> for Runtime {
		fn validate_transaction(
			source: TransactionSource,
			tx: <Block as BlockT>::Extrinsic,
			block_hash: <Block as BlockT>::Hash,
		) -> TransactionValidity {
			Executive::validate_transaction(source, tx, block_hash)
		}
	}

	impl sp_offchain::OffchainWorkerApi<Block> for Runtime {
		fn offchain_worker(header: &<Block as BlockT>::Header) {
			Executive::offchain_worker(header)
		}
	}

	impl sp_session::SessionKeys<Block> for Runtime {
		fn generate_session_keys(seed: Option<Vec<u8>>) -> Vec<u8> {
			SessionKeys::generate(seed)
		}

		fn decode_session_keys(
			encoded: Vec<u8>,
		) -> Option<Vec<(Vec<u8>, KeyTypeId)>> {
			SessionKeys::decode_into_raw_public_keys(&encoded)
		}
	}

	impl frame_system_rpc_runtime_api::AccountNonceApi<Block, AccountId, Nonce> for Runtime {
		fn account_nonce(account: AccountId) -> Nonce {
			System::account_nonce(account)
		}
	}

	impl pallet_transaction_payment_rpc_runtime_api::TransactionPaymentApi<Block, Balance> for Runtime {
		fn query_info(
			uxt: <Block as BlockT>::Extrinsic,
			len: u32,
		) -> pallet_transaction_payment_rpc_runtime_api::RuntimeDispatchInfo<Balance> {
			TransactionPayment::query_info(uxt, len)
		}
		fn query_fee_details(
			uxt: <Block as BlockT>::Extrinsic,
			len: u32,
		) -> pallet_transaction_payment::FeeDetails<Balance> {
			TransactionPayment::query_fee_details(uxt, len)
		}
		fn query_weight_to_fee(weight: Weight) -> Balance {
			TransactionPayment::weight_to_fee(weight)
		}
		fn query_length_to_fee(length: u32) -> Balance {
			TransactionPayment::length_to_fee(length)
		}
	}

	impl pallet_transaction_payment_rpc_runtime_api::TransactionPaymentCallApi<Block, Balance, RuntimeCall>
		for Runtime
	{
		fn query_call_info(
			call: RuntimeCall,
			len: u32,
		) -> pallet_transaction_payment::RuntimeDispatchInfo<Balance> {
			TransactionPayment::query_call_info(call, len)
		}
		fn query_call_fee_details(
			call: RuntimeCall,
			len: u32,
		) -> pallet_transaction_payment::FeeDetails<Balance> {
			TransactionPayment::query_call_fee_details(call, len)
		}
		fn query_weight_to_fee(weight: Weight) -> Balance {
			TransactionPayment::weight_to_fee(weight)
		}
		fn query_length_to_fee(length: u32) -> Balance {
			TransactionPayment::length_to_fee(length)
		}
	}

	impl cumulus_primitives_core::CollectCollationInfo<Block> for Runtime {
		fn collect_collation_info(header: &<Block as BlockT>::Header) -> cumulus_primitives_core::CollationInfo {
			ParachainSystem::collect_collation_info(header)
		}
	}

	impl bp_rococo::RococoFinalityApi<Block> for Runtime {
		fn best_finalized() -> Option<HeaderId<bp_rococo::Hash, bp_rococo::BlockNumber>> {
			BridgeRococoGrandpa::best_finalized()
		}
		fn synced_headers_grandpa_info(
		) -> Vec<bp_header_chain::StoredHeaderGrandpaInfo<bp_rococo::Header>> {
			BridgeRococoGrandpa::synced_headers_grandpa_info()
		}
	}

	impl bp_bridge_hub_rococo::BridgeHubRococoFinalityApi<Block> for Runtime {
		fn best_finalized() -> Option<HeaderId<Hash, BlockNumber>> {
			BridgeRococoParachains::best_parachain_head_id::<
				bp_bridge_hub_rococo::BridgeHubRococo
			>().unwrap_or(None)
		}
	}

	impl bp_bridge_hub_rococo::FromBridgeHubRococoInboundLaneApi<Block> for Runtime {
		fn message_details(
			lane: bp_messages::LaneId,
			messages: Vec<(bp_messages::MessagePayload, bp_messages::OutboundMessageDetails)>,
		) -> Vec<bp_messages::InboundMessageDetails> {
			bridge_runtime_common::messages_api::inbound_message_details::<
				Runtime,
				bridge_to_rococo_config::WithBridgeHubRococoMessagesInstance,
			>(lane, messages)
		}
	}

	impl bp_bridge_hub_rococo::ToBridgeHubRococoOutboundLaneApi<Block> for Runtime {
		fn message_details(
			lane: bp_messages::LaneId,
			begin: bp_messages::MessageNonce,
			end: bp_messages::MessageNonce,
		) -> Vec<bp_messages::OutboundMessageDetails> {
			bridge_runtime_common::messages_api::outbound_message_details::<
				Runtime,
				bridge_to_rococo_config::WithBridgeHubRococoMessagesInstance,
			>(lane, begin, end)
		}
	}

	#[cfg(feature = "try-runtime")]
	impl frame_try_runtime::TryRuntime<Block> for Runtime {
		fn on_runtime_upgrade(checks: frame_try_runtime::UpgradeCheckSelect) -> (Weight, Weight) {
			let weight = Executive::try_runtime_upgrade(checks).unwrap();
			(weight, RuntimeBlockWeights::get().max_block)
		}

		fn execute_block(
			block: Block,
			state_root_check: bool,
			signature_check: bool,
			select: frame_try_runtime::TryStateSelect,
		) -> Weight {
			// NOTE: intentional unwrap: we don't want to propagate the error backwards, and want to
			// have a backtrace here.
			Executive::try_execute_block(block, state_root_check, signature_check, select).unwrap()
		}
	}

	#[cfg(feature = "runtime-benchmarks")]
	impl frame_benchmarking::Benchmark<Block> for Runtime {
		fn benchmark_metadata(extra: bool) -> (
			Vec<frame_benchmarking::BenchmarkList>,
			Vec<frame_support::traits::StorageInfo>,
		) {
			use frame_benchmarking::{Benchmarking, BenchmarkList};
			use frame_support::traits::StorageInfoTrait;
			use frame_system_benchmarking::Pallet as SystemBench;
			use cumulus_pallet_session_benchmarking::Pallet as SessionBench;
			use pallet_xcm::benchmarking::Pallet as PalletXcmExtrinsicsBenchmark;

			// This is defined once again in dispatch_benchmark, because list_benchmarks!
			// and add_benchmarks! are macros exported by define_benchmarks! macros and those types
			// are referenced in that call.
			type XcmBalances = pallet_xcm_benchmarks::fungible::Pallet::<Runtime>;
			type XcmGeneric = pallet_xcm_benchmarks::generic::Pallet::<Runtime>;

			use pallet_bridge_relayers::benchmarking::Pallet as BridgeRelayersBench;
			// Change weight file names.
			type RococoFinality = BridgeRococoGrandpa;
			type WithinRococo = pallet_bridge_parachains::benchmarking::Pallet::<Runtime, bridge_to_rococo_config::BridgeParachainRococoInstance>;
			type WestendToRococo = pallet_bridge_messages::benchmarking::Pallet ::<Runtime, bridge_to_rococo_config::WithBridgeHubRococoMessagesInstance>;

			let mut list = Vec::<BenchmarkList>::new();
			list_benchmarks!(list, extra);

			let storage_info = AllPalletsWithSystem::storage_info();
			(list, storage_info)
		}

		fn dispatch_benchmark(
			config: frame_benchmarking::BenchmarkConfig
		) -> Result<Vec<frame_benchmarking::BenchmarkBatch>, sp_runtime::RuntimeString> {
			use frame_benchmarking::{Benchmarking, BenchmarkBatch, BenchmarkError};
			use sp_storage::TrackedStorageKey;

			use frame_system_benchmarking::Pallet as SystemBench;
			impl frame_system_benchmarking::Config for Runtime {
				fn setup_set_code_requirements(code: &sp_std::vec::Vec<u8>) -> Result<(), BenchmarkError> {
					ParachainSystem::initialize_for_set_code_benchmark(code.len() as u32);
					Ok(())
				}

				fn verify_set_code() {
					System::assert_last_event(cumulus_pallet_parachain_system::Event::<Runtime>::ValidationFunctionStored.into());
				}
			}

			use cumulus_pallet_session_benchmarking::Pallet as SessionBench;
			impl cumulus_pallet_session_benchmarking::Config for Runtime {}

			use pallet_xcm::benchmarking::Pallet as PalletXcmExtrinsicsBenchmark;
			impl pallet_xcm::benchmarking::Config for Runtime {
				fn reachable_dest() -> Option<MultiLocation> {
					Some(Parent.into())
				}

				fn teleportable_asset_and_dest() -> Option<(MultiAsset, MultiLocation)> {
					// Relay/native token can be teleported between BH and Relay.
					Some((
						MultiAsset {
							fun: Fungible(EXISTENTIAL_DEPOSIT),
							id: Concrete(Parent.into())
						},
						Parent.into(),
					))
				}

				fn reserve_transferable_asset_and_dest() -> Option<(MultiAsset, MultiLocation)> {
					// Reserve transfers are disabled on BH.
					None
				}
			}

			use xcm::latest::prelude::*;
			use xcm_config::WestendLocation;

			parameter_types! {
				pub ExistentialDepositMultiAsset: Option<MultiAsset> = Some((
					WestendLocation::get(),
					ExistentialDeposit::get()
				).into());
			}

			impl pallet_xcm_benchmarks::Config for Runtime {
				type XcmConfig = xcm_config::XcmConfig;
				type AccountIdConverter = xcm_config::LocationToAccountId;
				type DeliveryHelper = cumulus_primitives_utility::ToParentDeliveryHelper<
					xcm_config::XcmConfig,
					ExistentialDepositMultiAsset,
					xcm_config::PriceForParentDelivery,
				>;
				fn valid_destination() -> Result<MultiLocation, BenchmarkError> {
					Ok(WestendLocation::get())
				}
				fn worst_case_holding(_depositable_count: u32) -> MultiAssets {
					// just concrete assets according to relay chain.
					let assets: Vec<MultiAsset> = vec![
						MultiAsset {
							id: Concrete(WestendLocation::get()),
							fun: Fungible(1_000_000 * UNITS),
						}
					];
					assets.into()
				}
			}

			parameter_types! {
				pub const TrustedTeleporter: Option<(MultiLocation, MultiAsset)> = Some((
					WestendLocation::get(),
					MultiAsset { fun: Fungible(UNITS), id: Concrete(WestendLocation::get()) },
				));
				pub const CheckedAccount: Option<(AccountId, xcm_builder::MintLocation)> = None;
				pub const TrustedReserve: Option<(MultiLocation, MultiAsset)> = None;
			}

			impl pallet_xcm_benchmarks::fungible::Config for Runtime {
				type TransactAsset = Balances;

				type CheckedAccount = CheckedAccount;
				type TrustedTeleporter = TrustedTeleporter;
				type TrustedReserve = TrustedReserve;

				fn get_multi_asset() -> MultiAsset {
					MultiAsset {
						id: Concrete(WestendLocation::get()),
						fun: Fungible(UNITS),
					}
				}
			}

			impl pallet_xcm_benchmarks::generic::Config for Runtime {
				type TransactAsset = Balances;
				type RuntimeCall = RuntimeCall;

				fn worst_case_response() -> (u64, Response) {
					(0u64, Response::Version(Default::default()))
				}

				fn worst_case_asset_exchange() -> Result<(MultiAssets, MultiAssets), BenchmarkError> {
					Err(BenchmarkError::Skip)
				}

				fn universal_alias() -> Result<(MultiLocation, Junction), BenchmarkError> {
					Err(BenchmarkError::Skip)
				}

				fn transact_origin_and_runtime_call() -> Result<(MultiLocation, RuntimeCall), BenchmarkError> {
					Ok((WestendLocation::get(), frame_system::Call::remark_with_event { remark: vec![] }.into()))
				}

				fn subscribe_origin() -> Result<MultiLocation, BenchmarkError> {
					Ok(WestendLocation::get())
				}

				fn claimable_asset() -> Result<(MultiLocation, MultiLocation, MultiAssets), BenchmarkError> {
					let origin = WestendLocation::get();
					let assets: MultiAssets = (Concrete(WestendLocation::get()), 1_000 * UNITS).into();
					let ticket = MultiLocation { parents: 0, interior: Here };
					Ok((origin, ticket, assets))
				}

				fn unlockable_asset() -> Result<(MultiLocation, MultiLocation, MultiAsset), BenchmarkError> {
					Err(BenchmarkError::Skip)
				}

				fn export_message_origin_and_destination(
				) -> Result<(MultiLocation, NetworkId, InteriorMultiLocation), BenchmarkError> {
					Ok((WestendLocation::get(), NetworkId::Rococo, X1(Parachain(100))))
				}

				fn alias_origin() -> Result<(MultiLocation, MultiLocation), BenchmarkError> {
					Err(BenchmarkError::Skip)
				}
			}

			type XcmBalances = pallet_xcm_benchmarks::fungible::Pallet::<Runtime>;
			type XcmGeneric = pallet_xcm_benchmarks::generic::Pallet::<Runtime>;

			type RococoFinality = BridgeRococoGrandpa;
			type WithinRococo = pallet_bridge_parachains::benchmarking::Pallet::<Runtime, bridge_to_rococo_config::BridgeParachainRococoInstance>;
			type WestendToRococo = pallet_bridge_messages::benchmarking::Pallet ::<Runtime, bridge_to_rococo_config::WithBridgeHubRococoMessagesInstance>;

			use bridge_runtime_common::messages_benchmarking::{
				prepare_message_delivery_proof_from_parachain,
				prepare_message_proof_from_parachain,
				generate_xcm_builder_bridge_message_sample,
			};
			use pallet_bridge_messages::benchmarking::{
				Config as BridgeMessagesConfig,
				MessageDeliveryProofParams,
				MessageProofParams,
			};

			impl BridgeMessagesConfig<bridge_to_rococo_config::WithBridgeHubRococoMessagesInstance> for Runtime {
				fn is_relayer_rewarded(relayer: &Self::AccountId) -> bool {
					let bench_lane_id = <Self as BridgeMessagesConfig<bridge_to_rococo_config::WithBridgeHubRococoMessagesInstance>>::bench_lane_id();
					let bridged_chain_id = bp_runtime::BRIDGE_HUB_ROCOCO_CHAIN_ID;
					pallet_bridge_relayers::Pallet::<Runtime>::relayer_reward(
						relayer,
						bp_relayers::RewardsAccountParams::new(
							bench_lane_id,
							bridged_chain_id,
							bp_relayers::RewardsAccountOwner::BridgedChain
						)
					).is_some()
				}

				fn prepare_message_proof(
					params: MessageProofParams,
				) -> (bridge_to_rococo_config::FromRococoBridgeHubMessagesProof, Weight) {
					use cumulus_primitives_core::XcmpMessageSource;
					assert!(XcmpQueue::take_outbound_messages(usize::MAX).is_empty());
					ParachainSystem::open_outbound_hrmp_channel_for_benchmarks_or_tests(42.into());
					prepare_message_proof_from_parachain::<
						Runtime,
						bridge_to_rococo_config::BridgeGrandpaRococoInstance,
						bridge_to_rococo_config::WithBridgeHubRococoMessageBridge,
					>(params, generate_xcm_builder_bridge_message_sample(X2(GlobalConsensus(Westend), Parachain(42))))
				}

				fn prepare_message_delivery_proof(
					params: MessageDeliveryProofParams<AccountId>,
				) -> bridge_to_rococo_config::ToRococoBridgeHubMessagesDeliveryProof {
					prepare_message_delivery_proof_from_parachain::<
						Runtime,
						bridge_to_rococo_config::BridgeGrandpaRococoInstance,
						bridge_to_rococo_config::WithBridgeHubRococoMessageBridge,
					>(params)
				}

				fn is_message_successfully_dispatched(_nonce: bp_messages::MessageNonce) -> bool {
					use cumulus_primitives_core::XcmpMessageSource;
					!XcmpQueue::take_outbound_messages(usize::MAX).is_empty()
				}
			}

			use bridge_runtime_common::parachains_benchmarking::prepare_parachain_heads_proof;
			use pallet_bridge_parachains::benchmarking::Config as BridgeParachainsConfig;
			use pallet_bridge_relayers::benchmarking::{
				Pallet as BridgeRelayersBench,
				Config as BridgeRelayersConfig,
			};

			impl BridgeParachainsConfig<bridge_to_rococo_config::BridgeParachainRococoInstance> for Runtime {
				fn parachains() -> Vec<bp_polkadot_core::parachains::ParaId> {
					use bp_runtime::Parachain;
					vec![bp_polkadot_core::parachains::ParaId(bp_bridge_hub_rococo::BridgeHubRococo::PARACHAIN_ID)]
				}

				fn prepare_parachain_heads_proof(
					parachains: &[bp_polkadot_core::parachains::ParaId],
					parachain_head_size: u32,
					proof_size: bp_runtime::StorageProofSize,
				) -> (
					pallet_bridge_parachains::RelayBlockNumber,
					pallet_bridge_parachains::RelayBlockHash,
					bp_polkadot_core::parachains::ParaHeadsProof,
					Vec<(bp_polkadot_core::parachains::ParaId, bp_polkadot_core::parachains::ParaHash)>,
				) {
					prepare_parachain_heads_proof::<Runtime, bridge_to_rococo_config::BridgeParachainRococoInstance>(
						parachains,
						parachain_head_size,
						proof_size,
					)
				}
			}

			impl BridgeRelayersConfig for Runtime {
				fn prepare_rewards_account(
					account_params: bp_relayers::RewardsAccountParams,
					reward: Balance,
				) {
					let rewards_account = bp_relayers::PayRewardFromAccount::<
						Balances,
						AccountId
					>::rewards_account(account_params);
					Self::deposit_account(rewards_account, reward);
				}

				fn deposit_account(account: AccountId, balance: Balance) {
					use frame_support::traits::fungible::Mutate;
					Balances::mint_into(&account, balance.saturating_add(ExistentialDeposit::get())).unwrap();
				}
			}

			let whitelist: Vec<TrackedStorageKey> = vec![
				// Block Number
				hex_literal::hex!("26aa394eea5630e07c48ae0c9558cef702a5c1b19ab7a04f536c519aca4983ac").to_vec().into(),
				// Total Issuance
				hex_literal::hex!("c2261276cc9d1f8598ea4b6a74b15c2f57c875e4cff74148e4628f264b974c80").to_vec().into(),
				// Execution Phase
				hex_literal::hex!("26aa394eea5630e07c48ae0c9558cef7ff553b5a9862a516939d82b3d3d8661a").to_vec().into(),
				// Event Count
				hex_literal::hex!("26aa394eea5630e07c48ae0c9558cef70a98fdbe9ce6c55837576c60c7af3850").to_vec().into(),
				// System Events
				hex_literal::hex!("26aa394eea5630e07c48ae0c9558cef780d41e5e16056765bc8461851072c9d7").to_vec().into(),
			];

			let mut batches = Vec::<BenchmarkBatch>::new();
			let params = (&config, &whitelist);
			add_benchmarks!(params, batches);

			Ok(batches)
		}
	}

	impl sp_genesis_builder::GenesisBuilder<Block> for Runtime {
		fn create_default_config() -> Vec<u8> {
			create_default_config::<RuntimeGenesisConfig>()
		}

		fn build_config(config: Vec<u8>) -> sp_genesis_builder::Result {
			build_config::<RuntimeGenesisConfig>(config)
		}
	}
}

cumulus_pallet_parachain_system::register_validate_block! {
	Runtime = Runtime,
	BlockExecutor = cumulus_pallet_aura_ext::BlockExecutor::<Runtime, Executive>,
}

#[cfg(test)]
mod tests {
	use super::*;
	use codec::Encode;
	use sp_runtime::{
		generic::Era,
		traits::{SignedExtension, Zero},
	};

	#[test]
	fn ensure_signed_extension_definition_is_compatible_with_relay() {
		use bp_polkadot_core::SuffixedCommonSignedExtensionExt;

		sp_io::TestExternalities::default().execute_with(|| {
			frame_system::BlockHash::<Runtime>::insert(BlockNumber::zero(), Hash::default());
			let payload: SignedExtra = (
				frame_system::CheckNonZeroSender::new(),
				frame_system::CheckSpecVersion::new(),
				frame_system::CheckTxVersion::new(),
				frame_system::CheckGenesis::new(),
				frame_system::CheckEra::from(Era::Immortal),
				frame_system::CheckNonce::from(10),
				frame_system::CheckWeight::new(),
				pallet_transaction_payment::ChargeTransactionPayment::from(10),
				BridgeRejectObsoleteHeadersAndMessages,
				(
					bridge_to_rococo_config::OnBridgeHubWestendRefundBridgeHubRococoMessages::default(),
				),
			);

			{
				let bh_indirect_payload = bp_bridge_hub_westend::SignedExtension::from_params(
					VERSION.spec_version,
					VERSION.transaction_version,
					bp_runtime::TransactionEra::Immortal,
					System::block_hash(BlockNumber::zero()),
					10,
					10,
					(((), ()), ((), ())),
				);
				assert_eq!(payload.encode(), bh_indirect_payload.encode());
				assert_eq!(
					payload.additional_signed().unwrap().encode(),
					bh_indirect_payload.additional_signed().unwrap().encode()
				)
			}
		});
	}
}<|MERGE_RESOLUTION|>--- conflicted
+++ resolved
@@ -222,14 +222,6 @@
 	type Hash = Hash;
 	/// The block type.
 	type Block = Block;
-<<<<<<< HEAD
-	/// The ubiquitous event type.
-	type RuntimeEvent = RuntimeEvent;
-	/// The ubiquitous task type.
-	/// The ubiquitous origin type.
-	type RuntimeOrigin = RuntimeOrigin;
-=======
->>>>>>> 6bab88c6
 	/// Maximum number of block number to block hash mappings to keep (oldest pruned first).
 	type BlockHashCount = BlockHashCount;
 	/// Runtime version.
