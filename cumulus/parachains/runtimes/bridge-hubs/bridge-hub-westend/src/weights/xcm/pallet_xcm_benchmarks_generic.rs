// Copyright (C) Parity Technologies (UK) Ltd.
// This file is part of Cumulus.

// Cumulus is free software: you can redistribute it and/or modify
// it under the terms of the GNU General Public License as published by
// the Free Software Foundation, either version 3 of the License, or
// (at your option) any later version.

// Cumulus is distributed in the hope that it will be useful,
// but WITHOUT ANY WARRANTY; without even the implied warranty of
// MERCHANTABILITY or FITNESS FOR A PARTICULAR PURPOSE.  See the
// GNU General Public License for more details.

// You should have received a copy of the GNU General Public License
// along with Cumulus.  If not, see <http://www.gnu.org/licenses/>.

//! Autogenerated weights for `pallet_xcm_benchmarks::generic`
//!
//! THIS FILE WAS AUTO-GENERATED USING THE SUBSTRATE BENCHMARK CLI VERSION 32.0.0
//! DATE: 2024-11-09, STEPS: `50`, REPEAT: `20`, LOW RANGE: `[]`, HIGH RANGE: `[]`
//! WORST CASE MAP SIZE: `1000000`
//! HOSTNAME: `runner-wiukf8gn-project-674-concurrent-0`, CPU: `Intel(R) Xeon(R) CPU @ 2.60GHz`
//! WASM-EXECUTION: Compiled, CHAIN: Some("bridge-hub-westend-dev"), DB CACHE: 1024

// Executed Command:
// target/production/polkadot-parachain
// benchmark
// pallet
// --steps=50
// --repeat=20
// --extrinsic=*
// --wasm-execution=compiled
// --heap-pages=4096
// --json-file=/builds/parity/mirrors/polkadot-sdk/.git/.artifacts/bench.json
// --pallet=pallet_xcm_benchmarks::generic
// --chain=bridge-hub-westend-dev
// --header=./cumulus/file_header.txt
// --template=./cumulus/templates/xcm-bench-template.hbs
// --output=./cumulus/parachains/runtimes/bridge-hubs/bridge-hub-westend/src/weights/xcm/

#![cfg_attr(rustfmt, rustfmt_skip)]
#![allow(unused_parens)]
#![allow(unused_imports)]

use frame_support::{traits::Get, weights::Weight};
use core::marker::PhantomData;

/// Weights for `pallet_xcm_benchmarks::generic`.
pub struct WeightInfo<T>(PhantomData<T>);
impl<T: frame_system::Config> WeightInfo<T> {
	// Storage: `ParachainInfo::ParachainId` (r:1 w:0)
	// Proof: `ParachainInfo::ParachainId` (`max_values`: Some(1), `max_size`: Some(4), added: 499, mode: `MaxEncodedLen`)
	// Storage: `ParachainSystem::UpwardDeliveryFeeFactor` (r:1 w:0)
	// Proof: `ParachainSystem::UpwardDeliveryFeeFactor` (`max_values`: Some(1), `max_size`: None, mode: `Measured`)
	// Storage: `PolkadotXcm::SupportedVersion` (r:1 w:0)
	// Proof: `PolkadotXcm::SupportedVersion` (`max_values`: None, `max_size`: None, mode: `Measured`)
	// Storage: `PolkadotXcm::VersionDiscoveryQueue` (r:1 w:1)
	// Proof: `PolkadotXcm::VersionDiscoveryQueue` (`max_values`: Some(1), `max_size`: None, mode: `Measured`)
	// Storage: `PolkadotXcm::SafeXcmVersion` (r:1 w:0)
	// Proof: `PolkadotXcm::SafeXcmVersion` (`max_values`: Some(1), `max_size`: None, mode: `Measured`)
	// Storage: `System::Account` (r:2 w:2)
	// Proof: `System::Account` (`max_values`: None, `max_size`: Some(128), added: 2603, mode: `MaxEncodedLen`)
	// Storage: `ParachainSystem::HostConfiguration` (r:1 w:0)
	// Proof: `ParachainSystem::HostConfiguration` (`max_values`: Some(1), `max_size`: None, mode: `Measured`)
	// Storage: `ParachainSystem::PendingUpwardMessages` (r:1 w:1)
	// Proof: `ParachainSystem::PendingUpwardMessages` (`max_values`: Some(1), `max_size`: None, mode: `Measured`)
	pub fn report_holding() -> Weight {
		// Proof Size summary in bytes:
		//  Measured:  `208`
		//  Estimated: `6196`
		// Minimum execution time: 73_953_000 picoseconds.
		Weight::from_parts(77_340_000, 6196)
			.saturating_add(T::DbWeight::get().reads(9))
			.saturating_add(T::DbWeight::get().writes(4))
	}
	pub fn buy_execution() -> Weight {
		// Proof Size summary in bytes:
		//  Measured:  `0`
		//  Estimated: `0`
		// Minimum execution time: 1_087_000 picoseconds.
		Weight::from_parts(1_144_000, 0)
	}
	// Storage: `System::Account` (r:1 w:1)
	// Proof: `System::Account` (`max_values`: None, `max_size`: Some(128), added: 2603, mode: `MaxEncodedLen`)
	pub fn pay_fees() -> Weight {
		// Proof Size summary in bytes:
		//  Measured:  `0`
		//  Estimated: `3593`
		// Minimum execution time: 3_908_000 picoseconds.
		Weight::from_parts(4_071_000, 3593)
			.saturating_add(T::DbWeight::get().reads(1))
			.saturating_add(T::DbWeight::get().writes(1))
	}
	pub fn set_asset_claimer() -> Weight {
		// Proof Size summary in bytes:
		//  Measured:  `0`
		//  Estimated: `0`
		// Minimum execution time: 1_066_000 picoseconds.
		Weight::from_parts(1_121_000, 0)
	}
	// Storage: `PolkadotXcm::Queries` (r:1 w:0)
	// Proof: `PolkadotXcm::Queries` (`max_values`: None, `max_size`: None, mode: `Measured`)
	pub fn query_response() -> Weight {
		// Proof Size summary in bytes:
		//  Measured:  `32`
		//  Estimated: `3497`
		// Minimum execution time: 8_100_000 picoseconds.
		Weight::from_parts(8_237_000, 3497)
			.saturating_add(T::DbWeight::get().reads(1))
	}
	pub fn transact() -> Weight {
		// Proof Size summary in bytes:
		//  Measured:  `0`
		//  Estimated: `0`
		// Minimum execution time: 7_861_000 picoseconds.
		Weight::from_parts(8_196_000, 0)
	}
	pub fn refund_surplus() -> Weight {
		// Proof Size summary in bytes:
		//  Measured:  `0`
		//  Estimated: `0`
		// Minimum execution time: 1_757_000 picoseconds.
		Weight::from_parts(1_841_000, 0)
	}
	pub fn set_error_handler() -> Weight {
		// Proof Size summary in bytes:
		//  Measured:  `0`
		//  Estimated: `0`
		// Minimum execution time: 1_057_000 picoseconds.
		Weight::from_parts(1_123_000, 0)
	}
	pub fn set_appendix() -> Weight {
		// Proof Size summary in bytes:
		//  Measured:  `0`
		//  Estimated: `0`
		// Minimum execution time: 1_065_000 picoseconds.
		Weight::from_parts(1_119_000, 0)
	}
	pub fn clear_error() -> Weight {
		// Proof Size summary in bytes:
		//  Measured:  `0`
		//  Estimated: `0`
		// Minimum execution time: 1_030_000 picoseconds.
		Weight::from_parts(1_102_000, 0)
	}
	pub fn descend_origin() -> Weight {
		// Proof Size summary in bytes:
		//  Measured:  `0`
		//  Estimated: `0`
		// Minimum execution time: 1_052_000 picoseconds.
		Weight::from_parts(1_138_000, 0)
	}
	pub fn clear_origin() -> Weight {
		// Proof Size summary in bytes:
		//  Measured:  `0`
		//  Estimated: `0`
		// Minimum execution time: 1_056_000 picoseconds.
		Weight::from_parts(1_169_000, 0)
	}
	// Storage: `ParachainInfo::ParachainId` (r:1 w:0)
	// Proof: `ParachainInfo::ParachainId` (`max_values`: Some(1), `max_size`: Some(4), added: 499, mode: `MaxEncodedLen`)
	// Storage: `ParachainSystem::UpwardDeliveryFeeFactor` (r:1 w:0)
	// Proof: `ParachainSystem::UpwardDeliveryFeeFactor` (`max_values`: Some(1), `max_size`: None, mode: `Measured`)
	// Storage: `PolkadotXcm::SupportedVersion` (r:1 w:0)
	// Proof: `PolkadotXcm::SupportedVersion` (`max_values`: None, `max_size`: None, mode: `Measured`)
	// Storage: `PolkadotXcm::VersionDiscoveryQueue` (r:1 w:1)
	// Proof: `PolkadotXcm::VersionDiscoveryQueue` (`max_values`: Some(1), `max_size`: None, mode: `Measured`)
	// Storage: `PolkadotXcm::SafeXcmVersion` (r:1 w:0)
	// Proof: `PolkadotXcm::SafeXcmVersion` (`max_values`: Some(1), `max_size`: None, mode: `Measured`)
	// Storage: `System::Account` (r:2 w:2)
	// Proof: `System::Account` (`max_values`: None, `max_size`: Some(128), added: 2603, mode: `MaxEncodedLen`)
	// Storage: `ParachainSystem::HostConfiguration` (r:1 w:0)
	// Proof: `ParachainSystem::HostConfiguration` (`max_values`: Some(1), `max_size`: None, mode: `Measured`)
	// Storage: `ParachainSystem::PendingUpwardMessages` (r:1 w:1)
	// Proof: `ParachainSystem::PendingUpwardMessages` (`max_values`: Some(1), `max_size`: None, mode: `Measured`)
	pub fn report_error() -> Weight {
		// Proof Size summary in bytes:
		//  Measured:  `208`
		//  Estimated: `6196`
		// Minimum execution time: 69_990_000 picoseconds.
		Weight::from_parts(72_086_000, 6196)
			.saturating_add(T::DbWeight::get().reads(9))
			.saturating_add(T::DbWeight::get().writes(4))
	}
	// Storage: `PolkadotXcm::AssetTraps` (r:1 w:1)
	// Proof: `PolkadotXcm::AssetTraps` (`max_values`: None, `max_size`: None, mode: `Measured`)
	pub fn claim_asset() -> Weight {
		// Proof Size summary in bytes:
		//  Measured:  `90`
		//  Estimated: `3555`
		// Minimum execution time: 11_270_000 picoseconds.
		Weight::from_parts(11_624_000, 3555)
			.saturating_add(T::DbWeight::get().reads(1))
			.saturating_add(T::DbWeight::get().writes(1))
	}
	pub fn trap() -> Weight {
		// Proof Size summary in bytes:
		//  Measured:  `0`
		//  Estimated: `0`
		// Minimum execution time: 1_025_000 picoseconds.
		Weight::from_parts(1_112_000, 0)
	}
	// Storage: `PolkadotXcm::VersionNotifyTargets` (r:1 w:1)
	// Proof: `PolkadotXcm::VersionNotifyTargets` (`max_values`: None, `max_size`: None, mode: `Measured`)
	// Storage: `ParachainSystem::UpwardDeliveryFeeFactor` (r:1 w:0)
	// Proof: `ParachainSystem::UpwardDeliveryFeeFactor` (`max_values`: Some(1), `max_size`: None, mode: `Measured`)
	// Storage: `PolkadotXcm::SupportedVersion` (r:1 w:0)
	// Proof: `PolkadotXcm::SupportedVersion` (`max_values`: None, `max_size`: None, mode: `Measured`)
	// Storage: `PolkadotXcm::VersionDiscoveryQueue` (r:1 w:1)
	// Proof: `PolkadotXcm::VersionDiscoveryQueue` (`max_values`: Some(1), `max_size`: None, mode: `Measured`)
	// Storage: `PolkadotXcm::SafeXcmVersion` (r:1 w:0)
	// Proof: `PolkadotXcm::SafeXcmVersion` (`max_values`: Some(1), `max_size`: None, mode: `Measured`)
	// Storage: `ParachainSystem::HostConfiguration` (r:1 w:0)
	// Proof: `ParachainSystem::HostConfiguration` (`max_values`: Some(1), `max_size`: None, mode: `Measured`)
	// Storage: `ParachainSystem::PendingUpwardMessages` (r:1 w:1)
	// Proof: `ParachainSystem::PendingUpwardMessages` (`max_values`: Some(1), `max_size`: None, mode: `Measured`)
	pub fn subscribe_version() -> Weight {
		// Proof Size summary in bytes:
		//  Measured:  `38`
		//  Estimated: `3503`
		// Minimum execution time: 25_768_000 picoseconds.
		Weight::from_parts(26_467_000, 3503)
			.saturating_add(T::DbWeight::get().reads(7))
			.saturating_add(T::DbWeight::get().writes(3))
	}
	// Storage: `PolkadotXcm::VersionNotifyTargets` (r:0 w:1)
	// Proof: `PolkadotXcm::VersionNotifyTargets` (`max_values`: None, `max_size`: None, mode: `Measured`)
	pub fn unsubscribe_version() -> Weight {
		// Proof Size summary in bytes:
		//  Measured:  `0`
		//  Estimated: `0`
		// Minimum execution time: 3_020_000 picoseconds.
		Weight::from_parts(3_199_000, 0)
			.saturating_add(T::DbWeight::get().writes(1))
	}
	pub fn burn_asset() -> Weight {
		// Proof Size summary in bytes:
		//  Measured:  `0`
		//  Estimated: `0`
		// Minimum execution time: 1_533_000 picoseconds.
		Weight::from_parts(1_598_000, 0)
	}
	pub fn expect_asset() -> Weight {
		// Proof Size summary in bytes:
		//  Measured:  `0`
		//  Estimated: `0`
		// Minimum execution time: 1_109_000 picoseconds.
		Weight::from_parts(1_181_000, 0)
	}
	pub fn expect_origin() -> Weight {
		// Proof Size summary in bytes:
		//  Measured:  `0`
		//  Estimated: `0`
		// Minimum execution time: 1_062_000 picoseconds.
		Weight::from_parts(1_121_000, 0)
	}
	pub fn expect_error() -> Weight {
		// Proof Size summary in bytes:
		//  Measured:  `0`
		//  Estimated: `0`
		// Minimum execution time: 1_094_000 picoseconds.
		Weight::from_parts(1_120_000, 0)
	}
	pub fn expect_transact_status() -> Weight {
		// Proof Size summary in bytes:
		//  Measured:  `0`
		//  Estimated: `0`
		// Minimum execution time: 1_254_000 picoseconds.
		Weight::from_parts(1_327_000, 0)
	}
	// Storage: `ParachainInfo::ParachainId` (r:1 w:0)
	// Proof: `ParachainInfo::ParachainId` (`max_values`: Some(1), `max_size`: Some(4), added: 499, mode: `MaxEncodedLen`)
	// Storage: `ParachainSystem::UpwardDeliveryFeeFactor` (r:1 w:0)
	// Proof: `ParachainSystem::UpwardDeliveryFeeFactor` (`max_values`: Some(1), `max_size`: None, mode: `Measured`)
	// Storage: `PolkadotXcm::SupportedVersion` (r:1 w:0)
	// Proof: `PolkadotXcm::SupportedVersion` (`max_values`: None, `max_size`: None, mode: `Measured`)
	// Storage: `PolkadotXcm::VersionDiscoveryQueue` (r:1 w:1)
	// Proof: `PolkadotXcm::VersionDiscoveryQueue` (`max_values`: Some(1), `max_size`: None, mode: `Measured`)
	// Storage: `PolkadotXcm::SafeXcmVersion` (r:1 w:0)
	// Proof: `PolkadotXcm::SafeXcmVersion` (`max_values`: Some(1), `max_size`: None, mode: `Measured`)
	// Storage: `System::Account` (r:2 w:2)
	// Proof: `System::Account` (`max_values`: None, `max_size`: Some(128), added: 2603, mode: `MaxEncodedLen`)
	// Storage: `ParachainSystem::HostConfiguration` (r:1 w:0)
	// Proof: `ParachainSystem::HostConfiguration` (`max_values`: Some(1), `max_size`: None, mode: `Measured`)
	// Storage: `ParachainSystem::PendingUpwardMessages` (r:1 w:1)
	// Proof: `ParachainSystem::PendingUpwardMessages` (`max_values`: Some(1), `max_size`: None, mode: `Measured`)
	pub fn query_pallet() -> Weight {
		// Proof Size summary in bytes:
		//  Measured:  `208`
		//  Estimated: `6196`
		// Minimum execution time: 75_152_000 picoseconds.
		Weight::from_parts(77_164_000, 6196)
			.saturating_add(T::DbWeight::get().reads(9))
			.saturating_add(T::DbWeight::get().writes(4))
	}
	pub fn expect_pallet() -> Weight {
		// Proof Size summary in bytes:
		//  Measured:  `0`
		//  Estimated: `0`
		// Minimum execution time: 4_454_000 picoseconds.
		Weight::from_parts(4_613_000, 0)
	}
	// Storage: `ParachainInfo::ParachainId` (r:1 w:0)
	// Proof: `ParachainInfo::ParachainId` (`max_values`: Some(1), `max_size`: Some(4), added: 499, mode: `MaxEncodedLen`)
	// Storage: `ParachainSystem::UpwardDeliveryFeeFactor` (r:1 w:0)
	// Proof: `ParachainSystem::UpwardDeliveryFeeFactor` (`max_values`: Some(1), `max_size`: None, mode: `Measured`)
	// Storage: `PolkadotXcm::SupportedVersion` (r:1 w:0)
	// Proof: `PolkadotXcm::SupportedVersion` (`max_values`: None, `max_size`: None, mode: `Measured`)
	// Storage: `PolkadotXcm::VersionDiscoveryQueue` (r:1 w:1)
	// Proof: `PolkadotXcm::VersionDiscoveryQueue` (`max_values`: Some(1), `max_size`: None, mode: `Measured`)
	// Storage: `PolkadotXcm::SafeXcmVersion` (r:1 w:0)
	// Proof: `PolkadotXcm::SafeXcmVersion` (`max_values`: Some(1), `max_size`: None, mode: `Measured`)
	// Storage: `System::Account` (r:2 w:2)
	// Proof: `System::Account` (`max_values`: None, `max_size`: Some(128), added: 2603, mode: `MaxEncodedLen`)
	// Storage: `ParachainSystem::HostConfiguration` (r:1 w:0)
	// Proof: `ParachainSystem::HostConfiguration` (`max_values`: Some(1), `max_size`: None, mode: `Measured`)
	// Storage: `ParachainSystem::PendingUpwardMessages` (r:1 w:1)
	// Proof: `ParachainSystem::PendingUpwardMessages` (`max_values`: Some(1), `max_size`: None, mode: `Measured`)
	pub fn report_transact_status() -> Weight {
		// Proof Size summary in bytes:
		//  Measured:  `208`
		//  Estimated: `6196`
		// Minimum execution time: 70_387_000 picoseconds.
		Weight::from_parts(71_863_000, 6196)
			.saturating_add(T::DbWeight::get().reads(9))
			.saturating_add(T::DbWeight::get().writes(4))
	}
	pub fn clear_transact_status() -> Weight {
		// Proof Size summary in bytes:
		//  Measured:  `0`
		//  Estimated: `0`
		// Minimum execution time: 1_108_000 picoseconds.
		Weight::from_parts(1_150_000, 0)
	}
	pub fn set_topic() -> Weight {
		// Proof Size summary in bytes:
		//  Measured:  `0`
		//  Estimated: `0`
		// Minimum execution time: 1_051_000 picoseconds.
		Weight::from_parts(1_108_000, 0)
	}
	pub fn clear_topic() -> Weight {
		// Proof Size summary in bytes:
		//  Measured:  `0`
		//  Estimated: `0`
		// Minimum execution time: 1_041_000 picoseconds.
		Weight::from_parts(1_110_000, 0)
	}
	// Storage: `ParachainInfo::ParachainId` (r:1 w:0)
	// Proof: `ParachainInfo::ParachainId` (`max_values`: Some(1), `max_size`: Some(4), added: 499, mode: `MaxEncodedLen`)
	// Storage: `XcmOverBridgeHubRococo::Bridges` (r:1 w:0)
	// Proof: `XcmOverBridgeHubRococo::Bridges` (`max_values`: None, `max_size`: Some(1893), added: 4368, mode: `MaxEncodedLen`)
	// Storage: `PolkadotXcm::SupportedVersion` (r:2 w:0)
	// Proof: `PolkadotXcm::SupportedVersion` (`max_values`: None, `max_size`: None, mode: `Measured`)
	// Storage: `BridgeRococoMessages::PalletOperatingMode` (r:1 w:0)
	// Proof: `BridgeRococoMessages::PalletOperatingMode` (`max_values`: Some(1), `max_size`: Some(2), added: 497, mode: `MaxEncodedLen`)
	// Storage: `BridgeRococoMessages::OutboundLanes` (r:1 w:1)
	// Proof: `BridgeRococoMessages::OutboundLanes` (`max_values`: None, `max_size`: Some(45), added: 2520, mode: `MaxEncodedLen`)
	// Storage: `BridgeRococoMessages::OutboundMessages` (r:0 w:1)
	// Proof: `BridgeRococoMessages::OutboundMessages` (`max_values`: None, `max_size`: Some(65568), added: 68043, mode: `MaxEncodedLen`)
	/// The range of component `x` is `[1, 1000]`.
	pub fn export_message(x: u32, ) -> Weight {
		// Proof Size summary in bytes:
		//  Measured:  `595`
		//  Estimated: `6535`
		// Minimum execution time: 56_987_000 picoseconds.
		Weight::from_parts(58_914_389, 6535)
			// Standard Error: 154
			.saturating_add(Weight::from_parts(52_548, 0).saturating_mul(x.into()))
			.saturating_add(T::DbWeight::get().reads(6))
			.saturating_add(T::DbWeight::get().writes(2))
	}
	pub fn set_fees_mode() -> Weight {
		// Proof Size summary in bytes:
		//  Measured:  `0`
		//  Estimated: `0`
		// Minimum execution time: 1_019_000 picoseconds.
		Weight::from_parts(1_090_000, 0)
	}
	pub fn unpaid_execution() -> Weight {
		// Proof Size summary in bytes:
		//  Measured:  `0`
		//  Estimated: `0`
<<<<<<< HEAD
		// Minimum execution time: 1_053_000 picoseconds.
		Weight::from_parts(1_112_000, 0)
=======
		// Minimum execution time: 995_000 picoseconds.
		Weight::from_parts(1_060_000, 0)
	}
	pub fn asset_claimer() -> Weight {
		// Proof Size summary in bytes:
		//  Measured:  `0`
		//  Estimated: `0`
		// Minimum execution time: 707_000 picoseconds.
		Weight::from_parts(749_000, 0)
>>>>>>> cbeb66fb
	}
	pub fn execute_with_origin() -> Weight {
		// Proof Size summary in bytes:
		//  Measured:  `0`
		//  Estimated: `0`
		// Minimum execution time: 713_000 picoseconds.
		Weight::from_parts(776_000, 0)
	}
}<|MERGE_RESOLUTION|>--- conflicted
+++ resolved
@@ -91,7 +91,7 @@
 			.saturating_add(T::DbWeight::get().reads(1))
 			.saturating_add(T::DbWeight::get().writes(1))
 	}
-	pub fn set_asset_claimer() -> Weight {
+	pub fn asset_claimer() -> Weight {
 		// Proof Size summary in bytes:
 		//  Measured:  `0`
 		//  Estimated: `0`
@@ -381,21 +381,9 @@
 		// Proof Size summary in bytes:
 		//  Measured:  `0`
 		//  Estimated: `0`
-<<<<<<< HEAD
-		// Minimum execution time: 1_053_000 picoseconds.
-		Weight::from_parts(1_112_000, 0)
-=======
 		// Minimum execution time: 995_000 picoseconds.
 		Weight::from_parts(1_060_000, 0)
 	}
-	pub fn asset_claimer() -> Weight {
-		// Proof Size summary in bytes:
-		//  Measured:  `0`
-		//  Estimated: `0`
-		// Minimum execution time: 707_000 picoseconds.
-		Weight::from_parts(749_000, 0)
->>>>>>> cbeb66fb
-	}
 	pub fn execute_with_origin() -> Weight {
 		// Proof Size summary in bytes:
 		//  Measured:  `0`
