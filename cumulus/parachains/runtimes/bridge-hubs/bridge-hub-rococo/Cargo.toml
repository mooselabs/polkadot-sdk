[package]
name = "bridge-hub-rococo-runtime"
version = "0.5.0"
authors.workspace = true
edition.workspace = true
description = "Rococo's BridgeHub parachain runtime"
license = "Apache-2.0"
homepage.workspace = true
repository.workspace = true

[lints]
workspace = true

[build-dependencies]
substrate-wasm-builder = { optional = true, workspace = true, default-features = true }

[dependencies]
codec = { features = ["derive"], workspace = true }
hex-literal = { workspace = true, default-features = true }
log = { workspace = true }
scale-info = { features = ["derive"], workspace = true }
serde = { optional = true, features = ["derive"], workspace = true, default-features = true }
serde_json = { features = ["alloc"], workspace = true }

# Substrate
frame-benchmarking = { optional = true, workspace = true }
frame-executive = { workspace = true }
frame-metadata-hash-extension = { workspace = true }
frame-support = { workspace = true }
frame-system = { workspace = true }
frame-system-benchmarking = { optional = true, workspace = true }
frame-system-rpc-runtime-api = { workspace = true }
frame-try-runtime = { optional = true, workspace = true }
pallet-aura = { workspace = true }
pallet-authorship = { workspace = true }
pallet-balances = { workspace = true }
pallet-message-queue = { workspace = true }
pallet-multisig = { workspace = true }
pallet-session = { workspace = true }
pallet-timestamp = { workspace = true }
pallet-transaction-payment = { workspace = true }
pallet-transaction-payment-rpc-runtime-api = { workspace = true }
pallet-utility = { workspace = true }
sp-api = { workspace = true }
sp-block-builder = { workspace = true }
sp-consensus-aura = { workspace = true }
sp-core = { workspace = true }
sp-genesis-builder = { workspace = true }
sp-inherents = { workspace = true }
sp-io = { workspace = true }
sp-keyring = { workspace = true }
sp-offchain = { workspace = true }
sp-runtime = { workspace = true }
sp-session = { workspace = true }
sp-std = { workspace = true }
sp-storage = { workspace = true }
sp-transaction-pool = { workspace = true }
sp-version = { workspace = true }

# Polkadot
pallet-xcm = { workspace = true }
pallet-xcm-benchmarks = { optional = true, workspace = true }
polkadot-parachain-primitives = { workspace = true }
polkadot-runtime-common = { workspace = true }
rococo-runtime-constants = { workspace = true }
xcm = { workspace = true }
xcm-builder = { workspace = true }
xcm-executor = { workspace = true }
xcm-runtime-apis = { workspace = true }

# Cumulus
cumulus-pallet-aura-ext = { workspace = true }
cumulus-pallet-parachain-system = { workspace = true }
cumulus-pallet-session-benchmarking = { workspace = true }
cumulus-pallet-weight-reclaim = { workspace = true }
cumulus-pallet-xcm = { workspace = true }
cumulus-pallet-xcmp-queue = { features = ["bridging"], workspace = true }
cumulus-primitives-aura = { workspace = true }
cumulus-primitives-core = { workspace = true }
cumulus-primitives-utility = { workspace = true }
pallet-collator-selection = { workspace = true }
parachain-info = { workspace = true }
parachains-common = { workspace = true }
testnet-parachains-constants = { features = ["rococo"], workspace = true }

# Bridges
bp-asset-hub-rococo = { workspace = true }
bp-asset-hub-westend = { workspace = true }
bp-bridge-hub-polkadot = { workspace = true }
bp-bridge-hub-rococo = { workspace = true }
bp-bridge-hub-westend = { workspace = true }
bp-header-chain = { workspace = true }
bp-messages = { workspace = true }
bp-parachains = { workspace = true }
bp-polkadot-bulletin = { workspace = true }
bp-polkadot-core = { workspace = true }
bp-relayers = { workspace = true }
bp-rococo = { workspace = true }
bp-runtime = { workspace = true }
bp-westend = { workspace = true }
bp-xcm-bridge-hub-router = { workspace = true }
<<<<<<< HEAD
=======
bridge-runtime-common = { workspace = true }
>>>>>>> 7d8e3a43
pallet-bridge-grandpa = { workspace = true }
pallet-bridge-messages = { workspace = true }
pallet-bridge-parachains = { workspace = true }
pallet-bridge-relayers = { workspace = true }
pallet-xcm-bridge-hub = { workspace = true }

# Ethereum Bridge (Snowbridge)
snowbridge-beacon-primitives = { workspace = true }
snowbridge-core = { workspace = true }
snowbridge-outbound-queue-runtime-api = { workspace = true }
snowbridge-pallet-ethereum-client = { workspace = true }
snowbridge-pallet-inbound-queue = { workspace = true }
snowbridge-pallet-outbound-queue = { workspace = true }
snowbridge-pallet-system = { workspace = true }
snowbridge-router-primitives = { workspace = true }
snowbridge-runtime-common = { workspace = true }
snowbridge-system-runtime-api = { workspace = true }

bridge-hub-common = { workspace = true }

[dev-dependencies]
bridge-hub-test-utils = { workspace = true, default-features = true }
bridge-runtime-common = { features = ["integrity-test"], workspace = true, default-features = true }
pallet-bridge-relayers = { features = ["integrity-test"], workspace = true }
parachains-runtimes-test-utils = { workspace = true, default-features = true }
snowbridge-runtime-test-common = { workspace = true, default-features = true }

[features]
default = ["std"]
std = [
	"bp-asset-hub-rococo/std",
	"bp-asset-hub-westend/std",
	"bp-bridge-hub-polkadot/std",
	"bp-bridge-hub-rococo/std",
	"bp-bridge-hub-westend/std",
	"bp-header-chain/std",
	"bp-messages/std",
	"bp-parachains/std",
	"bp-polkadot-bulletin/std",
	"bp-polkadot-core/std",
	"bp-relayers/std",
	"bp-rococo/std",
	"bp-runtime/std",
	"bp-westend/std",
	"bp-xcm-bridge-hub-router/std",
	"bridge-hub-common/std",
	"bridge-runtime-common/std",
	"codec/std",
	"cumulus-pallet-aura-ext/std",
	"cumulus-pallet-parachain-system/std",
	"cumulus-pallet-session-benchmarking/std",
	"cumulus-pallet-weight-reclaim/std",
	"cumulus-pallet-xcm/std",
	"cumulus-pallet-xcmp-queue/std",
	"cumulus-primitives-aura/std",
	"cumulus-primitives-core/std",
	"cumulus-primitives-utility/std",
	"frame-benchmarking/std",
	"frame-executive/std",
	"frame-metadata-hash-extension/std",
	"frame-support/std",
	"frame-system-benchmarking?/std",
	"frame-system-rpc-runtime-api/std",
	"frame-system/std",
	"frame-try-runtime?/std",
	"log/std",
	"pallet-aura/std",
	"pallet-authorship/std",
	"pallet-balances/std",
	"pallet-bridge-grandpa/std",
	"pallet-bridge-messages/std",
	"pallet-bridge-parachains/std",
	"pallet-bridge-relayers/std",
	"pallet-collator-selection/std",
	"pallet-message-queue/std",
	"pallet-multisig/std",
	"pallet-session/std",
	"pallet-timestamp/std",
	"pallet-transaction-payment-rpc-runtime-api/std",
	"pallet-transaction-payment/std",
	"pallet-utility/std",
	"pallet-xcm-benchmarks?/std",
	"pallet-xcm-bridge-hub/std",
	"pallet-xcm/std",
	"parachain-info/std",
	"parachains-common/std",
	"polkadot-parachain-primitives/std",
	"polkadot-runtime-common/std",
	"rococo-runtime-constants/std",
	"scale-info/std",
	"serde",
	"serde_json/std",
	"snowbridge-beacon-primitives/std",
	"snowbridge-core/std",
	"snowbridge-outbound-queue-runtime-api/std",
	"snowbridge-pallet-ethereum-client/std",
	"snowbridge-pallet-inbound-queue/std",
	"snowbridge-pallet-outbound-queue/std",
	"snowbridge-pallet-system/std",
	"snowbridge-router-primitives/std",
	"snowbridge-runtime-common/std",
	"snowbridge-system-runtime-api/std",
	"sp-api/std",
	"sp-block-builder/std",
	"sp-consensus-aura/std",
	"sp-core/std",
	"sp-genesis-builder/std",
	"sp-inherents/std",
	"sp-io/std",
	"sp-keyring/std",
	"sp-offchain/std",
	"sp-runtime/std",
	"sp-session/std",
	"sp-std/std",
	"sp-storage/std",
	"sp-transaction-pool/std",
	"sp-version/std",
	"substrate-wasm-builder",
	"testnet-parachains-constants/std",
	"xcm-builder/std",
	"xcm-executor/std",
	"xcm-runtime-apis/std",
	"xcm/std",
]

runtime-benchmarks = [
	"bridge-hub-common/runtime-benchmarks",
	"bridge-runtime-common/runtime-benchmarks",
	"cumulus-pallet-parachain-system/runtime-benchmarks",
	"cumulus-pallet-session-benchmarking/runtime-benchmarks",
	"cumulus-pallet-weight-reclaim/runtime-benchmarks",
	"cumulus-pallet-xcmp-queue/runtime-benchmarks",
	"cumulus-primitives-core/runtime-benchmarks",
	"cumulus-primitives-utility/runtime-benchmarks",
	"frame-benchmarking/runtime-benchmarks",
	"frame-support/runtime-benchmarks",
	"frame-system-benchmarking/runtime-benchmarks",
	"frame-system/runtime-benchmarks",
	"pallet-balances/runtime-benchmarks",
	"pallet-bridge-grandpa/runtime-benchmarks",
	"pallet-bridge-messages/runtime-benchmarks",
	"pallet-bridge-parachains/runtime-benchmarks",
	"pallet-bridge-relayers/runtime-benchmarks",
	"pallet-collator-selection/runtime-benchmarks",
	"pallet-message-queue/runtime-benchmarks",
	"pallet-multisig/runtime-benchmarks",
	"pallet-timestamp/runtime-benchmarks",
	"pallet-transaction-payment/runtime-benchmarks",
	"pallet-utility/runtime-benchmarks",
	"pallet-xcm-benchmarks/runtime-benchmarks",
	"pallet-xcm-bridge-hub/runtime-benchmarks",
	"pallet-xcm/runtime-benchmarks",
	"parachains-common/runtime-benchmarks",
	"polkadot-parachain-primitives/runtime-benchmarks",
	"polkadot-runtime-common/runtime-benchmarks",
	"snowbridge-core/runtime-benchmarks",
	"snowbridge-pallet-ethereum-client/runtime-benchmarks",
	"snowbridge-pallet-inbound-queue/runtime-benchmarks",
	"snowbridge-pallet-outbound-queue/runtime-benchmarks",
	"snowbridge-pallet-system/runtime-benchmarks",
	"snowbridge-router-primitives/runtime-benchmarks",
	"snowbridge-runtime-common/runtime-benchmarks",
	"snowbridge-runtime-test-common/runtime-benchmarks",
	"sp-runtime/runtime-benchmarks",
	"xcm-builder/runtime-benchmarks",
	"xcm-executor/runtime-benchmarks",
	"xcm-runtime-apis/runtime-benchmarks",
	"xcm/runtime-benchmarks",
]

try-runtime = [
	"cumulus-pallet-aura-ext/try-runtime",
	"cumulus-pallet-parachain-system/try-runtime",
	"cumulus-pallet-weight-reclaim/try-runtime",
	"cumulus-pallet-xcm/try-runtime",
	"cumulus-pallet-xcmp-queue/try-runtime",
	"frame-executive/try-runtime",
	"frame-support/try-runtime",
	"frame-system/try-runtime",
	"frame-try-runtime/try-runtime",
	"pallet-aura/try-runtime",
	"pallet-authorship/try-runtime",
	"pallet-balances/try-runtime",
	"pallet-bridge-grandpa/try-runtime",
	"pallet-bridge-messages/try-runtime",
	"pallet-bridge-parachains/try-runtime",
	"pallet-bridge-relayers/try-runtime",
	"pallet-collator-selection/try-runtime",
	"pallet-message-queue/try-runtime",
	"pallet-multisig/try-runtime",
	"pallet-session/try-runtime",
	"pallet-timestamp/try-runtime",
	"pallet-transaction-payment/try-runtime",
	"pallet-utility/try-runtime",
	"pallet-xcm-bridge-hub/try-runtime",
	"pallet-xcm/try-runtime",
	"parachain-info/try-runtime",
	"polkadot-runtime-common/try-runtime",
	"snowbridge-pallet-ethereum-client/try-runtime",
	"snowbridge-pallet-inbound-queue/try-runtime",
	"snowbridge-pallet-outbound-queue/try-runtime",
	"snowbridge-pallet-system/try-runtime",
	"sp-runtime/try-runtime",
]

fast-runtime = []

# A feature that should be enabled when the runtime should be built for on-chain
# deployment. This will disable stuff that shouldn't be part of the on-chain wasm
# to make it smaller, like logging for example.
on-chain-release-build = []<|MERGE_RESOLUTION|>--- conflicted
+++ resolved
@@ -99,10 +99,7 @@
 bp-runtime = { workspace = true }
 bp-westend = { workspace = true }
 bp-xcm-bridge-hub-router = { workspace = true }
-<<<<<<< HEAD
-=======
 bridge-runtime-common = { workspace = true }
->>>>>>> 7d8e3a43
 pallet-bridge-grandpa = { workspace = true }
 pallet-bridge-messages = { workspace = true }
 pallet-bridge-parachains = { workspace = true }
