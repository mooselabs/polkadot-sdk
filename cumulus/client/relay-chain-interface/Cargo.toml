--- conflicted
+++ resolved
@@ -22,10 +22,5 @@
 futures = "0.3.28"
 async-trait = "0.1.79"
 thiserror = { workspace = true }
-<<<<<<< HEAD
 jsonrpsee-core = "0.23"
-parity-scale-codec = "3.6.12"
-=======
-jsonrpsee-core = "0.22"
-codec = { package = "parity-scale-codec", version = "3.6.12" }
->>>>>>> 426956f8
+codec = { package = "parity-scale-codec", version = "3.6.12" }