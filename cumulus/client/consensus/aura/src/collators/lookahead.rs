--- conflicted
+++ resolved
@@ -123,15 +123,6 @@
 	P::Public: AppPublic + Member + Codec,
 	P::Signature: TryFrom<Vec<u8>> + Member + Codec,
 {
-<<<<<<< HEAD
-	// This is an arbitrary value which is likely guaranteed to exceed any reasonable
-	// limit, as it would correspond to 10 non-included blocks.
-	//
-	// Since we only search for parent blocks which have already been imported,
-	// we can guarantee that all imported blocks respect the unincluded segment
-	// rules specified by the parachain's runtime and thus will never be too deep.
-=======
->>>>>>> 9d149896
 	async move {
 		cumulus_client_collator::initialize_collator_subsystems(
 			&mut params.overseer_handle,
