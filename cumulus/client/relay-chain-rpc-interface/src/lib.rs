// Copyright (C) Parity Technologies (UK) Ltd.
// This file is part of Cumulus.

// Cumulus is free software: you can redistribute it and/or modify
// it under the terms of the GNU General Public License as published by
// the Free Software Foundation, either version 3 of the License, or
// (at your option) any later version.

// Cumulus is distributed in the hope that it will be useful,
// but WITHOUT ANY WARRANTY; without even the implied warranty of
// MERCHANTABILITY or FITNESS FOR A PARTICULAR PURPOSE.  See the
// GNU General Public License for more details.

// You should have received a copy of the GNU General Public License
// along with Cumulus.  If not, see <http://www.gnu.org/licenses/>.

use async_trait::async_trait;
use core::time::Duration;
use cumulus_primitives_core::{
	relay_chain::{
		CommittedCandidateReceipt, Hash as RelayHash, Header as RelayHeader, InboundHrmpMessage,
		OccupiedCoreAssumption, SessionIndex, ValidationCodeHash, ValidatorId,
	},
	InboundDownwardMessage, ParaId, PersistedValidationData,
};
use cumulus_relay_chain_interface::{
	BlockNumber, CoreState, PHeader, RelayChainError, RelayChainInterface, RelayChainResult,
};
use futures::{FutureExt, Stream, StreamExt};
use polkadot_overseer::Handle;

use sc_client_api::StorageProof;
use sp_core::sp_std::collections::btree_map::BTreeMap;
use sp_state_machine::StorageValue;
use sp_storage::StorageKey;
use sp_version::RuntimeVersion;
use std::pin::Pin;

use cumulus_primitives_core::relay_chain::BlockId;
pub use url::Url;

mod light_client_worker;
mod reconnecting_ws_client;
mod rpc_client;
mod tokio_platform;

pub use rpc_client::{
	create_client_and_start_light_client_worker, create_client_and_start_worker,
	RelayChainRpcClient,
};

const TIMEOUT_IN_SECONDS: u64 = 6;

/// RelayChainRpcInterface is used to interact with a full node that is running locally
/// in the same process.
#[derive(Clone)]
pub struct RelayChainRpcInterface {
	rpc_client: RelayChainRpcClient,
	overseer_handle: Handle,
}

impl RelayChainRpcInterface {
	pub fn new(rpc_client: RelayChainRpcClient, overseer_handle: Handle) -> Self {
		Self { rpc_client, overseer_handle }
	}
}

#[async_trait]
impl RelayChainInterface for RelayChainRpcInterface {
	async fn retrieve_dmq_contents(
		&self,
		para_id: ParaId,
		relay_parent: RelayHash,
	) -> RelayChainResult<Vec<InboundDownwardMessage>> {
		self.rpc_client.parachain_host_dmq_contents(para_id, relay_parent).await
	}

	async fn retrieve_all_inbound_hrmp_channel_contents(
		&self,
		para_id: ParaId,
		relay_parent: RelayHash,
	) -> RelayChainResult<BTreeMap<ParaId, Vec<InboundHrmpMessage>>> {
		self.rpc_client
			.parachain_host_inbound_hrmp_channels_contents(para_id, relay_parent)
			.await
	}

	async fn header(&self, block_id: BlockId) -> RelayChainResult<Option<PHeader>> {
		let hash = match block_id {
			BlockId::Hash(hash) => hash,
			BlockId::Number(num) =>
				if let Some(hash) = self.rpc_client.chain_get_block_hash(Some(num)).await? {
					hash
				} else {
					return Ok(None)
				},
		};
		let header = self.rpc_client.chain_get_header(Some(hash)).await?;

		Ok(header)
	}

	async fn persisted_validation_data(
		&self,
		hash: RelayHash,
		para_id: ParaId,
		occupied_core_assumption: OccupiedCoreAssumption,
	) -> RelayChainResult<Option<PersistedValidationData>> {
		self.rpc_client
			.parachain_host_persisted_validation_data(hash, para_id, occupied_core_assumption)
			.await
	}

	async fn validation_code_hash(
		&self,
		hash: RelayHash,
		para_id: ParaId,
		occupied_core_assumption: OccupiedCoreAssumption,
	) -> RelayChainResult<Option<ValidationCodeHash>> {
		self.rpc_client
			.validation_code_hash(hash, para_id, occupied_core_assumption)
			.await
	}

	async fn candidate_pending_availability(
		&self,
		hash: RelayHash,
		para_id: ParaId,
	) -> RelayChainResult<Option<CommittedCandidateReceipt>> {
		self.rpc_client
			.parachain_host_candidate_pending_availability(hash, para_id)
			.await
	}

	async fn session_index_for_child(&self, hash: RelayHash) -> RelayChainResult<SessionIndex> {
		self.rpc_client.parachain_host_session_index_for_child(hash).await
	}

	async fn validators(&self, block_id: RelayHash) -> RelayChainResult<Vec<ValidatorId>> {
		self.rpc_client.parachain_host_validators(block_id).await
	}

	async fn import_notification_stream(
		&self,
	) -> RelayChainResult<Pin<Box<dyn Stream<Item = RelayHeader> + Send>>> {
		let imported_headers_stream = self.rpc_client.get_imported_heads_stream()?;

		Ok(imported_headers_stream.boxed())
	}

	async fn finality_notification_stream(
		&self,
	) -> RelayChainResult<Pin<Box<dyn Stream<Item = RelayHeader> + Send>>> {
		let imported_headers_stream = self.rpc_client.get_finalized_heads_stream()?;

		Ok(imported_headers_stream.boxed())
	}

	async fn best_block_hash(&self) -> RelayChainResult<RelayHash> {
		self.rpc_client.chain_get_head(None).await
	}

	async fn finalized_block_hash(&self) -> RelayChainResult<RelayHash> {
		self.rpc_client.chain_get_finalized_head().await
	}

	async fn is_major_syncing(&self) -> RelayChainResult<bool> {
		self.rpc_client.system_health().await.map(|h| h.is_syncing)
	}

	fn overseer_handle(&self) -> RelayChainResult<Handle> {
		Ok(self.overseer_handle.clone())
	}

	async fn get_storage_by_key(
		&self,
		relay_parent: RelayHash,
		key: &[u8],
	) -> RelayChainResult<Option<StorageValue>> {
		let storage_key = StorageKey(key.to_vec());
		self.rpc_client
			.state_get_storage(storage_key, Some(relay_parent))
			.await
			.map(|storage_data| storage_data.map(|sv| sv.0))
	}

	async fn prove_read(
		&self,
		relay_parent: RelayHash,
		relevant_keys: &Vec<Vec<u8>>,
	) -> RelayChainResult<StorageProof> {
		let cloned = relevant_keys.clone();
		let storage_keys: Vec<StorageKey> = cloned.into_iter().map(StorageKey).collect();

		self.rpc_client
			.state_get_read_proof(storage_keys, Some(relay_parent))
			.await
			.map(|read_proof| {
				StorageProof::new(read_proof.proof.into_iter().map(|bytes| bytes.to_vec()))
			})
	}

	/// Wait for a given relay chain block
	///
	/// The hash of the block to wait for is passed. We wait for the block to arrive or return after
	/// a timeout.
	///
	/// Implementation:
	/// 1. Register a listener to all new blocks.
	/// 2. Check if the block is already in chain. If yes, succeed early.
	/// 3. Wait for the block to be imported via subscription.
	/// 4. If timeout is reached, we return an error.
	async fn wait_for_block(&self, wait_for_hash: RelayHash) -> RelayChainResult<()> {
		let mut head_stream = self.rpc_client.get_imported_heads_stream()?;

		if self.rpc_client.chain_get_header(Some(wait_for_hash)).await?.is_some() {
			return Ok(())
		}

		let mut timeout = futures_timer::Delay::new(Duration::from_secs(TIMEOUT_IN_SECONDS)).fuse();

		loop {
			futures::select! {
				_ = timeout => return Err(RelayChainError::WaitTimeout(wait_for_hash)),
				evt = head_stream.next().fuse() => match evt {
					Some(evt) if evt.hash() == wait_for_hash => return Ok(()),
					// Not the event we waited on.
					Some(_) => continue,
					None => return Err(RelayChainError::ImportListenerClosed(wait_for_hash)),
				}
			}
		}
	}

	async fn new_best_notification_stream(
		&self,
	) -> RelayChainResult<Pin<Box<dyn Stream<Item = RelayHeader> + Send>>> {
		let imported_headers_stream = self.rpc_client.get_best_heads_stream()?;
		Ok(imported_headers_stream.boxed())
	}

<<<<<<< HEAD
	async fn availability_cores(
		&self,
		relay_parent: RelayHash,
	) -> RelayChainResult<Vec<CoreState<RelayHash, BlockNumber>>> {
		self.rpc_client.parachain_host_availability_cores(relay_parent).await
=======
	async fn candidates_pending_availability(
		&self,
		hash: RelayHash,
		para_id: ParaId,
	) -> RelayChainResult<Vec<CommittedCandidateReceipt>> {
		self.rpc_client
			.parachain_host_candidates_pending_availability(hash, para_id)
			.await
	}

	async fn version(&self, relay_parent: RelayHash) -> RelayChainResult<RuntimeVersion> {
		self.rpc_client.runtime_version(relay_parent).await
>>>>>>> 988103d7
	}
}<|MERGE_RESOLUTION|>--- conflicted
+++ resolved
@@ -239,25 +239,24 @@
 		Ok(imported_headers_stream.boxed())
 	}
 
-<<<<<<< HEAD
+	async fn candidates_pending_availability(
+		&self,
+		hash: RelayHash,
+		para_id: ParaId,
+	) -> RelayChainResult<Vec<CommittedCandidateReceipt>> {
+		self.rpc_client
+			.parachain_host_candidates_pending_availability(hash, para_id)
+			.await
+	}
+
+	async fn version(&self, relay_parent: RelayHash) -> RelayChainResult<RuntimeVersion> {
+		self.rpc_client.runtime_version(relay_parent).await
+	}
+	
 	async fn availability_cores(
 		&self,
 		relay_parent: RelayHash,
 	) -> RelayChainResult<Vec<CoreState<RelayHash, BlockNumber>>> {
 		self.rpc_client.parachain_host_availability_cores(relay_parent).await
-=======
-	async fn candidates_pending_availability(
-		&self,
-		hash: RelayHash,
-		para_id: ParaId,
-	) -> RelayChainResult<Vec<CommittedCandidateReceipt>> {
-		self.rpc_client
-			.parachain_host_candidates_pending_availability(hash, para_id)
-			.await
-	}
-
-	async fn version(&self, relay_parent: RelayHash) -> RelayChainResult<RuntimeVersion> {
-		self.rpc_client.runtime_version(relay_parent).await
->>>>>>> 988103d7
 	}
 }