--- conflicted
+++ resolved
@@ -24,10 +24,6 @@
 bp-polkadot-core = { workspace = true }
 bp-relayers = { workspace = true }
 bp-runtime = { workspace = true }
-<<<<<<< HEAD
-bp-xcm-bridge = { workspace = true }
-=======
->>>>>>> c95e49c4
 pallet-bridge-grandpa = { workspace = true }
 pallet-bridge-messages = { workspace = true }
 pallet-bridge-parachains = { workspace = true }
@@ -66,10 +62,6 @@
 	"bp-relayers/std",
 	"bp-runtime/std",
 	"bp-test-utils/std",
-<<<<<<< HEAD
-	"bp-xcm-bridge/std",
-=======
->>>>>>> c95e49c4
 	"codec/std",
 	"frame-support/std",
 	"frame-system/std",
